// Copyright (c) 2012, the Dart project authors.  Please see the AUTHORS file
// for details. All rights reserved. Use of this source code is governed by a
// BSD-style license that can be found in the LICENSE file.

#include "vm/compiler.h"

#include "vm/assembler.h"

#include "vm/ast_printer.h"
#include "vm/block_scheduler.h"
#include "vm/cha.h"
#include "vm/code_generator.h"
#include "vm/code_patcher.h"
#include "vm/constant_propagator.h"
#include "vm/dart_entry.h"
#include "vm/debugger.h"
#include "vm/deopt_instructions.h"
#include "vm/exceptions.h"
#include "vm/flags.h"
#include "vm/flow_graph.h"
#include "vm/flow_graph_allocator.h"
#include "vm/flow_graph_builder.h"
#include "vm/flow_graph_compiler.h"
#include "vm/flow_graph_inliner.h"
#include "vm/flow_graph_optimizer.h"
#include "vm/flow_graph_type_propagator.h"
#include "vm/il_printer.h"
#include "vm/longjump.h"
#include "vm/object.h"
#include "vm/object_store.h"
#include "vm/os.h"
#include "vm/parser.h"
#include "vm/regexp_parser.h"
#include "vm/regexp_assembler.h"
#include "vm/scanner.h"
#include "vm/symbols.h"
#include "vm/tags.h"
#include "vm/timer.h"

namespace dart {

DEFINE_FLAG(bool, allocation_sinking, true,
    "Attempt to sink temporary allocations to side exits");
DEFINE_FLAG(bool, common_subexpression_elimination, true,
    "Do common subexpression elimination.");
DEFINE_FLAG(bool, constant_propagation, true,
    "Do conditional constant propagation/unreachable code elimination.");
DEFINE_FLAG(int, deoptimization_counter_threshold, 16,
    "How many times we allow deoptimization before we disallow optimization.");
DEFINE_FLAG(bool, disassemble, false, "Disassemble dart code.");
DEFINE_FLAG(bool, disassemble_optimized, false, "Disassemble optimized code.");
DEFINE_FLAG(bool, loop_invariant_code_motion, true,
    "Do loop invariant code motion.");
DEFINE_FLAG(bool, print_flow_graph, false, "Print the IR flow graph.");
DEFINE_FLAG(bool, print_flow_graph_optimized, false,
    "Print the IR flow graph when optimizing.");
DEFINE_FLAG(bool, print_ic_data_map, false,
    "Print the deopt-id to ICData map in optimizing compiler.");
DEFINE_FLAG(bool, range_analysis, true, "Enable range analysis");
DEFINE_FLAG(bool, reorder_basic_blocks, true, "Enable basic-block reordering.");
DEFINE_FLAG(bool, trace_compiler, false, "Trace compiler operations.");
DEFINE_FLAG(bool, trace_bailout, false, "Print bailout from ssa compiler.");
DEFINE_FLAG(bool, use_inlining, true, "Enable call-site inlining");
DEFINE_FLAG(bool, verify_compiler, false,
    "Enable compiler verification assertions");
DEFINE_FLAG(int, max_speculative_inlining_attempts, 1,
    "Max number of attempts with speculative inlining (precompilation only)");

DECLARE_FLAG(bool, background_compilation);
DECLARE_FLAG(bool, load_deferred_eagerly);
DECLARE_FLAG(bool, trace_failed_optimization_attempts);
DECLARE_FLAG(bool, trace_inlining_intervals);
DECLARE_FLAG(bool, trace_irregexp);


bool Compiler::always_optimize_ = false;
bool Compiler::allow_recompilation_ = true;


// TODO(zerny): Factor out unoptimizing/optimizing pipelines and remove
// separate helpers functions & `optimizing` args.
class CompilationPipeline : public ZoneAllocated {
 public:
  static CompilationPipeline* New(Zone* zone, const Function& function);

  virtual void ParseFunction(ParsedFunction* parsed_function) = 0;
  virtual FlowGraph* BuildFlowGraph(
      Zone* zone,
      ParsedFunction* parsed_function,
      const ZoneGrowableArray<const ICData*>& ic_data_array,
      intptr_t osr_id) = 0;
  virtual void FinalizeCompilation() = 0;
  virtual ~CompilationPipeline() { }
};


class DartCompilationPipeline : public CompilationPipeline {
 public:
  virtual void ParseFunction(ParsedFunction* parsed_function) {
    Parser::ParseFunction(parsed_function);
    parsed_function->AllocateVariables();
  }

  virtual FlowGraph* BuildFlowGraph(
      Zone* zone,
      ParsedFunction* parsed_function,
      const ZoneGrowableArray<const ICData*>& ic_data_array,
      intptr_t osr_id) {
    // Build the flow graph.
    FlowGraphBuilder builder(*parsed_function,
                             ic_data_array,
                             NULL,  // NULL = not inlining.
                             osr_id);

    return builder.BuildGraph();
  }

  virtual void FinalizeCompilation() { }
};


class IrregexpCompilationPipeline : public CompilationPipeline {
 public:
  IrregexpCompilationPipeline() : backtrack_goto_(NULL) { }

  virtual void ParseFunction(ParsedFunction* parsed_function) {
    RegExpParser::ParseFunction(parsed_function);
    // Variables are allocated after compilation.
  }

  virtual FlowGraph* BuildFlowGraph(
      Zone* zone,
      ParsedFunction* parsed_function,
      const ZoneGrowableArray<const ICData*>& ic_data_array,
      intptr_t osr_id) {
    // Compile to the dart IR.
    RegExpEngine::CompilationResult result =
        RegExpEngine::CompileIR(parsed_function->regexp_compile_data(),
                                parsed_function,
                                ic_data_array);
    backtrack_goto_ = result.backtrack_goto;

    // Allocate variables now that we know the number of locals.
    parsed_function->AllocateIrregexpVariables(result.num_stack_locals);

    // Build the flow graph.
    FlowGraphBuilder builder(*parsed_function,
                             ic_data_array,
                             NULL,  // NULL = not inlining.
                             osr_id);

    return new(zone) FlowGraph(*parsed_function,
                               result.graph_entry,
                               result.num_blocks);
  }

  virtual void FinalizeCompilation() {
    backtrack_goto_->ComputeOffsetTable();
  }

 private:
  IndirectGotoInstr* backtrack_goto_;
};


CompilationPipeline* CompilationPipeline::New(Zone* zone,
                                              const Function& function) {
  if (function.IsIrregexpFunction()) {
    return new(zone) IrregexpCompilationPipeline();
  } else {
    return new(zone) DartCompilationPipeline();
  }
}


// Compile a function. Should call only if the function has not been compiled.
//   Arg0: function object.
DEFINE_RUNTIME_ENTRY(CompileFunction, 1) {
  const Function& function = Function::CheckedHandle(arguments.ArgAt(0));
  ASSERT(!function.HasCode());
  const Error& error =
      Error::Handle(Compiler::CompileFunction(thread, function));
  if (!error.IsNull()) {
    Exceptions::PropagateError(error);
  }
}


bool Compiler::IsBackgroundCompilation() {
  // For now: compilation in non mutator thread is the background compoilation.
  return !Thread::Current()->IsMutatorThread();
}


RawError* Compiler::Compile(const Library& library, const Script& script) {
  LongJumpScope jump;
  if (setjmp(*jump.Set()) == 0) {
    Thread* const thread = Thread::Current();
    StackZone zone(thread);
    if (FLAG_trace_compiler) {
      const String& script_url = String::Handle(script.url());
      // TODO(iposva): Extract script kind.
      THR_Print("Compiling %s '%s'\n", "", script_url.ToCString());
    }
    const String& library_key = String::Handle(library.private_key());
    script.Tokenize(library_key);
    Parser::ParseCompilationUnit(library, script);
    return Error::null();
  } else {
    Thread* const thread = Thread::Current();
    Isolate* const isolate = thread->isolate();
    StackZone zone(thread);
    Error& error = Error::Handle();
    error = isolate->object_store()->sticky_error();
    isolate->object_store()->clear_sticky_error();
    return error.raw();
  }
  UNREACHABLE();
  return Error::null();
}


static void AddRelatedClassesToList(
    const Class& cls,
    GrowableHandlePtrArray<const Class>* parse_list,
    GrowableHandlePtrArray<const Class>* patch_list) {
  Zone* zone = Thread::Current()->zone();
  Class& parse_class = Class::Handle(zone);
  AbstractType& interface_type = Type::Handle(zone);
  Array& interfaces = Array::Handle(zone);

  // Add all the interfaces implemented by the class that have not been
  // already parsed to the parse list. Mark the interface as parsed so that
  // we don't recursively add it back into the list.
  interfaces ^= cls.interfaces();
  for (intptr_t i = 0; i < interfaces.Length(); i++) {
    interface_type ^= interfaces.At(i);
    parse_class ^= interface_type.type_class();
    if (!parse_class.is_finalized() && !parse_class.is_marked_for_parsing()) {
      parse_list->Add(parse_class);
      parse_class.set_is_marked_for_parsing();
    }
  }

  // Walk up the super_class chain and add these classes to the list if they
  // have not been already parsed to the parse list. Mark the class as parsed
  // so that we don't recursively add it back into the list.
  parse_class ^= cls.SuperClass();
  while (!parse_class.IsNull()) {
    if (!parse_class.is_finalized() && !parse_class.is_marked_for_parsing()) {
      parse_list->Add(parse_class);
      parse_class.set_is_marked_for_parsing();
    }
    parse_class ^= parse_class.SuperClass();
  }

  // Add patch classes if they exist to the parse list if they have not already
  // been parsed and patched. Mark the class as parsed so that we don't
  // recursively add it back into the list.
  parse_class ^= cls.GetPatchClass();
  if (!parse_class.IsNull()) {
    if (!parse_class.is_finalized() && !parse_class.is_marked_for_parsing()) {
      patch_list->Add(parse_class);
      parse_class.set_is_marked_for_parsing();
    }
  }
}


RawError* Compiler::CompileClass(const Class& cls) {
  ASSERT(Thread::Current()->IsMutatorThread());
  // If class is a top level class it is already parsed.
  if (cls.IsTopLevel()) {
    return Error::null();
  }
  // If the class is already marked for parsing return immediately.
  if (cls.is_marked_for_parsing()) {
    return Error::null();
  }
  // If the class is a signature class there is no need to try and
  // compile it. Just finalize it directly.
  if (cls.IsSignatureClass()) {
#if defined(DEBUG)
    const Type& type = Type::Handle(
        Isolate::Current()->object_store()->function_impl_type());
    const Class& type_cls = Class::Handle(type.type_class());
    ASSERT(type_cls.is_finalized());
#endif
    LongJumpScope jump;
    if (setjmp(*jump.Set()) == 0) {
      ClassFinalizer::FinalizeClass(cls);
      return Error::null();
    } else {
      Thread* thread = Thread::Current();
      Isolate* isolate = thread->isolate();
      Error& error = Error::Handle(thread->zone());
      error = isolate->object_store()->sticky_error();
      isolate->object_store()->clear_sticky_error();
      return error.raw();
    }
  }

  Thread* const thread = Thread::Current();
  Isolate* const isolate = thread->isolate();
  StackZone zone(thread);
  // We remember all the classes that are being compiled in these lists. This
  // also allows us to reset the marked_for_parsing state in case we see an
  // error.
  VMTagScope tagScope(thread, VMTag::kCompileClassTagId);
  GrowableHandlePtrArray<const Class> parse_list(thread->zone(), 4);
  GrowableHandlePtrArray<const Class> patch_list(thread->zone(), 4);

  // Parse the class and all the interfaces it implements and super classes.
  LongJumpScope jump;
  if (setjmp(*jump.Set()) == 0) {
    if (FLAG_trace_compiler) {
      THR_Print("Compiling Class %s '%s'\n", "", cls.ToCString());
    }

    // Add the primary class which needs to be parsed to the parse list.
    // Mark the class as parsed so that we don't recursively add the same
    // class back into the list.
    parse_list.Add(cls);
    cls.set_is_marked_for_parsing();

    // Add all super classes, interface classes and patch class if one
    // exists to the corresponding lists.
    // NOTE: The parse_list array keeps growing as more classes are added
    // to it by AddRelatedClassesToList. It is not OK to hoist
    // parse_list.Length() into a local variable and iterate using the local
    // variable.
    for (intptr_t i = 0; i < parse_list.length(); i++) {
      AddRelatedClassesToList(parse_list.At(i), &parse_list, &patch_list);
    }

    // Parse all the classes that have been added above.
    for (intptr_t i = (parse_list.length() - 1); i >=0 ; i--) {
      const Class& parse_class = parse_list.At(i);
      ASSERT(!parse_class.IsNull());
      Parser::ParseClass(parse_class);
    }

    // Parse all the patch classes that have been added above.
    for (intptr_t i = 0; i < patch_list.length(); i++) {
      const Class& parse_class = patch_list.At(i);
      ASSERT(!parse_class.IsNull());
      Parser::ParseClass(parse_class);
    }

    // Finalize these classes.
    for (intptr_t i = (parse_list.length() - 1); i >=0 ; i--) {
      const Class& parse_class = parse_list.At(i);
      ASSERT(!parse_class.IsNull());
      ClassFinalizer::FinalizeClass(parse_class);
      parse_class.reset_is_marked_for_parsing();
    }
    for (intptr_t i = (patch_list.length() - 1); i >=0 ; i--) {
      const Class& parse_class = patch_list.At(i);
      ASSERT(!parse_class.IsNull());
      ClassFinalizer::FinalizeClass(parse_class);
      parse_class.reset_is_marked_for_parsing();
    }

    return Error::null();
  } else {
    // Reset the marked for parsing flags.
    for (intptr_t i = 0; i < parse_list.length(); i++) {
      const Class& parse_class = parse_list.At(i);
      if (parse_class.is_marked_for_parsing()) {
        parse_class.reset_is_marked_for_parsing();
      }
    }
    for (intptr_t i = 0; i < patch_list.length(); i++) {
      const Class& parse_class = patch_list.At(i);
      if (parse_class.is_marked_for_parsing()) {
        parse_class.reset_is_marked_for_parsing();
      }
    }
    Error& error = Error::Handle(zone.GetZone());
    error = isolate->object_store()->sticky_error();
    isolate->object_store()->clear_sticky_error();
    return error.raw();
  }
  UNREACHABLE();
  return Error::null();
}


// Return false if bailed out.
// If optimized_result_code is not NULL then it is caller's responsibility
// to install code.
static bool CompileParsedFunctionHelper(CompilationPipeline* pipeline,
                                        ParsedFunction* parsed_function,
                                        bool optimized,
                                        intptr_t osr_id,
                                        BackgroundCompilationResult* result) {
  const Function& function = parsed_function->function();
  if (optimized && !function.IsOptimizable()) {
    return false;
  }
  bool is_compiled = false;
  Thread* const thread = Thread::Current();
  Zone* const zone = thread->zone();
  Isolate* const isolate = thread->isolate();
  CSTAT_TIMER_SCOPE(thread, codegen_timer);
  HANDLESCOPE(thread);

  // We may reattempt compilation if the function needs to be assembled using
  // far branches on ARM and MIPS. In the else branch of the setjmp call,
  // done is set to false, and use_far_branches is set to true if there is a
  // longjmp from the ARM or MIPS assemblers. In all other paths through this
  // while loop, done is set to true. use_far_branches is always false on ia32
  // and x64.
  bool done = false;
  // volatile because the variable may be clobbered by a longjmp.
  volatile bool use_far_branches = false;
  volatile bool use_speculative_inlining = true;
  GrowableArray<intptr_t> inlining_black_list;

  while (!done) {
    const intptr_t prev_deopt_id = thread->deopt_id();
    thread->set_deopt_id(0);
    LongJumpScope jump;
    const intptr_t val = setjmp(*jump.Set());
    if (val == 0) {
      FlowGraph* flow_graph = NULL;

      // Class hierarchy analysis is registered with the isolate in the
      // constructor and unregisters itself upon destruction.
      CHA cha(thread);

      // TimerScope needs an isolate to be properly terminated in case of a
      // LongJump.
      {
        CSTAT_TIMER_SCOPE(thread, graphbuilder_timer);
        ZoneGrowableArray<const ICData*>* ic_data_array =
            new(zone) ZoneGrowableArray<const ICData*>();
        if (optimized) {
          // Extract type feedback before the graph is built, as the graph
          // builder uses it to attach it to nodes.
          ASSERT(function.deoptimization_counter() <
                 FLAG_deoptimization_counter_threshold);

          // 'Freeze' ICData in background compilation so that it does not
          // change while compiling.
          const bool clone_descriptors = Compiler::IsBackgroundCompilation();
          function.RestoreICDataMap(ic_data_array, clone_descriptors);

          if (FLAG_print_ic_data_map) {
            for (intptr_t i = 0; i < ic_data_array->length(); i++) {
              if ((*ic_data_array)[i] != NULL) {
                THR_Print("%" Pd " ", i);
                FlowGraphPrinter::PrintICData(*(*ic_data_array)[i]);
              }
            }
          }
        }

        flow_graph = pipeline->BuildFlowGraph(zone,
                                              parsed_function,
                                              *ic_data_array,
                                              osr_id);
      }

      const bool print_flow_graph =
          (FLAG_print_flow_graph ||
          (optimized && FLAG_print_flow_graph_optimized)) &&
          FlowGraphPrinter::ShouldPrint(function);

      if (print_flow_graph) {
        if (osr_id == Compiler::kNoOSRDeoptId) {
          FlowGraphPrinter::PrintGraph("Before Optimizations", flow_graph);
        } else {
          FlowGraphPrinter::PrintGraph("For OSR", flow_graph);
        }
      }

      BlockScheduler block_scheduler(flow_graph);
      const bool reorder_blocks =
          FlowGraph::ShouldReorderBlocks(function, optimized);
      if (reorder_blocks) {
        block_scheduler.AssignEdgeWeights();
      }

      if (optimized) {
        CSTAT_TIMER_SCOPE(thread, ssa_timer);
        // Transform to SSA (virtual register 0 and no inlining arguments).
        flow_graph->ComputeSSA(0, NULL);
        DEBUG_ASSERT(flow_graph->VerifyUseLists());
        if (print_flow_graph) {
          FlowGraphPrinter::PrintGraph("After SSA", flow_graph);
        }
      }

      // Maps inline_id_to_function[inline_id] -> function. Top scope
      // function has inline_id 0. The map is populated by the inliner.
      GrowableArray<const Function*> inline_id_to_function;
      // For a given inlining-id(index) specifies the caller's inlining-id.
      GrowableArray<intptr_t> caller_inline_id;
      // Collect all instance fields that are loaded in the graph and
      // have non-generic type feedback attached to them that can
      // potentially affect optimizations.
      if (optimized) {
        inline_id_to_function.Add(&function);
        // Top scope function has no caller (-1).
        caller_inline_id.Add(-1);
        CSTAT_TIMER_SCOPE(thread, graphoptimizer_timer);

        FlowGraphOptimizer optimizer(flow_graph,
                                     use_speculative_inlining,
                                     &inlining_black_list);
        if (Compiler::always_optimize()) {
          optimizer.PopulateWithICData();

          optimizer.ApplyClassIds();
          DEBUG_ASSERT(flow_graph->VerifyUseLists());

          FlowGraphTypePropagator::Propagate(flow_graph);
          DEBUG_ASSERT(flow_graph->VerifyUseLists());
        }
        optimizer.ApplyICData();
        DEBUG_ASSERT(flow_graph->VerifyUseLists());

        // Optimize (a << b) & c patterns, merge operations.
        // Run early in order to have more opportunity to optimize left shifts.
        optimizer.TryOptimizePatterns();
        DEBUG_ASSERT(flow_graph->VerifyUseLists());

        FlowGraphInliner::SetInliningId(flow_graph, 0);

        // Inlining (mutates the flow graph)
        if (FLAG_use_inlining) {
          CSTAT_TIMER_SCOPE(thread, graphinliner_timer);
          // Propagate types to create more inlining opportunities.
          FlowGraphTypePropagator::Propagate(flow_graph);
          DEBUG_ASSERT(flow_graph->VerifyUseLists());

          // Use propagated class-ids to create more inlining opportunities.
          optimizer.ApplyClassIds();
          DEBUG_ASSERT(flow_graph->VerifyUseLists());

          FlowGraphInliner inliner(flow_graph,
                                   &inline_id_to_function,
                                   &caller_inline_id);
          inliner.Inline();
          // Use lists are maintained and validated by the inliner.
          DEBUG_ASSERT(flow_graph->VerifyUseLists());
        }

        // Propagate types and eliminate more type tests.
        FlowGraphTypePropagator::Propagate(flow_graph);
        DEBUG_ASSERT(flow_graph->VerifyUseLists());

        // Use propagated class-ids to optimize further.
        optimizer.ApplyClassIds();
        DEBUG_ASSERT(flow_graph->VerifyUseLists());

        // Propagate types for potentially newly added instructions by
        // ApplyClassIds(). Must occur before canonicalization.
        FlowGraphTypePropagator::Propagate(flow_graph);
        DEBUG_ASSERT(flow_graph->VerifyUseLists());

        // Do optimizations that depend on the propagated type information.
        if (optimizer.Canonicalize()) {
          // Invoke Canonicalize twice in order to fully canonicalize patterns
          // like "if (a & const == 0) { }".
          optimizer.Canonicalize();
        }
        DEBUG_ASSERT(flow_graph->VerifyUseLists());

        BranchSimplifier::Simplify(flow_graph);
        DEBUG_ASSERT(flow_graph->VerifyUseLists());

        IfConverter::Simplify(flow_graph);
        DEBUG_ASSERT(flow_graph->VerifyUseLists());

        if (FLAG_constant_propagation) {
          ConstantPropagator::Optimize(flow_graph);
          DEBUG_ASSERT(flow_graph->VerifyUseLists());
          // A canonicalization pass to remove e.g. smi checks on smi constants.
          optimizer.Canonicalize();
          DEBUG_ASSERT(flow_graph->VerifyUseLists());
          // Canonicalization introduced more opportunities for constant
          // propagation.
          ConstantPropagator::Optimize(flow_graph);
          DEBUG_ASSERT(flow_graph->VerifyUseLists());
        }

        // Optimistically convert loop phis that have a single non-smi input
        // coming from the loop pre-header into smi-phis.
        if (FLAG_loop_invariant_code_motion) {
          LICM licm(flow_graph);
          licm.OptimisticallySpecializeSmiPhis();
          DEBUG_ASSERT(flow_graph->VerifyUseLists());
        }

        // Propagate types and eliminate even more type tests.
        // Recompute types after constant propagation to infer more precise
        // types for uses that were previously reached by now eliminated phis.
        FlowGraphTypePropagator::Propagate(flow_graph);
        DEBUG_ASSERT(flow_graph->VerifyUseLists());

        // Where beneficial convert Smi operations into Int32 operations.
        // Only meanigful for 32bit platforms right now.
        optimizer.WidenSmiToInt32();

        // Unbox doubles. Performed after constant propagation to minimize
        // interference from phis merging double values and tagged
        // values coming from dead paths.
        optimizer.SelectRepresentations();
        DEBUG_ASSERT(flow_graph->VerifyUseLists());

        if (FLAG_common_subexpression_elimination ||
            FLAG_loop_invariant_code_motion) {
          flow_graph->ComputeBlockEffects();
        }

        if (FLAG_common_subexpression_elimination) {
          if (DominatorBasedCSE::Optimize(flow_graph)) {
            DEBUG_ASSERT(flow_graph->VerifyUseLists());
            optimizer.Canonicalize();
            // Do another round of CSE to take secondary effects into account:
            // e.g. when eliminating dependent loads (a.x[0] + a.x[0])
            // TODO(fschneider): Change to a one-pass optimization pass.
            if (DominatorBasedCSE::Optimize(flow_graph)) {
              optimizer.Canonicalize();
            }
            DEBUG_ASSERT(flow_graph->VerifyUseLists());
          }
        }

        // Run loop-invariant code motion right after load elimination since it
        // depends on the numbering of loads from the previous load-elimination.
        if (FLAG_loop_invariant_code_motion) {
          LICM licm(flow_graph);
          licm.Optimize();
          DEBUG_ASSERT(flow_graph->VerifyUseLists());
        }
        flow_graph->RemoveRedefinitions();

        // Optimize (a << b) & c patterns, merge operations.
        // Run after CSE in order to have more opportunity to merge
        // instructions that have same inputs.
        optimizer.TryOptimizePatterns();
        DEBUG_ASSERT(flow_graph->VerifyUseLists());

        DeadStoreElimination::Optimize(flow_graph);

        if (FLAG_range_analysis) {
          // Propagate types after store-load-forwarding. Some phis may have
          // become smi phis that can be processed by range analysis.
          FlowGraphTypePropagator::Propagate(flow_graph);
          DEBUG_ASSERT(flow_graph->VerifyUseLists());

          // We have to perform range analysis after LICM because it
          // optimistically moves CheckSmi through phis into loop preheaders
          // making some phis smi.
          optimizer.InferIntRanges();
          DEBUG_ASSERT(flow_graph->VerifyUseLists());
        }

        if (FLAG_constant_propagation) {
          // Constant propagation can use information from range analysis to
          // find unreachable branch targets and eliminate branches that have
          // the same true- and false-target.
          ConstantPropagator::OptimizeBranches(flow_graph);
          DEBUG_ASSERT(flow_graph->VerifyUseLists());
        }

        // Recompute types after code movement was done to ensure correct
        // reaching types for hoisted values.
        FlowGraphTypePropagator::Propagate(flow_graph);
        DEBUG_ASSERT(flow_graph->VerifyUseLists());

        // Optimize try-blocks.
        TryCatchAnalyzer::Optimize(flow_graph);

        // Detach environments from the instructions that can't deoptimize.
        // Do it before we attempt to perform allocation sinking to minimize
        // amount of materializations it has to perform.
        optimizer.EliminateEnvironments();

        DeadCodeElimination::EliminateDeadPhis(flow_graph);
        DEBUG_ASSERT(flow_graph->VerifyUseLists());

        if (optimizer.Canonicalize()) {
          optimizer.Canonicalize();
        }

        // Attempt to sink allocations of temporary non-escaping objects to
        // the deoptimization path.
        AllocationSinking* sinking = NULL;
        if (FLAG_allocation_sinking &&
            (flow_graph->graph_entry()->SuccessorCount()  == 1)) {
          // TODO(fschneider): Support allocation sinking with try-catch.
          sinking = new AllocationSinking(flow_graph);
          sinking->Optimize();
        }
        DEBUG_ASSERT(flow_graph->VerifyUseLists());

        DeadCodeElimination::EliminateDeadPhis(flow_graph);
        DEBUG_ASSERT(flow_graph->VerifyUseLists());

        FlowGraphTypePropagator::Propagate(flow_graph);
        DEBUG_ASSERT(flow_graph->VerifyUseLists());

        // Ensure that all phis inserted by optimization passes have consistent
        // representations.
        optimizer.SelectRepresentations();

        if (optimizer.Canonicalize()) {
          // To fully remove redundant boxing (e.g. BoxDouble used only in
          // environments and UnboxDouble instructions) instruction we
          // first need to replace all their uses and then fold them away.
          // For now we just repeat Canonicalize twice to do that.
          // TODO(vegorov): implement a separate representation folding pass.
          optimizer.Canonicalize();
        }
        DEBUG_ASSERT(flow_graph->VerifyUseLists());

        if (sinking != NULL) {
          // Remove all MaterializeObject instructions inserted by allocation
          // sinking from the flow graph and let them float on the side
          // referenced only from environments. Register allocator will consider
          // them as part of a deoptimization environment.
          sinking->DetachMaterializations();
        }

        // Compute and store graph informations (call & instruction counts)
        // to be later used by the inliner.
        FlowGraphInliner::CollectGraphInfo(flow_graph, true);

        // Perform register allocation on the SSA graph.
        FlowGraphAllocator allocator(*flow_graph);
        allocator.AllocateRegisters();
        if (reorder_blocks) block_scheduler.ReorderBlocks();

        if (print_flow_graph) {
          FlowGraphPrinter::PrintGraph("After Optimizations", flow_graph);
        }
      }

      ASSERT(inline_id_to_function.length() == caller_inline_id.length());
      Assembler assembler(use_far_branches);
      FlowGraphCompiler graph_compiler(&assembler, flow_graph,
                                       *parsed_function, optimized,
                                       inline_id_to_function,
                                       caller_inline_id);
      {
        CSTAT_TIMER_SCOPE(thread, graphcompiler_timer);
        graph_compiler.CompileGraph();
        pipeline->FinalizeCompilation();
      }
      {
        CSTAT_TIMER_SCOPE(thread, codefinalizer_timer);
        // CreateDeoptInfo uses the object pool and needs to be done before
        // FinalizeCode.
        const Array& deopt_info_array =
            Array::Handle(zone, graph_compiler.CreateDeoptInfo(&assembler));
        INC_STAT(thread, total_code_size,
                 deopt_info_array.Length() * sizeof(uword));
        const Code& code = Code::Handle(
            Code::FinalizeCode(function, &assembler, optimized));
        code.set_is_optimized(optimized);
        code.set_owner(function);

        const Array& intervals = graph_compiler.inlined_code_intervals();
        INC_STAT(thread, total_code_size,
                 intervals.Length() * sizeof(uword));
        code.SetInlinedIntervals(intervals);

        const Array& inlined_id_array =
            Array::Handle(zone, graph_compiler.InliningIdToFunction());
        INC_STAT(thread, total_code_size,
                 inlined_id_array.Length() * sizeof(uword));
        code.SetInlinedIdToFunction(inlined_id_array);

        const Array& caller_inlining_id_map_array =
            Array::Handle(zone, graph_compiler.CallerInliningIdMap());
        INC_STAT(thread, total_code_size,
                 caller_inlining_id_map_array.Length() * sizeof(uword));
        code.SetInlinedCallerIdMap(caller_inlining_id_map_array);

        graph_compiler.FinalizePcDescriptors(code);
        code.set_deopt_info_array(deopt_info_array);

        graph_compiler.FinalizeStackmaps(code);
        graph_compiler.FinalizeVarDescriptors(code);
        graph_compiler.FinalizeExceptionHandlers(code);
        graph_compiler.FinalizeStaticCallTargetsTable(code);

        if (optimized) {
          if (result != NULL) {
            // Background compilation, store compilation result in 'result'.
            ASSERT(!Thread::Current()->IsMutatorThread());
            // Do not install code, but return it instead.
            // Since code dependencies (CHA, fields) are defined eagerly,
            // the code may be disabled before installing it.
            code.set_owner(function);
            result->set_result_code(code);
            // Disable invalidation counters that are not relevant.
            if (thread->cha()->leaf_classes().is_empty()) {
              result->ClearCHAInvalidationGen();
            }
            if (flow_graph->guarded_fields()->is_empty()) {
              result->ClearFieldInvalidationGen();
            }
            if (!parsed_function->HasDeferredPrefixes()) {
              result->ClearPrefixInvalidationGen();
            }
          } else {
            const bool is_osr = osr_id != Compiler::kNoOSRDeoptId;
            function.InstallOptimizedCode(code, is_osr);
          }

          // Register code with the classes it depends on because of CHA and
          // fields it depends on because of store guards, unless we cannot
          // deopt.
          if (Compiler::allow_recompilation()) {
            if (result != NULL) {
              // Background compilation: delay registering code until we are
              // in the MutatorThread.
              result->SetLeafClasses(thread->cha()->leaf_classes());
              result->SetGuardedFields(*flow_graph->guarded_fields());
              result->SetDeoptimizeDependentFields(
                  flow_graph->deoptimize_dependent_code());
            } else {
              // Deoptimize field dependent code first, before registering
              // this yet uninstalled code as dependent on a field.
              // TODO(srdjan): Debugging dart2js crashes;
              // FlowGraphOptimizer::VisitStoreInstanceField populates
              // deoptimize_dependent_code() list, currently disabled.
              for (intptr_t i = 0;
                   i < flow_graph->deoptimize_dependent_code().length();
                   i++) {
                const Field* field = flow_graph->deoptimize_dependent_code()[i];
                field->DeoptimizeDependentCode();
              }
              for (intptr_t i = 0;
                   i < thread->cha()->leaf_classes().length();
                   ++i) {
                thread->cha()->leaf_classes()[i]->RegisterCHACode(code);
              }
              for (intptr_t i = 0;
                   i < flow_graph->guarded_fields()->length();
                   i++) {
                const Field* field = (*flow_graph->guarded_fields())[i];
                field->RegisterDependentCode(code);
              }
            }
          }
        } else {  // not optimized.
          if (!Compiler::always_optimize() &&
              (function.ic_data_array() == Array::null())) {
            function.SaveICDataMap(
                graph_compiler.deopt_id_to_ic_data(),
                Array::Handle(zone, graph_compiler.edge_counters_array()));
          }
          function.set_unoptimized_code(code);
          function.AttachCode(code);
        }
        if (parsed_function->HasDeferredPrefixes()) {
          ASSERT(!FLAG_load_deferred_eagerly);
          ZoneGrowableArray<const LibraryPrefix*>* prefixes =
              parsed_function->deferred_prefixes();
          for (intptr_t i = 0; i < prefixes->length(); i++) {
            (*prefixes)[i]->RegisterDependentCode(code);
          }
        }
      }
      // Mark that this isolate now has compiled code.
      isolate->set_has_compiled_code(true);
      // Exit the loop and the function with the correct result value.
      is_compiled = true;
      done = true;
    } else {
      // We bailed out or we encountered an error.
      const Error& error = Error::Handle(
          isolate->object_store()->sticky_error());

      if (error.raw() == Object::branch_offset_error().raw()) {
        // Compilation failed due to an out of range branch offset in the
        // assembler. We try again (done = false) with far branches enabled.
        done = false;
        ASSERT(!use_far_branches);
        use_far_branches = true;
      } else if (error.raw() == Object::speculative_inlining_error().raw()) {
        // The return value of setjmp is the deopt id of the check instruction
        // that caused the bailout.
        done = false;
#if defined(DEBUG)
        ASSERT(Compiler::always_optimize());
        ASSERT(use_speculative_inlining);
        for (intptr_t i = 0; i < inlining_black_list.length(); ++i) {
          ASSERT(inlining_black_list[i] != val);
        }
#endif
        inlining_black_list.Add(val);
        const intptr_t max_attempts = FLAG_max_speculative_inlining_attempts;
        if (inlining_black_list.length() >= max_attempts) {
          use_speculative_inlining = false;
          if (FLAG_trace_compiler) {
            THR_Print("Disabled speculative inlining after %" Pd " attempts.\n",
                      inlining_black_list.length());
          }
        }
      } else {
        // If the error isn't due to an out of range branch offset, we don't
        // try again (done = true), and indicate that we did not finish
        // compiling (is_compiled = false).
        if (FLAG_trace_bailout) {
          THR_Print("%s\n", error.ToErrorCString());
        }
        done = true;
      }

      // Clear the error if it was not a real error, but just a bailout.
      if (error.IsLanguageError() &&
          (LanguageError::Cast(error).kind() == Report::kBailout)) {
        isolate->object_store()->clear_sticky_error();
      }
      is_compiled = false;
    }
    // Reset global isolate state.
    thread->set_deopt_id(prev_deopt_id);
  }
  return is_compiled;
}


static void DisassembleCode(const Function& function, bool optimized) {
  const char* function_fullname = function.ToFullyQualifiedCString();
  THR_Print("Code for %sfunction '%s' {\n",
            optimized ? "optimized " : "",
            function_fullname);
  const Code& code = Code::Handle(function.CurrentCode());
  code.Disassemble();
  THR_Print("}\n");

  THR_Print("Pointer offsets for function: {\n");
  // Pointer offsets are stored in descending order.
  Object& obj = Object::Handle();
  for (intptr_t i = code.pointer_offsets_length() - 1; i >= 0; i--) {
    const uword addr = code.GetPointerOffsetAt(i) + code.EntryPoint();
    obj = *reinterpret_cast<RawObject**>(addr);
    THR_Print(" %d : %#" Px " '%s'\n",
              code.GetPointerOffsetAt(i), addr, obj.ToCString());
  }
  THR_Print("}\n");

  THR_Print("PC Descriptors for function '%s' {\n", function_fullname);
  PcDescriptors::PrintHeaderString();
  const PcDescriptors& descriptors =
      PcDescriptors::Handle(code.pc_descriptors());
  THR_Print("%s}\n", descriptors.ToCString());

  uword start = Instructions::Handle(code.instructions()).EntryPoint();
  const Array& deopt_table = Array::Handle(code.deopt_info_array());
  intptr_t deopt_table_length = DeoptTable::GetLength(deopt_table);
  if (deopt_table_length > 0) {
    THR_Print("DeoptInfo: {\n");
    Smi& offset = Smi::Handle();
    TypedData& info = TypedData::Handle();
    Smi& reason_and_flags = Smi::Handle();
    for (intptr_t i = 0; i < deopt_table_length; ++i) {
      DeoptTable::GetEntry(deopt_table, i, &offset, &info, &reason_and_flags);
      const intptr_t reason =
          DeoptTable::ReasonField::decode(reason_and_flags.Value());
      ASSERT((0 <= reason) && (reason < ICData::kDeoptNumReasons));
      THR_Print("%4" Pd ": 0x%" Px "  %s  (%s)\n",
                i,
                start + offset.Value(),
                DeoptInfo::ToCString(deopt_table, info),
                DeoptReasonToCString(
                    static_cast<ICData::DeoptReasonId>(reason)));
    }
    THR_Print("}\n");
  }

  const ObjectPool& object_pool = ObjectPool::Handle(code.GetObjectPool());
  object_pool.DebugPrint();

  THR_Print("Stackmaps for function '%s' {\n", function_fullname);
  if (code.stackmaps() != Array::null()) {
    const Array& stackmap_table = Array::Handle(code.stackmaps());
    Stackmap& map = Stackmap::Handle();
    for (intptr_t i = 0; i < stackmap_table.Length(); ++i) {
      map ^= stackmap_table.At(i);
      THR_Print("%s\n", map.ToCString());
    }
  }
  THR_Print("}\n");

  THR_Print("Variable Descriptors for function '%s' {\n",
            function_fullname);
  const LocalVarDescriptors& var_descriptors =
      LocalVarDescriptors::Handle(code.GetLocalVarDescriptors());
  intptr_t var_desc_length =
      var_descriptors.IsNull() ? 0 : var_descriptors.Length();
  String& var_name = String::Handle();
  for (intptr_t i = 0; i < var_desc_length; i++) {
    var_name = var_descriptors.GetName(i);
    RawLocalVarDescriptors::VarInfo var_info;
    var_descriptors.GetInfo(i, &var_info);
    const int8_t kind = var_info.kind();
    if (kind == RawLocalVarDescriptors::kSavedCurrentContext) {
      THR_Print("  saved current CTX reg offset %d\n", var_info.index());
    } else {
      if (kind == RawLocalVarDescriptors::kContextLevel) {
        THR_Print("  context level %d scope %d", var_info.index(),
            var_info.scope_id);
      } else if (kind == RawLocalVarDescriptors::kStackVar) {
        THR_Print("  stack var '%s' offset %d",
          var_name.ToCString(), var_info.index());
      } else {
        ASSERT(kind == RawLocalVarDescriptors::kContextVar);
        THR_Print("  context var '%s' level %d offset %d",
            var_name.ToCString(), var_info.scope_id, var_info.index());
      }
      THR_Print(" (valid %d-%d)\n", var_info.begin_pos, var_info.end_pos);
    }
  }
  THR_Print("}\n");

  THR_Print("Exception Handlers for function '%s' {\n", function_fullname);
  const ExceptionHandlers& handlers =
        ExceptionHandlers::Handle(code.exception_handlers());
  THR_Print("%s}\n", handlers.ToCString());

  {
    THR_Print("Static call target functions {\n");
    const Array& table = Array::Handle(code.static_calls_target_table());
    Smi& offset = Smi::Handle();
    Function& function = Function::Handle();
    Code& code = Code::Handle();
    for (intptr_t i = 0; i < table.Length();
        i += Code::kSCallTableEntryLength) {
      offset ^= table.At(i + Code::kSCallTableOffsetEntry);
      function ^= table.At(i + Code::kSCallTableFunctionEntry);
      code ^= table.At(i + Code::kSCallTableCodeEntry);
      if (function.IsNull()) {
        Class& cls = Class::Handle();
        cls ^= code.owner();
        if (cls.IsNull()) {
          const String& code_name = String::Handle(code.Name());
<<<<<<< HEAD
          ISL_Print("  0x%" Px ": %s, %p\n",
=======
          THR_Print("  0x%" Px ": %s, %p\n",
>>>>>>> 71b3d5ab
              start + offset.Value(),
              code_name.ToCString(),
              code.raw());
        } else {
<<<<<<< HEAD
          ISL_Print("  0x%" Px ": allocation stub for %s, %p\n",
=======
          THR_Print("  0x%" Px ": allocation stub for %s, %p\n",
>>>>>>> 71b3d5ab
              start + offset.Value(),
              cls.ToCString(),
              code.raw());
        }
      } else {
        THR_Print("  0x%" Px ": %s, %p\n",
            start + offset.Value(),
            function.ToFullyQualifiedCString(),
            code.raw());
      }
    }
    THR_Print("}\n");
  }
  if (optimized && FLAG_trace_inlining_intervals) {
    code.DumpInlinedIntervals();
  }
}


#if defined(DEBUG)
// Verifies that the inliner is always in the list of inlined functions.
// If this fails run with --trace-inlining-intervals to get more information.
static void CheckInliningIntervals(const Function& function) {
  const Code& code = Code::Handle(function.CurrentCode());
  const Array& intervals = Array::Handle(code.GetInlinedIntervals());
  if (intervals.IsNull() || (intervals.Length() == 0)) return;
  Smi& start = Smi::Handle();
  GrowableArray<Function*> inlined_functions;
  for (intptr_t i = 0; i < intervals.Length(); i += Code::kInlIntNumEntries) {
    start ^= intervals.At(i + Code::kInlIntStart);
    ASSERT(!start.IsNull());
    if (start.IsNull()) continue;
    code.GetInlinedFunctionsAt(start.Value(), &inlined_functions);
    ASSERT(inlined_functions[inlined_functions.length() - 1]->raw() ==
           function.raw());
  }
}
#endif


static RawError* CompileFunctionHelper(CompilationPipeline* pipeline,
                                       const Function& function,
                                       bool optimized,
                                       intptr_t osr_id,
                                       BackgroundCompilationResult* result) {
  // Check that we optimize if 'Compiler::always_optimize()' is set to true,
  // except if the function is marked as not optimizable.
  ASSERT(!function.IsOptimizable() ||
         !Compiler::always_optimize() || optimized);
  ASSERT(Compiler::allow_recompilation() || !function.HasCode());
  LongJumpScope jump;
  if (setjmp(*jump.Set()) == 0) {
    Thread* const thread = Thread::Current();
    Isolate* const isolate = thread->isolate();
    StackZone stack_zone(thread);
    Zone* const zone = stack_zone.GetZone();
    Timer per_compile_timer(FLAG_trace_compiler, "Compilation time");
    per_compile_timer.Start();

    ParsedFunction* parsed_function = new(zone) ParsedFunction(
        thread, Function::ZoneHandle(zone, function.raw()));
    if (FLAG_trace_compiler) {
      THR_Print("Compiling %s%sfunction: '%s' @ token %" Pd ", size %" Pd "\n",
                (osr_id == Compiler::kNoOSRDeoptId ? "" : "osr "),
                (optimized ? "optimized " : ""),
                function.ToFullyQualifiedCString(),
                function.token_pos(),
                (function.end_token_pos() - function.token_pos()));
    }
    INC_STAT(thread, num_functions_compiled, 1);
    if (optimized) {
      INC_STAT(thread, num_functions_optimized, 1);
    }
    {
      HANDLESCOPE(thread);
      const int64_t num_tokens_before = STAT_VALUE(thread, num_tokens_consumed);
      pipeline->ParseFunction(parsed_function);
      const int64_t num_tokens_after = STAT_VALUE(thread, num_tokens_consumed);
      INC_STAT(thread,
               num_func_tokens_compiled,
               num_tokens_after - num_tokens_before);
    }

    const bool success = CompileParsedFunctionHelper(pipeline,
                                                     parsed_function,
                                                     optimized,
                                                     osr_id,
                                                     result);
    if (!success) {
      if (optimized) {
        ASSERT(!Compiler::always_optimize());  // Optimized is the only code.
        // Optimizer bailed out. Disable optimizations and never try again.
        if (FLAG_trace_compiler) {
          THR_Print("--> disabling optimizations for '%s'\n",
                    function.ToFullyQualifiedCString());
        } else if (FLAG_trace_failed_optimization_attempts) {
          THR_Print("Cannot optimize: %s\n",
                    function.ToFullyQualifiedCString());
        }
        function.SetIsOptimizable(false);
        return Error::null();
      } else {
        // Encountered error.
        Error& error = Error::Handle();
        // We got an error during compilation.
        error = isolate->object_store()->sticky_error();
        isolate->object_store()->clear_sticky_error();
        return error.raw();
      }
    }

    per_compile_timer.Stop();

    if (FLAG_trace_compiler) {
      THR_Print("--> '%s' entry: %#" Px " size: %" Pd " time: %" Pd64 " us\n",
                function.ToFullyQualifiedCString(),
                Code::Handle(function.CurrentCode()).EntryPoint(),
                Code::Handle(function.CurrentCode()).Size(),
                per_compile_timer.TotalElapsedTime());
    }

    isolate->debugger()->NotifyCompilation(function);

    if (FLAG_disassemble && FlowGraphPrinter::ShouldPrint(function)) {
      DisassembleCode(function, optimized);
    } else if (FLAG_disassemble_optimized &&
               optimized &&
               FlowGraphPrinter::ShouldPrint(function) &&
               (result == NULL) /* no background compilation*/ ) {
      // With background compilation, print when installing the code.
      // TODO(fschneider): Print unoptimized code along with the optimized code.
      THR_Print("*** BEGIN CODE\n");
      DisassembleCode(function, true);
      THR_Print("*** END CODE\n");
    }
#if defined(DEBUG)
    CheckInliningIntervals(function);
#endif
    return Error::null();
  } else {
    Thread* const thread = Thread::Current();
    Isolate* const isolate = thread->isolate();
    StackZone stack_zone(thread);
    Error& error = Error::Handle();
    // We got an error during compilation.
    error = isolate->object_store()->sticky_error();
    isolate->object_store()->clear_sticky_error();
    // Unoptimized compilation or precompilation may encounter compile-time
    // errors, but regular optimized compilation should not.
    ASSERT(!optimized || Compiler::always_optimize());
    // Do not attempt to optimize functions that can cause errors.
    function.set_is_optimizable(false);
    return error.raw();
  }
  UNREACHABLE();
  return Error::null();
}


RawError* Compiler::CompileFunction(Thread* thread,
                                    const Function& function) {
  Isolate* isolate = thread->isolate();
  VMTagScope tagScope(thread, VMTag::kCompileUnoptimizedTagId);
  TIMELINE_FUNCTION_COMPILATION_DURATION(thread, "Function", function);

  if (!isolate->compilation_allowed()) {
    FATAL3("Precompilation missed function %s (%" Pd ", %s)\n",
           function.ToLibNamePrefixedQualifiedCString(),
           function.token_pos(),
           Function::KindToCString(function.kind()));
  }

  CompilationPipeline* pipeline =
      CompilationPipeline::New(thread->zone(), function);

  const bool optimized =
      Compiler::always_optimize() && function.IsOptimizable();

  return CompileFunctionHelper(pipeline,
                               function,
                               optimized,
                               kNoOSRDeoptId,  /* not OSR */
                               NULL /* no result code */);
}


RawError* Compiler::EnsureUnoptimizedCode(Thread* thread,
                                          const Function& function) {
  if (function.unoptimized_code() != Object::null()) {
    return Error::null();
  }
  Code& original_code = Code::ZoneHandle(thread->zone());
  if (function.HasCode()) {
    original_code = function.CurrentCode();
  }
  CompilationPipeline* pipeline =
      CompilationPipeline::New(thread->zone(), function);
  const Error& error = Error::Handle(
      CompileFunctionHelper(pipeline,
                            function,
                            false,  /* not optimized */
                            kNoOSRDeoptId,  /* not OSR */
                            NULL  /* no result code */));
  if (!error.IsNull()) {
    return error.raw();
  }
  // Since CompileFunctionHelper replaces the current code, re-attach the
  // the original code if the function was already compiled.
  if (!original_code.IsNull() &&
      (original_code.raw() != function.CurrentCode())) {
    function.AttachCode(original_code);
  }
  ASSERT(function.unoptimized_code() != Object::null());
  if (FLAG_trace_compiler) {
    THR_Print("Ensure unoptimized code for %s\n", function.ToCString());
  }
  return Error::null();
}


RawError* Compiler::CompileOptimizedFunction(Thread* thread,
                                             const Function& function,
                                             intptr_t osr_id,
                                             BackgroundCompilationResult* res) {
  VMTagScope tagScope(thread, VMTag::kCompileOptimizedTagId);
  TIMELINE_FUNCTION_COMPILATION_DURATION(thread,
                                         "OptimizedFunction", function);

  // Optimization must happen in non-mutator/Dart thread if background
  // compilation is on. OSR compilation still occurs in the main thread.
  ASSERT((osr_id != kNoOSRDeoptId) || !FLAG_background_compilation ||
         !thread->IsMutatorThread());
  CompilationPipeline* pipeline =
      CompilationPipeline::New(thread->zone(), function);
  return CompileFunctionHelper(pipeline,
                               function,
                               true,  /* optimized */
                               osr_id,
                               res);
}


// This is only used from unit tests.
RawError* Compiler::CompileParsedFunction(
    ParsedFunction* parsed_function) {
  LongJumpScope jump;
  if (setjmp(*jump.Set()) == 0) {
    // Non-optimized code generator.
    DartCompilationPipeline pipeline;
    CompileParsedFunctionHelper(&pipeline,
                                parsed_function,
                                false,
                                kNoOSRDeoptId,
                                NULL /* no result code */);
    if (FLAG_disassemble) {
      DisassembleCode(parsed_function->function(), false);
    }
    return Error::null();
  } else {
    Isolate* const isolate = Isolate::Current();
    Error& error = Error::Handle();
    // We got an error during compilation.
    error = isolate->object_store()->sticky_error();
    isolate->object_store()->clear_sticky_error();
    return error.raw();
  }
  UNREACHABLE();
  return Error::null();
}


void Compiler::ComputeLocalVarDescriptors(const Code& code) {
  ASSERT(!code.is_optimized());
  const Function& function = Function::Handle(code.function());
  ParsedFunction* parsed_function = new ParsedFunction(
      Thread::Current(), Function::ZoneHandle(function.raw()));
  LocalVarDescriptors& var_descs =
      LocalVarDescriptors::Handle(code.var_descriptors());
  ASSERT(var_descs.IsNull());
  // IsIrregexpFunction have eager var descriptors generation.
  ASSERT(!function.IsIrregexpFunction());
  // Parser should not produce any errors, therefore no LongJumpScope needed.
  Parser::ParseFunction(parsed_function);
  parsed_function->AllocateVariables();
  var_descs = parsed_function->node_sequence()->scope()->
      GetVarDescriptors(function);
  ASSERT(!var_descs.IsNull());
  code.set_var_descriptors(var_descs);
}


RawError* Compiler::CompileAllFunctions(const Class& cls) {
  Thread* thread = Thread::Current();
  Zone* zone = thread->zone();
  Error& error = Error::Handle(zone);
  Array& functions = Array::Handle(zone, cls.functions());
  Function& func = Function::Handle(zone);
  // Class dynamic lives in the vm isolate. Its array fields cannot be set to
  // an empty array.
  if (functions.IsNull()) {
    ASSERT(cls.IsDynamicClass());
    return error.raw();
  }
  // Compile all the regular functions.
  for (int i = 0; i < functions.Length(); i++) {
    func ^= functions.At(i);
    ASSERT(!func.IsNull());
    if (!func.HasCode() &&
        !func.is_abstract() &&
        !func.IsRedirectingFactory()) {
      error = CompileFunction(thread, func);
      if (!error.IsNull()) {
        return error.raw();
      }
      func.ClearICDataArray();
      func.ClearCode();
    }
  }

  // Inner functions get added to the closures array. As part of compilation
  // more closures can be added to the end of the array. Compile all the
  // closures until we have reached the end of the "worklist".
  const GrowableObjectArray& closures =
      GrowableObjectArray::Handle(zone,
          Isolate::Current()->object_store()->closure_functions());
  for (int i = 0; i < closures.Length(); i++) {
    func ^= closures.At(i);
    if ((func.Owner() == cls.raw()) && !func.HasCode()) {
      error = CompileFunction(thread, func);
      if (!error.IsNull()) {
        return error.raw();
      }
      func.ClearICDataArray();
      func.ClearCode();
    }
  }
  return error.raw();
}


void Compiler::CompileStaticInitializer(const Field& field) {
  ASSERT(field.is_static());
  if (field.HasPrecompiledInitializer()) {
    // TODO(rmacnak): Investigate why this happens for _enum_names.
    OS::Print("Warning: Ignoring repeated request for initializer for %s\n",
              field.ToCString());
    return;
  }
  Thread* thread = Thread::Current();
  StackZone zone(thread);

  ParsedFunction* parsed_function = Parser::ParseStaticFieldInitializer(field);

  parsed_function->AllocateVariables();
  // Non-optimized code generator.
  DartCompilationPipeline pipeline;
  CompileParsedFunctionHelper(&pipeline,
                              parsed_function,
                              false,  // optimized
                              kNoOSRDeoptId,
                              NULL /* no result code */);

  const Function& initializer = parsed_function->function();
  field.SetPrecompiledInitializer(initializer);
}


RawObject* Compiler::EvaluateStaticInitializer(const Field& field) {
  ASSERT(field.is_static());
  // The VM sets the field's value to transiton_sentinel prior to
  // evaluating the initializer value.
  ASSERT(field.StaticValue() == Object::transition_sentinel().raw());
  LongJumpScope jump;
  if (setjmp(*jump.Set()) == 0) {
    // Under precompilation, the initializer may have already been compiled, in
    // which case use it. Under lazy compilation or early in precompilation, the
    // initializer has not yet been created, so create it now, but don't bother
    // remembering it because it won't be used again.
    Function& initializer = Function::Handle();
    if (!field.HasPrecompiledInitializer()) {
      Thread* const thread = Thread::Current();
      StackZone zone(thread);
      ParsedFunction* parsed_function =
          Parser::ParseStaticFieldInitializer(field);

      parsed_function->AllocateVariables();
      // Non-optimized code generator.
      DartCompilationPipeline pipeline;
      CompileParsedFunctionHelper(&pipeline,
                                  parsed_function,
                                  false,  // optimized
                                  kNoOSRDeoptId,
                                  NULL /* no result code */);
      initializer = parsed_function->function().raw();
      Code::Handle(initializer.unoptimized_code()).set_var_descriptors(
          Object::empty_var_descriptors());
    } else {
      initializer ^= field.PrecompiledInitializer();
    }
    // Invoke the function to evaluate the expression.
    return DartEntry::InvokeFunction(initializer, Object::empty_array());
  } else {
    Thread* const thread = Thread::Current();
    Isolate* const isolate = thread->isolate();
    StackZone zone(thread);
    const Error& error =
        Error::Handle(thread->zone(), isolate->object_store()->sticky_error());
    isolate->object_store()->clear_sticky_error();
    return error.raw();
  }
  UNREACHABLE();
  return Object::null();
}



RawObject* Compiler::ExecuteOnce(SequenceNode* fragment) {
  LongJumpScope jump;
  if (setjmp(*jump.Set()) == 0) {
    Thread* const thread = Thread::Current();
    if (FLAG_trace_compiler) {
      THR_Print("compiling expression: ");
      AstPrinter::PrintNode(fragment);
    }

    // Create a dummy function object for the code generator.
    // The function needs to be associated with a named Class: the interface
    // Function fits the bill.
    const char* kEvalConst = "eval_const";
    const Function& func = Function::ZoneHandle(Function::New(
        String::Handle(Symbols::New(kEvalConst)),
        RawFunction::kRegularFunction,
        true,  // static function
        false,  // not const function
        false,  // not abstract
        false,  // not external
        false,  // not native
        Class::Handle(Type::Handle(Type::Function()).type_class()),
        fragment->token_pos()));

    func.set_result_type(Type::Handle(Type::DynamicType()));
    func.set_num_fixed_parameters(0);
    func.SetNumOptionalParameters(0, true);
    // Manually generated AST, do not recompile.
    func.SetIsOptimizable(false);
    func.set_is_debuggable(false);

    // We compile the function here, even though InvokeFunction() below
    // would compile func automatically. We are checking fewer invariants
    // here.
    ParsedFunction* parsed_function = new ParsedFunction(thread, func);
    parsed_function->SetNodeSequence(fragment);
    fragment->scope()->AddVariable(parsed_function->EnsureExpressionTemp());
    fragment->scope()->AddVariable(
        parsed_function->current_context_var());
    parsed_function->AllocateVariables();

    // Non-optimized code generator.
    DartCompilationPipeline pipeline;
    CompileParsedFunctionHelper(&pipeline,
                                parsed_function,
                                false,
                                kNoOSRDeoptId,
                                NULL /* no result code */);
    Code::Handle(func.unoptimized_code()).set_var_descriptors(
        Object::empty_var_descriptors());

    const Object& result = PassiveObject::Handle(
        DartEntry::InvokeFunction(func, Object::empty_array()));
    return result.raw();
  } else {
    Thread* const thread = Thread::Current();
    Isolate* const isolate = thread->isolate();
    const Object& result =
      PassiveObject::Handle(isolate->object_store()->sticky_error());
    isolate->object_store()->clear_sticky_error();
    return result.raw();
  }
  UNREACHABLE();
  return Object::null();
}


// C-heap allocated background compilation queue element.
class QueueElement {
 public:
  explicit QueueElement(const Function& function)
      : next_(NULL),
        obj_(function.raw()),
        leaf_classes_(Array::null()),
        guarded_fields_(Array::null()),
        deoptimize_dependent_fields_(Array::null()),
        cha_invalidation_gen_(Isolate::kInvalidGen),
        field_invalidation_gen_(Isolate::kInvalidGen),
        prefix_invalidation_gen_(Isolate::kInvalidGen) {
    ASSERT(Thread::Current()->IsMutatorThread());
  }

  ~QueueElement() {
    ASSERT(Thread::Current()->IsMutatorThread());
    obj_ = Object::null();
  }

  RawFunction* Function() const { return Function::RawCast(obj_); }
  RawCode* Code() const { return Code::RawCast(obj_); }

  RawArray* leaf_classes() const { return leaf_classes_; }
  RawArray* guarded_fields() const { return guarded_fields_; }
  RawArray* deoptimize_dependent_fields() const {
    return deoptimize_dependent_fields_;
  }

  uint32_t cha_invalidation_gen() const { return cha_invalidation_gen_; }
  uint32_t field_invalidation_gen() const { return field_invalidation_gen_; }
  uint32_t prefix_invalidation_gen() const { return prefix_invalidation_gen_; }

  void set_next(QueueElement* elem) { next_ = elem; }
  QueueElement* next() const { return next_; }

  RawObject* obj() const { return obj_; }
  RawObject** obj_ptr() { return &obj_; }

  RawObject** leaf_classses_ptr() {
    return reinterpret_cast<RawObject**>(&leaf_classes_);
  }

  RawObject** guarded_fields_ptr() {
    return reinterpret_cast<RawObject**>(&guarded_fields_);
  }

  RawObject** deoptimize_dependent_fields_ptr() {
    return reinterpret_cast<RawObject**>(&deoptimize_dependent_fields_);
  }

  void SetFromResult(const BackgroundCompilationResult& value) {
    ASSERT(!value.result_code().IsNull());
    obj_ = value.result_code().raw();
    leaf_classes_ = value.leaf_classes().raw();
    guarded_fields_ = value.guarded_fields().raw();
    deoptimize_dependent_fields_ = value.deoptimize_dependent_fields().raw();
    cha_invalidation_gen_ = value.cha_invalidation_gen();
    field_invalidation_gen_ = value.field_invalidation_gen();
    prefix_invalidation_gen_ = value.prefix_invalidation_gen();
  }

 private:
  QueueElement* next_;

  RawObject* obj_;  // Code or Function.
  RawArray* leaf_classes_;
  RawArray* guarded_fields_;
  RawArray* deoptimize_dependent_fields_;
  uint32_t cha_invalidation_gen_;
  uint32_t field_invalidation_gen_;
  uint32_t prefix_invalidation_gen_;

  DISALLOW_COPY_AND_ASSIGN(QueueElement);
};


// Allocated in C-heap. Handles both input and output of background compilation.
// It implements a FIFO queue, using Peek, Add, Remove operations.
class BackgroundCompilationQueue {
 public:
  BackgroundCompilationQueue() : first_(NULL), last_(NULL) {}
  ~BackgroundCompilationQueue() {
    while (!IsEmpty()) {
      QueueElement* e = Remove();
      delete e;
    }
    ASSERT((first_ == NULL) && (last_ == NULL));
  }

  void VisitObjectPointers(ObjectPointerVisitor* visitor) {
    ASSERT(visitor != NULL);
    QueueElement* p = first_;
    while (p != NULL) {
      visitor->VisitPointer(p->obj_ptr());
      visitor->VisitPointer(p->leaf_classses_ptr());
      visitor->VisitPointer(p->guarded_fields_ptr());
      visitor->VisitPointer(p->deoptimize_dependent_fields_ptr());
      p = p->next();
    }
  }

  bool IsEmpty() const { return first_ == NULL; }

  void Add(QueueElement* value) {
    ASSERT(value != NULL);
    if (first_ == NULL) {
      first_ = value;
    } else {
      last_->set_next(value);
    }
    value->set_next(NULL);
    last_ = value;
  }

  QueueElement* Peek() const {
    return first_;
  }

  RawFunction* PeekFunction() const {
    QueueElement* e = Peek();
    if (e == NULL) {
      return Function::null();
    } else {
      return e->Function();
    }
  }

  QueueElement* Remove() {
    ASSERT(first_ != NULL);
    QueueElement* result = first_;
    first_ = first_->next();
    if (first_ == NULL) {
      last_ = NULL;
    }
    return result;
  }

  bool ContainsObj(const Object& obj) const {
    QueueElement* p = first_;
    while (p != NULL) {
      if (p->obj() == obj.raw()) {
        return true;
      }
      p = p->next();
    }
    return false;
  }

 private:
  QueueElement* first_;
  QueueElement* last_;

  DISALLOW_COPY_AND_ASSIGN(BackgroundCompilationQueue);
};


BackgroundCompilationResult::BackgroundCompilationResult()
    : result_code_(Code::Handle()),
      leaf_classes_(Array::Handle()),
      guarded_fields_(Array::Handle()),
      deoptimize_dependent_fields_(Array::Handle()),
      cha_invalidation_gen_(Isolate::kInvalidGen),
      field_invalidation_gen_(Isolate::kInvalidGen),
      prefix_invalidation_gen_(Isolate::kInvalidGen) {
}


void BackgroundCompilationResult::Init() {
  Isolate* i = Isolate::Current();
  result_code_ = Code::null();
  leaf_classes_ = Array::null();
  guarded_fields_ = Array::null();
  deoptimize_dependent_fields_ = Array::null();
  cha_invalidation_gen_ = i->cha_invalidation_gen();
  field_invalidation_gen_ = i->field_invalidation_gen();
  prefix_invalidation_gen_ = i->prefix_invalidation_gen();
}


void BackgroundCompilationResult::SetFromQElement(QueueElement* value) {
  ASSERT(value != NULL);
  result_code_ = value->Code();
  leaf_classes_ = value->leaf_classes();
  guarded_fields_ = value->guarded_fields();
  deoptimize_dependent_fields_ = value->deoptimize_dependent_fields();
  cha_invalidation_gen_ = value->cha_invalidation_gen();
  field_invalidation_gen_ = value->field_invalidation_gen();
  prefix_invalidation_gen_ = value->prefix_invalidation_gen();
}


void BackgroundCompilationResult::SetLeafClasses(
    const GrowableArray<Class*>& leaf_classes) {
  const Array& a = Array::Handle(Array::New(leaf_classes.length(), Heap::kOld));
  for (intptr_t i = 0; i < leaf_classes.length(); i++) {
    a.SetAt(i, *leaf_classes[i]);
  }
  leaf_classes_ = a.raw();
}


void BackgroundCompilationResult::SetGuardedFields(
    const ZoneGrowableArray<const Field*>& guarded_fields) {
  const Array& a =
      Array::Handle(Array::New(guarded_fields.length(), Heap::kOld));
  for (intptr_t i = 0; i < guarded_fields.length(); i++) {
    a.SetAt(i, *guarded_fields[i]);
  }
  guarded_fields_ = a.raw();
}


void BackgroundCompilationResult::SetDeoptimizeDependentFields(
    const GrowableArray<const Field*>& fields) {
  const Array& a = Array::Handle(Array::New(fields.length(), Heap::kOld));
  for (intptr_t i = 0; i < fields.length(); i++) {
    a.SetAt(i, *fields[i]);
  }
  deoptimize_dependent_fields_ = a.raw();
}


bool BackgroundCompilationResult::IsValid() const {
  if (result_code().IsNull() || result_code().IsDisabled()) {
    return false;
  }
  Isolate* i = Isolate::Current();
  if ((cha_invalidation_gen_ != Isolate::kInvalidGen) &&
      (cha_invalidation_gen_ != i->cha_invalidation_gen())) {
    return false;
  }
  if ((field_invalidation_gen_ != Isolate::kInvalidGen) &&
      (field_invalidation_gen_ != i->field_invalidation_gen())) {
    return false;
  }
  if ((prefix_invalidation_gen_ != Isolate::kInvalidGen) &&
      (prefix_invalidation_gen_ != i->prefix_invalidation_gen())) {
    return false;
  }
  return true;
}


void BackgroundCompilationResult::PrintValidity() const {
  Object& o = Object::Handle(result_code().owner());
  THR_Print("BackgroundCompilationResult: %s\n",
      Function::Cast(o).ToQualifiedCString());
  if (result_code().IsNull()) {
    THR_Print(" result_code is NULL\n");
    return;
  }
  if (result_code().IsDisabled()) {
    THR_Print(" result_code is disabled\n");
    return;
  }
  Isolate* i = Isolate::Current();
  THR_Print("  cha_invalidation_gen: %u (current: %u)\n",
      cha_invalidation_gen_, i->cha_invalidation_gen());
  THR_Print("  field_invalidation_gen: %u (current: %u)\n",
      field_invalidation_gen_, i->field_invalidation_gen());
  THR_Print("  prefix_invalidation_gen: %u (current: %u)\n",
      prefix_invalidation_gen_, i->prefix_invalidation_gen());
}


BackgroundCompiler::BackgroundCompiler(Isolate* isolate)
    : isolate_(isolate), running_(true), done_(new bool()),
      queue_monitor_(new Monitor()), done_monitor_(new Monitor()),
      function_queue_(new BackgroundCompilationQueue()),
      result_queue_(new BackgroundCompilationQueue()) {
  *done_ = false;
}


void BackgroundCompiler::Run() {
  while (running_) {
    // Maybe something is already in the queue, check first before waiting
    // to be notified.
    Thread::EnterIsolateAsHelper(isolate_);
    {
      Thread* thread = Thread::Current();
      StackZone stack_zone(thread);
      Zone* zone = stack_zone.GetZone();
      HANDLESCOPE(thread);
      Function& function = Function::Handle(zone);
      function = function_queue()->PeekFunction();
      BackgroundCompilationResult result;
      while (running_ && !function.IsNull()) {
        result.Init();
        const Error& error = Error::Handle(zone,
            Compiler::CompileOptimizedFunction(thread,
                                               function,
                                               Compiler::kNoOSRDeoptId,
                                               &result));
        // TODO(srdjan): We do not expect errors while compiling optimized
        // code, any errors should have been caught when compiling
        // unoptimized code. Any issues while optimizing are flagged by
        // making the result invalid.
        ASSERT(error.IsNull());
        AddResult(result);
        function = function_queue()->PeekFunction();
      }
    }
    Thread::ExitIsolateAsHelper();
    {
      // Wait to be notified when the work queue is not empty.
      MonitorLocker ml(queue_monitor_);
      while (function_queue()->IsEmpty() && running_) {
        ml.Wait();
      }
    }
  }  // while running

  {
    // Notify that the thread is done.
    MonitorLocker ml_done(done_monitor_);
    *done_ = true;
    ml_done.Notify();
  }
}


// Use to first queue element to form the result element.
void BackgroundCompiler::AddResult(const BackgroundCompilationResult& result) {
  ASSERT(!Thread::Current()->IsMutatorThread());
  MonitorLocker ml(queue_monitor_);
  // Reuse the input QueueElement to return the result.
  QueueElement* qelem = function_queue()->Remove();
  // Always add result, even if it is invalid, since the queue element is
  // deleted in the mutator thread and potential field based deoptimizations
  // (carried in the result) still must be done.
  qelem->SetFromResult(result);
  result_queue()->Add(qelem);
}


void BackgroundCompiler::CompileOptimized(const Function& function) {
  ASSERT(Thread::Current()->IsMutatorThread());
  MonitorLocker ml(queue_monitor_);
  if (function_queue()->ContainsObj(function)) {
    return;
  }
  QueueElement* elem = new QueueElement(function);
  function_queue()->Add(elem);
  ml.Notify();
}


void BackgroundCompiler::InstallGeneratedCode() {
  ASSERT(Thread::Current()->IsMutatorThread());
  MonitorLocker ml(queue_monitor_);
  Function& function = Function::Handle();
  while (result_queue()->Peek() != NULL) {
    BackgroundCompilationResult result;
    QueueElement* qelem = result_queue()->Remove();
    ASSERT(qelem != NULL);
    result.SetFromQElement(qelem);
    delete qelem;

    const Code& code = result.result_code();
    function ^= code.owner();
    Field& field = Field::Handle();
    // Always execute necessary deoptimizations, even if the result is invalid.
    for (intptr_t i = 0; i < result.deoptimize_dependent_fields().Length();
         i++) {
      field ^= result.deoptimize_dependent_fields().At(i);
      field.DeoptimizeDependentCode();
    }
    if (result.IsValid()) {
      function.InstallOptimizedCode(result.result_code(), false /* not OSR */);
      if (FLAG_trace_compiler) {
        THR_Print("Installing optimized code for %s\n",
            function.ToQualifiedCString());
      }
      // Install leaf classes and fields dependencies.
      Class& cls = Class::Handle();
      for (intptr_t i = 0; i < result.leaf_classes().Length(); i++) {
        cls ^= result.leaf_classes().At(i);
        cls.RegisterCHACode(code);
      }
      for (intptr_t i = 0; i < result.guarded_fields().Length(); i++) {
        field ^= result.guarded_fields().At(i);
        field.RegisterDependentCode(code);
      }
    } else if (FLAG_trace_compiler) {
      THR_Print("Drop code generated in the background compiler:\n");
      result.PrintValidity();
    }
    if (function.usage_counter() < 0) {
      // Reset to 0 so that it can be recompiled if needed.
      function.set_usage_counter(0);
    }
    if (result.IsValid() &&
        FLAG_disassemble_optimized &&
        FlowGraphPrinter::ShouldPrint(function)) {
      THR_Print("*** BEGIN CODE\n");
      DisassembleCode(function, true);
      THR_Print("*** END CODE\n");
    }
  }
}


void BackgroundCompiler::VisitPointers(ObjectPointerVisitor* visitor) {
  function_queue_->VisitObjectPointers(visitor);
  result_queue_->VisitObjectPointers(visitor);
}


void BackgroundCompiler::Stop(BackgroundCompiler* task) {
  ASSERT(Isolate::Current()->background_compiler() == task);
  if (task == NULL) {
    return;
  }
  BackgroundCompilationQueue* function_queue = task->function_queue();
  BackgroundCompilationQueue* result_queue = task->result_queue();

  Monitor* queue_monitor = task->queue_monitor_;
  Monitor* done_monitor = task->done_monitor_;
  bool* task_done = task->done_;
  // Wake up compiler task and stop it.
  {
    MonitorLocker ml(task->queue_monitor_);
    task->running_ = false;
    // 'task' will be deleted by thread pool.
    task = NULL;
    ml.Notify();   // Stop waiting for the queue.
  }

  {
    MonitorLocker ml_done(done_monitor);
    while (!(*task_done)) {
      ml_done.Wait();
    }
  }
  delete task_done;
  delete done_monitor;
  delete queue_monitor;
  delete function_queue;
  delete result_queue;
  Isolate::Current()->set_background_compiler(NULL);
}


void BackgroundCompiler::EnsureInit(Thread* thread) {
  ASSERT(thread->IsMutatorThread());
  // Finalize NoSuchMethodError, _Mint; occasionally needed in optimized
  // compilation.
  Class& cls = Class::Handle(thread->zone(),
      Library::LookupCoreClass(Symbols::NoSuchMethodError()));
  Error& error = Error::Handle(thread->zone(),
      cls.EnsureIsFinalized(thread));
  ASSERT(error.IsNull());
  cls = Library::LookupCoreClass(Symbols::_Mint());
  error = cls.EnsureIsFinalized(thread);
  ASSERT(error.IsNull());

  bool start_task = false;
  Isolate* isolate = thread->isolate();
  {
    MutexLocker ml(isolate->mutex());
    if (isolate->background_compiler() == NULL) {
      BackgroundCompiler* task = new BackgroundCompiler(isolate);
      isolate->set_background_compiler(task);
      start_task = true;
    }
  }
  if (start_task) {
    Dart::thread_pool()->Run(isolate->background_compiler());
  }
}

}  // namespace dart<|MERGE_RESOLUTION|>--- conflicted
+++ resolved
@@ -1043,20 +1043,12 @@
         cls ^= code.owner();
         if (cls.IsNull()) {
           const String& code_name = String::Handle(code.Name());
-<<<<<<< HEAD
-          ISL_Print("  0x%" Px ": %s, %p\n",
-=======
           THR_Print("  0x%" Px ": %s, %p\n",
->>>>>>> 71b3d5ab
               start + offset.Value(),
               code_name.ToCString(),
               code.raw());
         } else {
-<<<<<<< HEAD
-          ISL_Print("  0x%" Px ": allocation stub for %s, %p\n",
-=======
           THR_Print("  0x%" Px ": allocation stub for %s, %p\n",
->>>>>>> 71b3d5ab
               start + offset.Value(),
               cls.ToCString(),
               code.raw());
