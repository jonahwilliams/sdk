--- conflicted
+++ resolved
@@ -29,20 +29,10 @@
 }
 
 
-<<<<<<< HEAD
-void StoreBuffer::ShutDown() {
-  delete global_empty_;
-  delete global_mutex_;
-}
-
-
-StoreBuffer::StoreBuffer() : mutex_(new Mutex()) {
-=======
 template<int BlockSize>
 void BlockStack<BlockSize>::ShutDown() {
   delete global_empty_;
   delete global_mutex_;
->>>>>>> 71b3d5ab
 }
 
 
