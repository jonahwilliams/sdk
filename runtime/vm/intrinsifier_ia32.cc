--- conflicted
+++ resolved
@@ -1505,10 +1505,6 @@
   __ Bind(&is_true);
   __ LoadObject(EAX, Bool::True());
   __ ret();
-<<<<<<< HEAD
-  return false;
-=======
->>>>>>> f128a93b
 }
 
 
