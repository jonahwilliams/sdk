// Copyright (c) 2012, the Dart project authors.  Please see the AUTHORS file
// for details. All rights reserved. Use of this source code is governed by a
// BSD-style license that can be found in the LICENSE file.

#ifndef VM_SCAVENGER_H_
#define VM_SCAVENGER_H_

#include "platform/assert.h"
#include "platform/utils.h"
#include "vm/dart.h"
#include "vm/flags.h"
#include "vm/globals.h"
#include "vm/raw_object.h"
#include "vm/ring_buffer.h"
#include "vm/spaces.h"
#include "vm/virtual_memory.h"
#include "vm/visitor.h"

namespace dart {

// Forward declarations.
class Heap;
class Isolate;
class JSONObject;
class ScavengerVisitor;

DECLARE_FLAG(bool, gc_at_alloc);

<<<<<<< HEAD
=======

// Wrapper around VirtualMemory that adds caching and handles the empty case.
class SemiSpace {
 public:
  static void InitOnce();

  // Get a space of the given size. Returns NULL on out of memory. If size is 0,
  // returns an empty space: pointer(), start() and end() all return NULL.
  static SemiSpace* New(intptr_t size_in_words);

  // Hand back an unused space.
  void Delete();

  void* pointer() const { return region_.pointer(); }
  uword start() const { return region_.start(); }
  uword end() const { return region_.end(); }
  intptr_t size_in_words() const {
    return static_cast<intptr_t>(region_.size()) >> kWordSizeLog2;
  }
  bool Contains(uword address) const { return region_.Contains(address); }

  // Set write protection mode for this space. The space must not be protected
  // when Delete is called.
  // TODO(koda): Remember protection mode in VirtualMemory and assert this.
  void WriteProtect(bool read_only);

 private:
  explicit SemiSpace(VirtualMemory* reserved);
  ~SemiSpace();

  VirtualMemory* reserved_;  // NULL for an emtpy space.
  MemoryRegion region_;

  static SemiSpace* cache_;
  static Mutex* mutex_;
};


// Statistics for a particular scavenge.
class ScavengeStats {
 public:
  ScavengeStats() {}
  ScavengeStats(int64_t start_micros,
                int64_t end_micros,
                SpaceUsage before,
                SpaceUsage after,
                intptr_t promo_candidates_in_words,
                intptr_t promoted_in_words) :
      start_micros_(start_micros),
      end_micros_(end_micros),
      before_(before),
      after_(after),
      promo_candidates_in_words_(promo_candidates_in_words),
      promoted_in_words_(promoted_in_words) {}

  // Of all data before scavenge, what fraction was found to be garbage?
  double GarbageFraction() const {
    intptr_t survived = after_.used_in_words + promoted_in_words_;
    return 1.0 - (survived / static_cast<double>(before_.used_in_words));
  }

  // Fraction of promotion candidates that survived and was thereby promoted.
  // Returns zero if there were no promotion candidates.
  double PromoCandidatesSuccessFraction() const {
    return promo_candidates_in_words_ > 0 ?
        promoted_in_words_ / static_cast<double>(promo_candidates_in_words_) :
        0.0;
  }

  int64_t DurationMicros() const {
    return end_micros_ - start_micros_;
  }

 private:
  int64_t start_micros_;
  int64_t end_micros_;
  SpaceUsage before_;
  SpaceUsage after_;
  intptr_t promo_candidates_in_words_;
  intptr_t promoted_in_words_;
};


>>>>>>> 6bd9b19c
class Scavenger {
 public:
  Scavenger(Heap* heap,
            intptr_t max_semi_capacity_in_words,
            uword object_alignment);
  ~Scavenger();

  // Check whether this Scavenger contains this address.
  // During scavenging both the to and from spaces contain "legal" objects.
  // During a scavenge this function only returns true for addresses that will
  // be part of the surviving objects.
  bool Contains(uword addr) const {
    // No reasonable algorithm should be checking for objects in from space. At
    // least unless it is debugging code. This might need to be relaxed later,
    // but currently it helps prevent dumb bugs.
    ASSERT(!from_->Contains(addr));
    return to_->Contains(addr);
  }

  RawObject* FindObject(FindObjectVisitor* visitor) const;

  uword TryAllocate(intptr_t size) {
    ASSERT(Utils::IsAligned(size, kObjectAlignment));
    ASSERT(heap_ != Dart::vm_isolate()->heap());
#if defined(DEBUG)
    if (FLAG_gc_at_alloc && !scavenging_) {
      Scavenge();
    }
#endif
    uword result = top_;
    intptr_t remaining = end_ - top_;
    if (remaining < size) {
      return 0;
    }
    ASSERT(to_->Contains(result));
    ASSERT((result & kObjectAlignmentMask) == object_alignment_);

    top_ += size;
    ASSERT(to_->Contains(top_) || (top_ == to_->end()));
    return result;
  }

  // Collect the garbage in this scavenger.
  void Scavenge();
  void Scavenge(bool invoke_api_callbacks);

  // Accessors to generate code for inlined allocation.
  uword* TopAddress() { return &top_; }
  uword* EndAddress() { return &end_; }
  static intptr_t top_offset() { return OFFSET_OF(Scavenger, top_); }
  static intptr_t end_offset() { return OFFSET_OF(Scavenger, end_); }

  intptr_t UsedInWords() const {
    return (top_ - FirstObjectStart()) >> kWordSizeLog2;
  }
  intptr_t CapacityInWords() const {
    return to_->size_in_words();
  }
  intptr_t ExternalInWords() const {
    return external_size_ >> kWordSizeLog2;
  }
  SpaceUsage GetCurrentUsage() const {
    SpaceUsage usage;
    usage.used_in_words = UsedInWords();
    usage.capacity_in_words = CapacityInWords();
    usage.external_in_words = ExternalInWords();
    return usage;
  }

  void VisitObjects(ObjectVisitor* visitor) const;
  void VisitObjectPointers(ObjectPointerVisitor* visitor) const;

  void StartEndAddress(uword* start, uword* end) const {
    *start = to_->start();
    *end = to_->end();
  }

  void WriteProtect(bool read_only);

  void AddGCTime(int64_t micros) {
    gc_time_micros_ += micros;
  }

  int64_t gc_time_micros() const {
    return gc_time_micros_;
  }

  void IncrementCollections() {
    collections_++;
  }

  intptr_t collections() const {
    return collections_;
  }

  void PrintToJSONObject(JSONObject* object);

  void AllocateExternal(intptr_t size);
  void FreeExternal(intptr_t size);

 private:
  // Ids for time and data records in Heap::GCStats.
  enum {
    // Time
    kVisitIsolateRoots = 0,
    kIterateStoreBuffers = 1,
    kProcessToSpace = 2,
    kIterateWeaks = 3,
    // Data
    kStoreBufferEntries = 0,
    kStoreBufferVisited = 1,
    kStoreBufferPointers = 2,
    kToKBAfterStoreBuffer = 3
  };

  uword FirstObjectStart() const { return to_->start() | object_alignment_; }
  void Prologue(Isolate* isolate, bool invoke_api_callbacks);
  void IterateStoreBuffers(Isolate* isolate, ScavengerVisitor* visitor);
  void IterateObjectIdTable(Isolate* isolate, ScavengerVisitor* visitor);
  void IterateRoots(Isolate* isolate,
                    ScavengerVisitor* visitor,
                    bool visit_prologue_weak_persistent_handles);
  void IterateWeakProperties(Isolate* isolate, ScavengerVisitor* visitor);
  void IterateWeakReferences(Isolate* isolate, ScavengerVisitor* visitor);
  void IterateWeakRoots(Isolate* isolate,
                        HandleVisitor* visitor,
                        bool visit_prologue_weak_persistent_handles);
  void ProcessToSpace(ScavengerVisitor* visitor);
  uword ProcessWeakProperty(RawWeakProperty* raw_weak,
                            ScavengerVisitor* visitor);
  void Epilogue(Isolate* isolate,
                ScavengerVisitor* visitor,
                bool invoke_api_callbacks);

  bool IsUnreachable(RawObject** p);

  // During a scavenge we need to remember the promoted objects.
  // This is implemented as a stack of objects at the end of the to space. As
  // object sizes are always greater than sizeof(uword) and promoted objects do
  // not consume space in the to space they leave enough room for this stack.
  void PushToPromotedStack(uword addr) {
    ASSERT(scavenging_);
    end_ -= sizeof(addr);
    ASSERT(end_ > top_);
    *reinterpret_cast<uword*>(end_) = addr;
  }
  uword PopFromPromotedStack() {
    ASSERT(scavenging_);
    uword result = *reinterpret_cast<uword*>(end_);
    end_ += sizeof(result);
    ASSERT(end_ <= to_->end());
    return result;
  }
  bool PromotedStackHasMore() const {
    ASSERT(scavenging_);
    return end_ < to_->end();
  }

  void ProcessWeakTables();

<<<<<<< HEAD
  VirtualMemory* space_;
  MemoryRegion* to_;
  MemoryRegion* from_;
=======
  intptr_t NewSizeInWords(intptr_t old_size_in_words) const;

  SemiSpace* from_;
  SemiSpace* to_;
>>>>>>> 6bd9b19c

  Heap* heap_;

  // Current allocation top and end. These values are being accessed directly
  // from generated code.
  uword top_;
  uword end_;

  // A pointer to the first unscanned object.  Scanning completes when
  // this value meets the allocation top.
  uword resolved_top_;

  // Objects below this address have survived a scavenge.
  uword survivor_end_;

  intptr_t max_semi_capacity_in_words_;

  // All object are aligned to this value.
  uword object_alignment_;

  // Keep track whether a scavenge is currently running.
  bool scavenging_;

  int64_t gc_time_micros_;
  intptr_t collections_;
  static const int kStatsHistoryCapacity = 2;
  RingBuffer<ScavengeStats, kStatsHistoryCapacity> stats_history_;

  // The total size of external data associated with objects in this scavenger.
  intptr_t external_size_;

  friend class ScavengerVisitor;
  friend class ScavengerWeakVisitor;

  DISALLOW_COPY_AND_ASSIGN(Scavenger);
};

}  // namespace dart

#endif  // VM_SCAVENGER_H_<|MERGE_RESOLUTION|>--- conflicted
+++ resolved
@@ -26,8 +26,6 @@
 
 DECLARE_FLAG(bool, gc_at_alloc);
 
-<<<<<<< HEAD
-=======
 
 // Wrapper around VirtualMemory that adds caching and handles the empty case.
 class SemiSpace {
@@ -111,7 +109,6 @@
 };
 
 
->>>>>>> 6bd9b19c
 class Scavenger {
  public:
   Scavenger(Heap* heap,
@@ -127,7 +124,7 @@
     // No reasonable algorithm should be checking for objects in from space. At
     // least unless it is debugging code. This might need to be relaxed later,
     // but currently it helps prevent dumb bugs.
-    ASSERT(!from_->Contains(addr));
+    ASSERT(from_ == NULL || !from_->Contains(addr));
     return to_->Contains(addr);
   }
 
@@ -272,16 +269,10 @@
 
   void ProcessWeakTables();
 
-<<<<<<< HEAD
-  VirtualMemory* space_;
-  MemoryRegion* to_;
-  MemoryRegion* from_;
-=======
   intptr_t NewSizeInWords(intptr_t old_size_in_words) const;
 
   SemiSpace* from_;
   SemiSpace* to_;
->>>>>>> 6bd9b19c
 
   Heap* heap_;
 
