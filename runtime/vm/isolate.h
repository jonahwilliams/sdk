--- conflicted
+++ resolved
@@ -129,8 +129,6 @@
 // Fixed cache for exception handler lookup.
 typedef FixedCache<intptr_t, ExceptionHandlerInfo, 16> HandlerInfoCache;
 
-<<<<<<< HEAD
-=======
 // List of Isolate flags with corresponding members of Dart_IsolateFlags and
 // corresponding global command line flags.
 //
@@ -144,7 +142,6 @@
     FLAG_error_on_bad_override)                                                \
   V(use_field_guards, use_field_guards, FLAG_use_field_guards)                 \
   V(use_osr, use_osr, FLAG_use_osr)
->>>>>>> 7fe4c099
 
 class Isolate : public BaseIsolate {
  public:
@@ -650,19 +647,6 @@
   void FlagsCopyFrom(const Dart_IsolateFlags& api_flags);
 
 #if defined(PRODUCT)
-<<<<<<< HEAD
-  bool type_checks() const { return FLAG_enable_type_checks; }
-  bool asserts() const { return FLAG_enable_asserts; }
-  bool error_on_bad_type() const { return FLAG_error_on_bad_type; }
-  bool error_on_bad_override() const { return FLAG_error_on_bad_override; }
-  bool use_field_guards() const { return FLAG_use_field_guards; }
-#else   // defined(PRODUCT)
-  bool type_checks() const { return type_checks_; }
-  bool asserts() const { return asserts_; }
-  bool error_on_bad_type() const { return error_on_bad_type_; }
-  bool error_on_bad_override() const { return error_on_bad_override_; }
-  bool use_field_guards() const { return use_field_guards_; }
-=======
 #define DECLARE_GETTER(name, isolate_flag_name, flag_name)                     \
   bool name() const { return flag_name; }
   ISOLATE_FLAG_LIST(DECLARE_GETTER)
@@ -674,7 +658,6 @@
   ISOLATE_FLAG_LIST(DECLARE_GETTER)
 #undef DECLARE_GETTER
   void set_use_osr(bool use_osr) { use_osr_ = use_osr; }
->>>>>>> 7fe4c099
 #endif  // defined(PRODUCT)
 
   static void KillAllIsolates(LibMsgId msg_id);
@@ -800,17 +783,9 @@
 
 // Isolate-specific flags.
 #if !defined(PRODUCT)
-<<<<<<< HEAD
-  bool type_checks_;
-  bool asserts_;
-  bool error_on_bad_type_;
-  bool error_on_bad_override_;
-  bool use_field_guards_;
-=======
 #define DECLARE_FIELD(name, isolate_flag_name, flag_name) bool name##_;
   ISOLATE_FLAG_LIST(DECLARE_FIELD)
 #undef DECLARE_FIELD
->>>>>>> 7fe4c099
 #endif  // !defined(PRODUCT)
 
   // Timestamps of last operation via service.
