// Copyright (c) 2013, the Dart project authors.  Please see the AUTHORS file
// for details. All rights reserved. Use of this source code is governed by a
// BSD-style license that can be found in the LICENSE file.

#ifndef VM_ISOLATE_H_
#define VM_ISOLATE_H_

#include "include/dart_api.h"
#include "platform/assert.h"
#include "platform/thread.h"
#include "vm/base_isolate.h"
#include "vm/class_table.h"
#include "vm/counters.h"
#include "vm/handles.h"
#include "vm/megamorphic_cache_table.h"
#include "vm/random.h"
#include "vm/store_buffer.h"
#include "vm/tags.h"
#include "vm/trace_buffer.h"
#include "vm/timer.h"

namespace dart {

// Forward declarations.
class AbstractType;
class ApiState;
class Array;
class Class;
class Code;
class CodeIndexTable;
class Debugger;
class DeoptContext;
class Error;
class ExceptionHandlers;
class Field;
class Function;
class GrowableObjectArray;
class HandleScope;
class HandleVisitor;
class Heap;
class ICData;
class Instance;
class IsolateProfilerData;
class IsolateSpawnState;
class InterruptableThreadState;
class Library;
class LongJumpScope;
class MessageHandler;
class Mutex;
class Object;
class ObjectIdRing;
class ObjectPointerVisitor;
class ObjectStore;
class PcDescriptors;
class RawInstance;
class RawArray;
class RawContext;
class RawDouble;
class RawGrowableObjectArray;
class RawMint;
class RawObject;
class RawInteger;
class RawError;
class RawFloat32x4;
class RawInt32x4;
class RawUserTag;
class SampleBuffer;
class Simulator;
class StackResource;
class StackZone;
class StubCode;
class TypeArguments;
class TypeParameter;
class UserTag;


class IsolateVisitor {
 public:
  IsolateVisitor() {}
  virtual ~IsolateVisitor() {}

  virtual void VisitIsolate(Isolate* isolate) = 0;

 private:
  DISALLOW_COPY_AND_ASSIGN(IsolateVisitor);
};

#define REUSABLE_HANDLE_LIST(V)                                                \
  V(AbstractType)                                                              \
  V(Array)                                                                     \
  V(Class)                                                                     \
  V(Code)                                                                      \
  V(Error)                                                                     \
  V(ExceptionHandlers)                                                         \
  V(Field)                                                                     \
  V(Function)                                                                  \
  V(GrowableObjectArray)                                                       \
  V(Instance)                                                                  \
  V(Library)                                                                   \
  V(Object)                                                                    \
  V(PcDescriptors)                                                             \
  V(String)                                                                    \
  V(TypeArguments)                                                             \
  V(TypeParameter)                                                             \

class Isolate : public BaseIsolate {
 public:
  ~Isolate();

  static inline Isolate* Current() {
    return reinterpret_cast<Isolate*>(Thread::GetThreadLocal(isolate_key));
  }

  static void SetCurrent(Isolate* isolate);

  static void InitOnce();
  static Isolate* Init(const char* name_prefix);
  void Shutdown();

  // Register a newly introduced class.
  void RegisterClass(const Class& cls);
  void RegisterClassAt(intptr_t index, const Class& cls);
  void ValidateClassTable();

  // Visit all object pointers.
  void VisitObjectPointers(ObjectPointerVisitor* visitor,
                           bool visit_prologue_weak_persistent_handles,
                           bool validate_frames);

  // Visits weak object pointers.
  void VisitWeakPersistentHandles(HandleVisitor* visitor,
                                  bool visit_prologue_weak_persistent_handles);
  void VisitPrologueWeakPersistentHandles(HandleVisitor* visitor);

  StoreBuffer* store_buffer() { return &store_buffer_; }
  static intptr_t store_buffer_offset() {
    return OFFSET_OF(Isolate, store_buffer_);
  }

  ClassTable* class_table() { return &class_table_; }
  static intptr_t class_table_offset() {
    return OFFSET_OF(Isolate, class_table_);
  }

  bool cha_used() const { return cha_used_; }
  void set_cha_used(bool value) { cha_used_ = value; }

  MegamorphicCacheTable* megamorphic_cache_table() {
    return &megamorphic_cache_table_;
  }

  Dart_MessageNotifyCallback message_notify_callback() const {
    return message_notify_callback_;
  }
  void set_message_notify_callback(Dart_MessageNotifyCallback value) {
    message_notify_callback_ = value;
  }

  const char* name() const { return name_; }

  int64_t start_time() const { return start_time_; }

  Dart_Port main_port() const { return main_port_; }
  void set_main_port(Dart_Port port) {
    ASSERT(main_port_ == 0);  // Only set main port once.
    main_port_ = port;
  }

  Heap* heap() const { return heap_; }
  void set_heap(Heap* value) { heap_ = value; }
  static intptr_t heap_offset() { return OFFSET_OF(Isolate, heap_); }

  ObjectStore* object_store() const { return object_store_; }
  void set_object_store(ObjectStore* value) { object_store_ = value; }
  static intptr_t object_store_offset() {
    return OFFSET_OF(Isolate, object_store_);
  }

  RawContext* top_context() const { return top_context_; }
  void set_top_context(RawContext* value) { top_context_ = value; }
  static intptr_t top_context_offset() {
    return OFFSET_OF(Isolate, top_context_);
  }

  uword top_exit_frame_info() const { return top_exit_frame_info_; }
  void set_top_exit_frame_info(uword value) { top_exit_frame_info_ = value; }
  static intptr_t top_exit_frame_info_offset() {
    return OFFSET_OF(Isolate, top_exit_frame_info_);
  }

  static intptr_t vm_tag_offset() {
    return OFFSET_OF(Isolate, vm_tag_);
  }

  ApiState* api_state() const { return api_state_; }
  void set_api_state(ApiState* value) { api_state_ = value; }

  StubCode* stub_code() const { return stub_code_; }
  void set_stub_code(StubCode* value) { stub_code_ = value; }

  LongJumpScope* long_jump_base() const { return long_jump_base_; }
  void set_long_jump_base(LongJumpScope* value) { long_jump_base_ = value; }

  TimerList& timer_list() { return timer_list_; }

  static intptr_t current_zone_offset() {
    return OFFSET_OF(Isolate, current_zone_);
  }

  void set_init_callback_data(void* value) {
    init_callback_data_ = value;
  }
  void* init_callback_data() const {
    return init_callback_data_;
  }

  Dart_EnvironmentCallback environment_callback() const {
    return environment_callback_;
  }
  void set_environment_callback(Dart_EnvironmentCallback value) {
    environment_callback_ = value;
  }

  Dart_LibraryTagHandler library_tag_handler() const {
    return library_tag_handler_;
  }
  void set_library_tag_handler(Dart_LibraryTagHandler value) {
    library_tag_handler_ = value;
  }

  void SetStackLimit(uword value);
  void SetStackLimitFromCurrentTOS(uword isolate_stack_top);

  uword stack_limit_address() const {
    return reinterpret_cast<uword>(&stack_limit_);
  }

  // The current stack limit.  This may be overwritten with a special
  // value to trigger interrupts.
  uword stack_limit() const { return stack_limit_; }
  static intptr_t stack_limit_offset() {
    return OFFSET_OF(Isolate, stack_limit_);
  }

  // The true stack limit for this isolate.
  uword saved_stack_limit() const { return saved_stack_limit_; }

  // Stack overflow flags
  enum {
    kOsrRequest = 0x1,  // Current stack overflow caused by OSR request.
  };

  uword stack_overflow_flags_address() const {
    return reinterpret_cast<uword>(&stack_overflow_flags_);
  }

  int32_t IncrementAndGetStackOverflowCount() {
    return ++stack_overflow_count_;
  }

  // Retrieves and clears the stack overflow flags.  These are set by
  // the generated code before the slow path runtime routine for a
  // stack overflow is called.
  uword GetAndClearStackOverflowFlags();

  // Retrieve the stack address bounds.
  bool GetStackBounds(uword* lower, uword* upper);

  static uword GetSpecifiedStackSize();

  static const intptr_t kStackSizeBuffer = (4 * KB * kWordSize);

  // Interrupt bits.
  enum {
    kApiInterrupt = 0x1,      // An interrupt from Dart_InterruptIsolate.
    kMessageInterrupt = 0x2,  // An interrupt to process an out of band message.
    kStoreBufferInterrupt = 0x4,  // An interrupt to process the store buffer.
    kVmStatusInterrupt = 0x8,     // An interrupt to process a status request.

    kInterruptsMask =
        kApiInterrupt |
        kMessageInterrupt |
        kStoreBufferInterrupt |
        kVmStatusInterrupt,
  };

  void ScheduleInterrupts(uword interrupt_bits);
  uword GetAndClearInterrupts();

  bool MakeRunnable();
  void Run();

  MessageHandler* message_handler() const { return message_handler_; }
  void set_message_handler(MessageHandler* value) { message_handler_ = value; }

  bool is_runnable() const { return is_runnable_; }
  void set_is_runnable(bool value) { is_runnable_ = value; }

  IsolateSpawnState* spawn_state() const { return spawn_state_; }
  void set_spawn_state(IsolateSpawnState* value) { spawn_state_ = value; }

  static const intptr_t kNoDeoptId = -1;
  static const intptr_t kDeoptIdStep = 2;
  static const intptr_t kDeoptIdBeforeOffset = 0;
  static const intptr_t kDeoptIdAfterOffset = 1;
  intptr_t deopt_id() const { return deopt_id_; }
  void set_deopt_id(int value) {
    ASSERT(value >= 0);
    deopt_id_ = value;
  }
  intptr_t GetNextDeoptId() {
    ASSERT(deopt_id_ != kNoDeoptId);
    const intptr_t id = deopt_id_;
    deopt_id_ += kDeoptIdStep;
    return id;
  }

  static intptr_t ToDeoptAfter(intptr_t deopt_id) {
    ASSERT(IsDeoptBefore(deopt_id));
    return deopt_id + kDeoptIdAfterOffset;
  }

  static bool IsDeoptBefore(intptr_t deopt_id) {
    return (deopt_id % kDeoptIdStep) == kDeoptIdBeforeOffset;
  }

  static bool IsDeoptAfter(intptr_t deopt_id) {
    return (deopt_id % kDeoptIdStep) == kDeoptIdAfterOffset;
  }

  Mutex* mutex() const { return mutex_; }

  Debugger* debugger() const { return debugger_; }

  void set_single_step(bool value) { single_step_ = value; }
  bool single_step() const { return single_step_; }
  static intptr_t single_step_offset() {
    return OFFSET_OF(Isolate, single_step_);
  }

  // Requests that the debugger resume execution.
  void Resume() {
    resume_request_ = true;
  }

  // Returns whether the vm service has requested that the debugger
  // resume execution.
  bool GetAndClearResumeRequest() {
    bool resume_request = resume_request_;
    resume_request_ = false;
    return resume_request;
  }

  Random* random() { return &random_; }

  Simulator* simulator() const { return simulator_; }
  void set_simulator(Simulator* value) { simulator_ = value; }

  Dart_GcPrologueCallback gc_prologue_callback() const {
    return gc_prologue_callback_;
  }

  void set_gc_prologue_callback(Dart_GcPrologueCallback callback) {
    gc_prologue_callback_ = callback;
  }

  Dart_GcEpilogueCallback gc_epilogue_callback() const {
    return gc_epilogue_callback_;
  }

  void set_gc_epilogue_callback(Dart_GcEpilogueCallback callback) {
    gc_epilogue_callback_ = callback;
  }

  static void SetCreateCallback(Dart_IsolateCreateCallback cb) {
    create_callback_ = cb;
  }
  static Dart_IsolateCreateCallback CreateCallback() {
    return create_callback_;
  }

  static void SetServiceCreateCallback(Dart_ServiceIsolateCreateCalback cb) {
    service_create_callback_ = cb;
  }
  static Dart_ServiceIsolateCreateCalback ServiceCreateCallback() {
    return service_create_callback_;
  }

  static void SetInterruptCallback(Dart_IsolateInterruptCallback cb) {
    interrupt_callback_ = cb;
  }
  static Dart_IsolateInterruptCallback InterruptCallback() {
    return interrupt_callback_;
  }

  static void SetVmStatsCallback(Dart_IsolateInterruptCallback cb) {
    vmstats_callback_ = cb;
  }
  static Dart_IsolateInterruptCallback VmStatsCallback() {
    return vmstats_callback_;
  }

  static void SetUnhandledExceptionCallback(
      Dart_IsolateUnhandledExceptionCallback cb) {
    unhandled_exception_callback_ = cb;
  }
  static Dart_IsolateUnhandledExceptionCallback UnhandledExceptionCallback() {
    return unhandled_exception_callback_;
  }

  static void SetShutdownCallback(Dart_IsolateShutdownCallback cb) {
    shutdown_callback_ = cb;
  }
  static Dart_IsolateShutdownCallback ShutdownCallback() {
    return shutdown_callback_;
  }

  static void SetFileCallbacks(Dart_FileOpenCallback file_open,
                               Dart_FileReadCallback file_read,
                               Dart_FileWriteCallback file_write,
                               Dart_FileCloseCallback file_close) {
    file_open_callback_ = file_open;
    file_read_callback_ = file_read;
    file_write_callback_ = file_write;
    file_close_callback_ = file_close;
  }

  static Dart_FileOpenCallback file_open_callback() {
    return file_open_callback_;
  }
  static Dart_FileReadCallback file_read_callback() {
    return file_read_callback_;
  }
  static Dart_FileWriteCallback file_write_callback() {
    return file_write_callback_;
  }
  static Dart_FileCloseCallback file_close_callback() {
    return file_close_callback_;
  }

  static void SetEntropySourceCallback(Dart_EntropySource entropy_source) {
    entropy_source_callback_ = entropy_source;
  }
  static Dart_EntropySource entropy_source_callback() {
    return entropy_source_callback_;
  }

  void set_object_id_ring(ObjectIdRing* ring) {
    object_id_ring_ = ring;
  }
  ObjectIdRing* object_id_ring() {
    return object_id_ring_;
  }

  void set_trace_buffer(TraceBuffer* buffer) {
    trace_buffer_ = buffer;
  }
  TraceBuffer* trace_buffer() {
    return trace_buffer_;
  }

  DeoptContext* deopt_context() const { return deopt_context_; }
  void set_deopt_context(DeoptContext* value) {
    ASSERT(value == NULL || deopt_context_ == NULL);
    deopt_context_ = value;
  }

  void UpdateLastAllocationProfileAccumulatorResetTimestamp() {
    last_allocationprofile_accumulator_reset_timestamp_ =
<<<<<<< HEAD
      OS::GetCurrentTimeMillis();
=======
        OS::GetCurrentTimeMillis();
>>>>>>> 6bd9b19c
  }

  int64_t last_allocationprofile_accumulator_reset_timestamp() const {
    return last_allocationprofile_accumulator_reset_timestamp_;
  }

  void UpdateLastAllocationProfileGCTimestamp() {
    last_allocationprofile_gc_timestamp_ = OS::GetCurrentTimeMillis();
  }

  int64_t last_allocationprofile_gc_timestamp() const {
    return last_allocationprofile_gc_timestamp_;
  }

  intptr_t BlockClassFinalization() {
    ASSERT(defer_finalization_count_ >= 0);
    return defer_finalization_count_++;
  }

  intptr_t UnblockClassFinalization() {
    ASSERT(defer_finalization_count_ > 0);
    return defer_finalization_count_--;
  }

  bool AllowClassFinalization() {
    ASSERT(defer_finalization_count_ >= 0);
    return defer_finalization_count_ == 0;
  }

  Mutex* profiler_data_mutex() {
    return &profiler_data_mutex_;
  }

  void set_profiler_data(IsolateProfilerData* profiler_data) {
    profiler_data_ = profiler_data;
  }

  IsolateProfilerData* profiler_data() const {
    return profiler_data_;
  }

  void PrintJSON(JSONStream* stream, bool ref = true);

  void set_thread_state(InterruptableThreadState* state) {
    ASSERT((thread_state_ == NULL) || (state == NULL));
    thread_state_ = state;
  }

  InterruptableThreadState* thread_state() const {
    return thread_state_;
  }

  // Returns the number of sampled threads.
  intptr_t ProfileInterrupt();

  VMTagCounters* vm_tag_counters() {
    return &vm_tag_counters_;
  }

  uword user_tag() const {
    return user_tag_;
  }
  static intptr_t user_tag_offset() {
    return OFFSET_OF(Isolate, user_tag_);
  }
  static intptr_t current_tag_offset() {
    return OFFSET_OF(Isolate, current_tag_);
  }

  RawGrowableObjectArray* tag_table() const { return tag_table_; }
  void set_tag_table(const GrowableObjectArray& value);

  RawUserTag* current_tag() const { return current_tag_; }
  void set_current_tag(const UserTag& tag);

#if defined(DEBUG)
#define REUSABLE_HANDLE_SCOPE_ACCESSORS(object)                                \
  void set_reusable_##object##_handle_scope_active(bool value) {               \
    reusable_##object##_handle_scope_active_ = value;                          \
  }                                                                            \
  bool reusable_##object##_handle_scope_active() const {                       \
    return reusable_##object##_handle_scope_active_;                           \
  }
  REUSABLE_HANDLE_LIST(REUSABLE_HANDLE_SCOPE_ACCESSORS)
#undef REUSABLE_HANDLE_SCOPE_ACCESSORS
#endif  // defined(DEBUG)

#define REUSABLE_HANDLE(object)                                                \
  object& object##Handle() const {                                             \
    return *object##_handle_;                                                  \
  }
  REUSABLE_HANDLE_LIST(REUSABLE_HANDLE)
#undef REUSABLE_HANDLE

  static void VisitIsolates(IsolateVisitor* visitor);

  Counters* counters() { return &counters_; }

 private:
  Isolate();

  void BuildName(const char* name_prefix);
  void PrintInvokedFunctions();

  void ProfileIdle();

  void set_user_tag(uword tag) {
    user_tag_ = tag;
  }


  template<class T> T* AllocateReusableHandle();

  static ThreadLocalKey isolate_key;

  StoreBuffer store_buffer_;
  ClassTable class_table_;
  MegamorphicCacheTable megamorphic_cache_table_;
  Dart_MessageNotifyCallback message_notify_callback_;
  char* name_;
  int64_t start_time_;
  Dart_Port main_port_;
  Heap* heap_;
  ObjectStore* object_store_;
  RawContext* top_context_;
  uword top_exit_frame_info_;
  void* init_callback_data_;
  Dart_EnvironmentCallback environment_callback_;
  Dart_LibraryTagHandler library_tag_handler_;
  ApiState* api_state_;
  StubCode* stub_code_;
  Debugger* debugger_;
  bool single_step_;
  bool resume_request_;
  Random random_;
  Simulator* simulator_;
  LongJumpScope* long_jump_base_;
  TimerList timer_list_;
  intptr_t deopt_id_;
  Mutex* mutex_;  // protects stack_limit_ and saved_stack_limit_.
  uword stack_limit_;
  uword saved_stack_limit_;
  uword stack_overflow_flags_;
  int32_t stack_overflow_count_;
  MessageHandler* message_handler_;
  IsolateSpawnState* spawn_state_;
  bool is_runnable_;
  Dart_GcPrologueCallback gc_prologue_callback_;
  Dart_GcEpilogueCallback gc_epilogue_callback_;
  intptr_t defer_finalization_count_;
  DeoptContext* deopt_context_;

  // Status support.
  char* stacktrace_;
  intptr_t stack_frame_index_;

  // Timestamps of last operation via service.
  int64_t last_allocationprofile_accumulator_reset_timestamp_;
  int64_t last_allocationprofile_gc_timestamp_;

  bool cha_used_;

  // Ring buffer of objects assigned an id.
  ObjectIdRing* object_id_ring_;

  // Trace buffer support.
  TraceBuffer* trace_buffer_;

  IsolateProfilerData* profiler_data_;
  Mutex profiler_data_mutex_;
  InterruptableThreadState* thread_state_;

  VMTagCounters vm_tag_counters_;
  uword user_tag_;
  RawGrowableObjectArray* tag_table_;
  RawUserTag* current_tag_;

  Counters counters_;

  // Isolate list next pointer.
  Isolate* next_;

  // Reusable handles support.
#define REUSABLE_HANDLE_FIELDS(object)                                         \
  object* object##_handle_;
  REUSABLE_HANDLE_LIST(REUSABLE_HANDLE_FIELDS)
#undef REUSABLE_HANDLE_FIELDS

#if defined(DEBUG)
#define REUSABLE_HANDLE_SCOPE_VARIABLE(object)                                 \
  bool reusable_##object##_handle_scope_active_;
  REUSABLE_HANDLE_LIST(REUSABLE_HANDLE_SCOPE_VARIABLE);
#undef REUSABLE_HANDLE_SCOPE_VARIABLE
#endif  // defined(DEBUG)

  VMHandles reusable_handles_;

  static Dart_IsolateCreateCallback create_callback_;
  static Dart_IsolateInterruptCallback interrupt_callback_;
  static Dart_IsolateUnhandledExceptionCallback unhandled_exception_callback_;
  static Dart_IsolateShutdownCallback shutdown_callback_;
  static Dart_FileOpenCallback file_open_callback_;
  static Dart_FileReadCallback file_read_callback_;
  static Dart_FileWriteCallback file_write_callback_;
  static Dart_FileCloseCallback file_close_callback_;
  static Dart_EntropySource entropy_source_callback_;
  static Dart_IsolateInterruptCallback vmstats_callback_;
  static Dart_ServiceIsolateCreateCalback service_create_callback_;

  // Manage list of existing isolates.
  static void AddIsolateTolist(Isolate* isolate);
  static void RemoveIsolateFromList(Isolate* isolate);
  static void CheckForDuplicateThreadState(InterruptableThreadState* state);
  static Monitor* isolates_list_monitor_;
  static Isolate* isolates_list_head_;

#define REUSABLE_FRIEND_DECLARATION(name)                                      \
  friend class Reusable##name##HandleScope;
REUSABLE_HANDLE_LIST(REUSABLE_FRIEND_DECLARATION)
#undef REUSABLE_FRIEND_DECLARATION

  DISALLOW_COPY_AND_ASSIGN(Isolate);
};


// When we need to execute code in an isolate, we use the
// StartIsolateScope.
class StartIsolateScope {
 public:
  explicit StartIsolateScope(Isolate* new_isolate)
      : new_isolate_(new_isolate), saved_isolate_(Isolate::Current()) {
    ASSERT(new_isolate_ != NULL);
    if (saved_isolate_ != new_isolate_) {
      ASSERT(Isolate::Current() == NULL);
      Isolate::SetCurrent(new_isolate_);
      new_isolate_->SetStackLimitFromCurrentTOS(reinterpret_cast<uword>(this));
    }
  }

  ~StartIsolateScope() {
    if (saved_isolate_ != new_isolate_) {
      new_isolate_->SetStackLimit(~static_cast<uword>(0));
      Isolate::SetCurrent(saved_isolate_);
    }
  }

 private:
  Isolate* new_isolate_;
  Isolate* saved_isolate_;

  DISALLOW_COPY_AND_ASSIGN(StartIsolateScope);
};

// When we need to temporarily become another isolate, we use the
// SwitchIsolateScope.  It is not permitted to run dart code while in
// a SwitchIsolateScope.
class SwitchIsolateScope {
 public:
  explicit SwitchIsolateScope(Isolate* new_isolate)
      : new_isolate_(new_isolate),
        saved_isolate_(Isolate::Current()),
        saved_stack_limit_(saved_isolate_
                           ? saved_isolate_->saved_stack_limit() : 0) {
    if (saved_isolate_ != new_isolate_) {
      Isolate::SetCurrent(new_isolate_);
      if (new_isolate_ != NULL) {
        // Don't allow dart code to execute.
        new_isolate_->SetStackLimit(~static_cast<uword>(0));
      }
    }
  }

  ~SwitchIsolateScope() {
    if (saved_isolate_ != new_isolate_) {
      Isolate::SetCurrent(saved_isolate_);
      if (saved_isolate_ != NULL) {
        saved_isolate_->SetStackLimit(saved_stack_limit_);
      }
    }
  }

 private:
  Isolate* new_isolate_;
  Isolate* saved_isolate_;
  uword saved_stack_limit_;

  DISALLOW_COPY_AND_ASSIGN(SwitchIsolateScope);
};


class IsolateSpawnState {
 public:
  explicit IsolateSpawnState(const Function& func);
  explicit IsolateSpawnState(const char* script_url);
  ~IsolateSpawnState();

  Isolate* isolate() const { return isolate_; }
  void set_isolate(Isolate* value) { isolate_ = value; }
  char* script_url() const { return script_url_; }
  char* library_url() const { return library_url_; }
  char* class_name() const { return class_name_; }
  char* function_name() const { return function_name_; }
  char* exception_callback_name() const { return exception_callback_name_; }
  bool is_spawn_uri() const { return library_url_ == NULL; }

  RawObject* ResolveFunction();
  void Cleanup();

 private:
  Isolate* isolate_;
  char* script_url_;
  char* library_url_;
  char* class_name_;
  char* function_name_;
  char* exception_callback_name_;
};

}  // namespace dart

#endif  // VM_ISOLATE_H_<|MERGE_RESOLUTION|>--- conflicted
+++ resolved
@@ -467,11 +467,7 @@
 
   void UpdateLastAllocationProfileAccumulatorResetTimestamp() {
     last_allocationprofile_accumulator_reset_timestamp_ =
-<<<<<<< HEAD
-      OS::GetCurrentTimeMillis();
-=======
         OS::GetCurrentTimeMillis();
->>>>>>> 6bd9b19c
   }
 
   int64_t last_allocationprofile_accumulator_reset_timestamp() const {
