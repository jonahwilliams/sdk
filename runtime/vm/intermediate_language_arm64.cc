// Copyright (c) 2014, the Dart project authors.  Please see the AUTHORS file
// for details. All rights reserved. Use of this source code is governed by a
// BSD-style license that can be found in the LICENSE file.

#include "vm/globals.h"  // Needed here to get TARGET_ARCH_ARM64.
#if defined(TARGET_ARCH_ARM64)

#include "vm/intermediate_language.h"

#include "vm/compiler.h"
#include "vm/dart_entry.h"
#include "vm/flow_graph.h"
#include "vm/flow_graph_compiler.h"
#include "vm/flow_graph_range_analysis.h"
#include "vm/instructions.h"
#include "vm/locations.h"
#include "vm/object_store.h"
#include "vm/parser.h"
#include "vm/simulator.h"
#include "vm/stack_frame.h"
#include "vm/stub_code.h"
#include "vm/symbols.h"

#define __ compiler->assembler()->
#define Z (compiler->zone())

namespace dart {

// Generic summary for call instructions that have all arguments pushed
// on the stack and return the result in a fixed register R0.
LocationSummary* Instruction::MakeCallSummary(Zone* zone) {
  LocationSummary* result =
      new (zone) LocationSummary(zone, 0, 0, LocationSummary::kCall);
  result->set_out(0, Location::RegisterLocation(R0));
  return result;
}


LocationSummary* PushArgumentInstr::MakeLocationSummary(Zone* zone,
                                                        bool opt) const {
  const intptr_t kNumInputs = 1;
  const intptr_t kNumTemps = 0;
  LocationSummary* locs = new (zone)
      LocationSummary(zone, kNumInputs, kNumTemps, LocationSummary::kNoCall);
  locs->set_in(0, Location::AnyOrConstant(value()));
  return locs;
}


void PushArgumentInstr::EmitNativeCode(FlowGraphCompiler* compiler) {
  // In SSA mode, we need an explicit push. Nothing to do in non-SSA mode
  // where PushArgument is handled by BindInstr::EmitNativeCode.
  if (compiler->is_optimizing()) {
    Location value = locs()->in(0);
    if (value.IsRegister()) {
      __ Push(value.reg());
    } else if (value.IsConstant()) {
      __ PushObject(value.constant());
    } else {
      ASSERT(value.IsStackSlot());
      const intptr_t value_offset = value.ToStackSlotOffset();
      __ LoadFromOffset(TMP, value.base_reg(), value_offset);
      __ Push(TMP);
    }
  }
}


LocationSummary* ReturnInstr::MakeLocationSummary(Zone* zone, bool opt) const {
  const intptr_t kNumInputs = 1;
  const intptr_t kNumTemps = 0;
  LocationSummary* locs = new (zone)
      LocationSummary(zone, kNumInputs, kNumTemps, LocationSummary::kNoCall);
  locs->set_in(0, Location::RegisterLocation(R0));
  return locs;
}


// Attempt optimized compilation at return instruction instead of at the entry.
// The entry needs to be patchable, no inlined objects are allowed in the area
// that will be overwritten by the patch instructions: a branch macro sequence.
void ReturnInstr::EmitNativeCode(FlowGraphCompiler* compiler) {
  const Register result = locs()->in(0).reg();
  ASSERT(result == R0);

  if (compiler->intrinsic_mode()) {
    // Intrinsics don't have a frame.
    __ ret();
    return;
  }

#if defined(DEBUG)
  Label stack_ok;
  __ Comment("Stack Check");
  const intptr_t fp_sp_dist =
      (kFirstLocalSlotFromFp + 1 - compiler->StackSize()) * kWordSize;
  ASSERT(fp_sp_dist <= 0);
  __ sub(R2, SP, Operand(FP));
  __ CompareImmediate(R2, fp_sp_dist);
  __ b(&stack_ok, EQ);
  __ brk(0);
  __ Bind(&stack_ok);
#endif
  ASSERT(__ constant_pool_allowed());
  __ LeaveDartFrame();  // Disallows constant pool use.
  __ ret();
  // This ReturnInstr may be emitted out of order by the optimizer. The next
  // block may be a target expecting a properly set constant pool pointer.
  __ set_constant_pool_allowed(true);
}


static Condition NegateCondition(Condition condition) {
  switch (condition) {
    case EQ:
      return NE;
    case NE:
      return EQ;
    case LT:
      return GE;
    case LE:
      return GT;
    case GT:
      return LE;
    case GE:
      return LT;
    case CC:
      return CS;
    case LS:
      return HI;
    case HI:
      return LS;
    case CS:
      return CC;
    case VS:
      return VC;
    case VC:
      return VS;
    default:
      UNREACHABLE();
      return EQ;
  }
}


// Detect pattern when one value is zero and another is a power of 2.
static bool IsPowerOfTwoKind(intptr_t v1, intptr_t v2) {
  return (Utils::IsPowerOfTwo(v1) && (v2 == 0)) ||
         (Utils::IsPowerOfTwo(v2) && (v1 == 0));
}


LocationSummary* IfThenElseInstr::MakeLocationSummary(Zone* zone,
                                                      bool opt) const {
  comparison()->InitializeLocationSummary(zone, opt);
  return comparison()->locs();
}


void IfThenElseInstr::EmitNativeCode(FlowGraphCompiler* compiler) {
  const Register result = locs()->out(0).reg();

  Location left = locs()->in(0);
  Location right = locs()->in(1);
  ASSERT(!left.IsConstant() || !right.IsConstant());

  // Emit comparison code. This must not overwrite the result register.
  BranchLabels labels = {NULL, NULL, NULL};
  Condition true_condition = comparison()->EmitComparisonCode(compiler, labels);

  const bool is_power_of_two_kind = IsPowerOfTwoKind(if_true_, if_false_);

  intptr_t true_value = if_true_;
  intptr_t false_value = if_false_;

  if (is_power_of_two_kind) {
    if (true_value == 0) {
      // We need to have zero in result on true_condition.
      true_condition = NegateCondition(true_condition);
    }
  } else {
    if (true_value == 0) {
      // Swap values so that false_value is zero.
      intptr_t temp = true_value;
      true_value = false_value;
      false_value = temp;
    } else {
      true_condition = NegateCondition(true_condition);
    }
  }

  __ cset(result, true_condition);

  if (is_power_of_two_kind) {
    const intptr_t shift =
        Utils::ShiftForPowerOfTwo(Utils::Maximum(true_value, false_value));
    __ LslImmediate(result, result, shift + kSmiTagSize);
  } else {
    __ sub(result, result, Operand(1));
    const int64_t val = Smi::RawValue(true_value) - Smi::RawValue(false_value);
    __ AndImmediate(result, result, val);
    if (false_value != 0) {
      __ AddImmediate(result, result, Smi::RawValue(false_value));
    }
  }
}


LocationSummary* ClosureCallInstr::MakeLocationSummary(Zone* zone,
                                                       bool opt) const {
  const intptr_t kNumInputs = 1;
  const intptr_t kNumTemps = 0;
  LocationSummary* summary = new (zone)
      LocationSummary(zone, kNumInputs, kNumTemps, LocationSummary::kCall);
  summary->set_in(0, Location::RegisterLocation(R0));  // Function.
  summary->set_out(0, Location::RegisterLocation(R0));
  return summary;
}


void ClosureCallInstr::EmitNativeCode(FlowGraphCompiler* compiler) {
  // Load arguments descriptor in R4.
  int argument_count = ArgumentCount();
  const Array& arguments_descriptor = Array::ZoneHandle(
      ArgumentsDescriptor::New(argument_count, argument_names()));
  __ LoadObject(R4, arguments_descriptor);

  // R4: Arguments descriptor.
  // R0: Function.
  ASSERT(locs()->in(0).reg() == R0);
  __ LoadFieldFromOffset(CODE_REG, R0, Function::code_offset());
  __ LoadFieldFromOffset(R2, R0, Function::entry_point_offset());

  // R2: instructions.
  // R5: Smi 0 (no IC data; the lazy-compile stub expects a GC-safe value).
  __ LoadImmediate(R5, 0);
  //??
  __ blr(R2);
  compiler->RecordSafepoint(locs());
  // Marks either the continuation point in unoptimized code or the
  // deoptimization point in optimized code, after call.
  const intptr_t deopt_id_after = Thread::ToDeoptAfter(deopt_id());
  if (compiler->is_optimizing()) {
    compiler->AddDeoptIndexAtCall(deopt_id_after);
  }
  // Add deoptimization continuation point after the call and before the
  // arguments are removed.
  // In optimized code this descriptor is needed for exception handling.
  compiler->AddCurrentDescriptor(RawPcDescriptors::kDeopt, deopt_id_after,
                                 token_pos());
  __ Drop(argument_count);
}


LocationSummary* LoadLocalInstr::MakeLocationSummary(Zone* zone,
                                                     bool opt) const {
  return LocationSummary::Make(zone, 0, Location::RequiresRegister(),
                               LocationSummary::kNoCall);
}


void LoadLocalInstr::EmitNativeCode(FlowGraphCompiler* compiler) {
  const Register result = locs()->out(0).reg();
  __ LoadFromOffset(result, FP, local().index() * kWordSize);
}


LocationSummary* StoreLocalInstr::MakeLocationSummary(Zone* zone,
                                                      bool opt) const {
  return LocationSummary::Make(zone, 1, Location::SameAsFirstInput(),
                               LocationSummary::kNoCall);
}


void StoreLocalInstr::EmitNativeCode(FlowGraphCompiler* compiler) {
  const Register value = locs()->in(0).reg();
  const Register result = locs()->out(0).reg();
  ASSERT(result == value);  // Assert that register assignment is correct.
  __ StoreToOffset(value, FP, local().index() * kWordSize);
}


LocationSummary* ConstantInstr::MakeLocationSummary(Zone* zone,
                                                    bool opt) const {
  return LocationSummary::Make(zone, 0, Location::RequiresRegister(),
                               LocationSummary::kNoCall);
}


void ConstantInstr::EmitNativeCode(FlowGraphCompiler* compiler) {
  // The register allocator drops constant definitions that have no uses.
  if (!locs()->out(0).IsInvalid()) {
    const Register result = locs()->out(0).reg();
    __ LoadObject(result, value());
  }
}


LocationSummary* UnboxedConstantInstr::MakeLocationSummary(Zone* zone,
                                                           bool opt) const {
  const intptr_t kNumInputs = 0;
  const Location out = (representation_ == kUnboxedInt32)
                           ? Location::RequiresRegister()
                           : Location::RequiresFpuRegister();
  return LocationSummary::Make(zone, kNumInputs, out, LocationSummary::kNoCall);
}


void UnboxedConstantInstr::EmitNativeCode(FlowGraphCompiler* compiler) {
  if (!locs()->out(0).IsInvalid()) {
    switch (representation_) {
      case kUnboxedDouble:
        if (Utils::DoublesBitEqual(Double::Cast(value()).value(), 0.0)) {
          const VRegister dst = locs()->out(0).fpu_reg();
          __ veor(dst, dst, dst);
        } else {
          const VRegister dst = locs()->out(0).fpu_reg();
          __ LoadDImmediate(dst, Double::Cast(value()).value());
        }
        break;
      case kUnboxedInt32:
        __ LoadImmediate(locs()->out(0).reg(),
                         static_cast<int32_t>(Smi::Cast(value()).Value()));
        break;
      default:
        UNREACHABLE();
        break;
    }
  }
}


LocationSummary* AssertAssignableInstr::MakeLocationSummary(Zone* zone,
                                                            bool opt) const {
  const intptr_t kNumInputs = 2;
  const intptr_t kNumTemps = 0;
  LocationSummary* summary = new (zone)
      LocationSummary(zone, kNumInputs, kNumTemps, LocationSummary::kCall);
  summary->set_in(0, Location::RegisterLocation(R0));  // Value.
  summary->set_in(1, Location::RegisterLocation(R1));  // Type arguments.
  summary->set_out(0, Location::RegisterLocation(R0));
  return summary;
}


LocationSummary* AssertBooleanInstr::MakeLocationSummary(Zone* zone,
                                                         bool opt) const {
  const intptr_t kNumInputs = 1;
  const intptr_t kNumTemps = 0;
  LocationSummary* locs = new (zone)
      LocationSummary(zone, kNumInputs, kNumTemps, LocationSummary::kCall);
  locs->set_in(0, Location::RegisterLocation(R0));
  locs->set_out(0, Location::RegisterLocation(R0));
  return locs;
}


static void EmitAssertBoolean(Register reg,
                              TokenPosition token_pos,
                              intptr_t deopt_id,
                              LocationSummary* locs,
                              FlowGraphCompiler* compiler) {
  // Check that the type of the value is allowed in conditional context.
  // Call the runtime if the object is not bool::true or bool::false.
  ASSERT(locs->always_calls());
  Label done;

  if (Isolate::Current()->type_checks()) {
    __ CompareObject(reg, Bool::True());
    __ b(&done, EQ);
    __ CompareObject(reg, Bool::False());
    __ b(&done, EQ);
  } else {
    ASSERT(Isolate::Current()->asserts());
    __ CompareObject(reg, Object::null_instance());
    __ b(&done, NE);
  }

  __ Push(reg);  // Push the source object.
  compiler->GenerateRuntimeCall(token_pos, deopt_id,
                                kNonBoolTypeErrorRuntimeEntry, 1, locs);
  // We should never return here.
  __ brk(0);
  __ Bind(&done);
}


void AssertBooleanInstr::EmitNativeCode(FlowGraphCompiler* compiler) {
  const Register obj = locs()->in(0).reg();
  const Register result = locs()->out(0).reg();

  EmitAssertBoolean(obj, token_pos(), deopt_id(), locs(), compiler);
  ASSERT(obj == result);
}


static Condition TokenKindToSmiCondition(Token::Kind kind) {
  switch (kind) {
    case Token::kEQ:
      return EQ;
    case Token::kNE:
      return NE;
    case Token::kLT:
      return LT;
    case Token::kGT:
      return GT;
    case Token::kLTE:
      return LE;
    case Token::kGTE:
      return GE;
    default:
      UNREACHABLE();
      return VS;
  }
}


static Condition FlipCondition(Condition condition) {
  switch (condition) {
    case EQ:
      return EQ;
    case NE:
      return NE;
    case LT:
      return GT;
    case LE:
      return GE;
    case GT:
      return LT;
    case GE:
      return LE;
    case CC:
      return HI;
    case LS:
      return CS;
    case HI:
      return CC;
    case CS:
      return LS;
    default:
      UNREACHABLE();
      return EQ;
  }
}


static void EmitBranchOnCondition(FlowGraphCompiler* compiler,
                                  Condition true_condition,
                                  BranchLabels labels) {
  if (labels.fall_through == labels.false_label) {
    // If the next block is the false successor we will fall through to it.
    __ b(labels.true_label, true_condition);
  } else {
    // If the next block is not the false successor we will branch to it.
    Condition false_condition = NegateCondition(true_condition);
    __ b(labels.false_label, false_condition);

    // Fall through or jump to the true successor.
    if (labels.fall_through != labels.true_label) {
      __ b(labels.true_label);
    }
  }
}


static Condition EmitSmiComparisonOp(FlowGraphCompiler* compiler,
                                     LocationSummary* locs,
                                     Token::Kind kind) {
  Location left = locs->in(0);
  Location right = locs->in(1);
  ASSERT(!left.IsConstant() || !right.IsConstant());

  Condition true_condition = TokenKindToSmiCondition(kind);

  if (left.IsConstant()) {
    __ CompareObject(right.reg(), left.constant());
    true_condition = FlipCondition(true_condition);
  } else if (right.IsConstant()) {
    __ CompareObject(left.reg(), right.constant());
  } else {
    __ CompareRegisters(left.reg(), right.reg());
  }
  return true_condition;
}


LocationSummary* EqualityCompareInstr::MakeLocationSummary(Zone* zone,
                                                           bool opt) const {
  const intptr_t kNumInputs = 2;
  if (operation_cid() == kDoubleCid) {
    const intptr_t kNumTemps = 0;
    LocationSummary* locs = new (zone)
        LocationSummary(zone, kNumInputs, kNumTemps, LocationSummary::kNoCall);
    locs->set_in(0, Location::RequiresFpuRegister());
    locs->set_in(1, Location::RequiresFpuRegister());
    locs->set_out(0, Location::RequiresRegister());
    return locs;
  }
  if (operation_cid() == kSmiCid) {
    const intptr_t kNumTemps = 0;
    LocationSummary* locs = new (zone)
        LocationSummary(zone, kNumInputs, kNumTemps, LocationSummary::kNoCall);
    locs->set_in(0, Location::RegisterOrConstant(left()));
    // Only one input can be a constant operand. The case of two constant
    // operands should be handled by constant propagation.
    // Only right can be a stack slot.
    locs->set_in(1, locs->in(0).IsConstant()
                        ? Location::RequiresRegister()
                        : Location::RegisterOrConstant(right()));
    locs->set_out(0, Location::RequiresRegister());
    return locs;
  }
  UNREACHABLE();
  return NULL;
}


static Condition TokenKindToDoubleCondition(Token::Kind kind) {
  switch (kind) {
    case Token::kEQ:
      return EQ;
    case Token::kNE:
      return NE;
    case Token::kLT:
      return LT;
    case Token::kGT:
      return GT;
    case Token::kLTE:
      return LE;
    case Token::kGTE:
      return GE;
    default:
      UNREACHABLE();
      return VS;
  }
}


static Condition EmitDoubleComparisonOp(FlowGraphCompiler* compiler,
                                        LocationSummary* locs,
                                        Token::Kind kind) {
  const VRegister left = locs->in(0).fpu_reg();
  const VRegister right = locs->in(1).fpu_reg();
  __ fcmpd(left, right);
  Condition true_condition = TokenKindToDoubleCondition(kind);
  return true_condition;
}


Condition EqualityCompareInstr::EmitComparisonCode(FlowGraphCompiler* compiler,
                                                   BranchLabels labels) {
  if (operation_cid() == kSmiCid) {
    return EmitSmiComparisonOp(compiler, locs(), kind());
  } else {
    ASSERT(operation_cid() == kDoubleCid);
    return EmitDoubleComparisonOp(compiler, locs(), kind());
  }
}


void EqualityCompareInstr::EmitNativeCode(FlowGraphCompiler* compiler) {
  ASSERT((kind() == Token::kEQ) || (kind() == Token::kNE));
  Label is_true, is_false;
  BranchLabels labels = {&is_true, &is_false, &is_false};
  Condition true_condition = EmitComparisonCode(compiler, labels);
  if ((operation_cid() == kDoubleCid) && (true_condition != NE)) {
    // Special case for NaN comparison. Result is always false unless
    // relational operator is !=.
    __ b(&is_false, VS);
  }
  EmitBranchOnCondition(compiler, true_condition, labels);
  // TODO(zra): instead of branching, use the csel instruction to get
  // True or False into result.
  const Register result = locs()->out(0).reg();
  Label done;
  __ Bind(&is_false);
  __ LoadObject(result, Bool::False());
  __ b(&done);
  __ Bind(&is_true);
  __ LoadObject(result, Bool::True());
  __ Bind(&done);
}


void EqualityCompareInstr::EmitBranchCode(FlowGraphCompiler* compiler,
                                          BranchInstr* branch) {
  ASSERT((kind() == Token::kNE) || (kind() == Token::kEQ));

  BranchLabels labels = compiler->CreateBranchLabels(branch);
  Condition true_condition = EmitComparisonCode(compiler, labels);
  if ((operation_cid() == kDoubleCid) && (true_condition != NE)) {
    // Special case for NaN comparison. Result is always false unless
    // relational operator is !=.
    __ b(labels.false_label, VS);
  }
  EmitBranchOnCondition(compiler, true_condition, labels);
}


LocationSummary* TestSmiInstr::MakeLocationSummary(Zone* zone, bool opt) const {
  const intptr_t kNumInputs = 2;
  const intptr_t kNumTemps = 0;
  LocationSummary* locs = new (zone)
      LocationSummary(zone, kNumInputs, kNumTemps, LocationSummary::kNoCall);
  locs->set_in(0, Location::RequiresRegister());
  // Only one input can be a constant operand. The case of two constant
  // operands should be handled by constant propagation.
  locs->set_in(1, Location::RegisterOrConstant(right()));
  return locs;
}


Condition TestSmiInstr::EmitComparisonCode(FlowGraphCompiler* compiler,
                                           BranchLabels labels) {
  const Register left = locs()->in(0).reg();
  Location right = locs()->in(1);
  if (right.IsConstant()) {
    ASSERT(right.constant().IsSmi());
    const int64_t imm = reinterpret_cast<int64_t>(right.constant().raw());
    __ TestImmediate(left, imm);
  } else {
    __ tst(left, Operand(right.reg()));
  }
  Condition true_condition = (kind() == Token::kNE) ? NE : EQ;
  return true_condition;
}


void TestSmiInstr::EmitNativeCode(FlowGraphCompiler* compiler) {
  // Never emitted outside of the BranchInstr.
  UNREACHABLE();
}


void TestSmiInstr::EmitBranchCode(FlowGraphCompiler* compiler,
                                  BranchInstr* branch) {
  BranchLabels labels = compiler->CreateBranchLabels(branch);
  Condition true_condition = EmitComparisonCode(compiler, labels);
  EmitBranchOnCondition(compiler, true_condition, labels);
}


LocationSummary* TestCidsInstr::MakeLocationSummary(Zone* zone,
                                                    bool opt) const {
  const intptr_t kNumInputs = 1;
  const intptr_t kNumTemps = 1;
  LocationSummary* locs = new (zone)
      LocationSummary(zone, kNumInputs, kNumTemps, LocationSummary::kNoCall);
  locs->set_in(0, Location::RequiresRegister());
  locs->set_temp(0, Location::RequiresRegister());
  locs->set_out(0, Location::RequiresRegister());
  return locs;
}


Condition TestCidsInstr::EmitComparisonCode(FlowGraphCompiler* compiler,
                                            BranchLabels labels) {
  ASSERT((kind() == Token::kIS) || (kind() == Token::kISNOT));
  const Register val_reg = locs()->in(0).reg();
  const Register cid_reg = locs()->temp(0).reg();

  Label* deopt =
      CanDeoptimize()
          ? compiler->AddDeoptStub(deopt_id(), ICData::kDeoptTestCids,
                                   licm_hoisted_ ? ICData::kHoisted : 0)
          : NULL;

  const intptr_t true_result = (kind() == Token::kIS) ? 1 : 0;
  const ZoneGrowableArray<intptr_t>& data = cid_results();
  ASSERT(data[0] == kSmiCid);
  bool result = data[1] == true_result;
  __ tsti(val_reg, Immediate(kSmiTagMask));
  __ b(result ? labels.true_label : labels.false_label, EQ);
  __ LoadClassId(cid_reg, val_reg);

  for (intptr_t i = 2; i < data.length(); i += 2) {
    const intptr_t test_cid = data[i];
    ASSERT(test_cid != kSmiCid);
    result = data[i + 1] == true_result;
    __ CompareImmediate(cid_reg, test_cid);
    __ b(result ? labels.true_label : labels.false_label, EQ);
  }
  // No match found, deoptimize or false.
  if (deopt == NULL) {
    Label* target = result ? labels.false_label : labels.true_label;
    if (target != labels.fall_through) {
      __ b(target);
    }
  } else {
    __ b(deopt);
  }
  // Dummy result as the last instruction is a jump, any conditional
  // branch using the result will therefore be skipped.
  return EQ;
}


void TestCidsInstr::EmitBranchCode(FlowGraphCompiler* compiler,
                                   BranchInstr* branch) {
  BranchLabels labels = compiler->CreateBranchLabels(branch);
  EmitComparisonCode(compiler, labels);
}


void TestCidsInstr::EmitNativeCode(FlowGraphCompiler* compiler) {
  const Register result_reg = locs()->out(0).reg();
  Label is_true, is_false, done;
  BranchLabels labels = {&is_true, &is_false, &is_false};
  EmitComparisonCode(compiler, labels);
  // TODO(zra): instead of branching, use the csel instruction to get
  // True or False into result.
  __ Bind(&is_false);
  __ LoadObject(result_reg, Bool::False());
  __ b(&done);
  __ Bind(&is_true);
  __ LoadObject(result_reg, Bool::True());
  __ Bind(&done);
}


LocationSummary* RelationalOpInstr::MakeLocationSummary(Zone* zone,
                                                        bool opt) const {
  const intptr_t kNumInputs = 2;
  const intptr_t kNumTemps = 0;
  if (operation_cid() == kDoubleCid) {
    LocationSummary* summary = new (zone)
        LocationSummary(zone, kNumInputs, kNumTemps, LocationSummary::kNoCall);
    summary->set_in(0, Location::RequiresFpuRegister());
    summary->set_in(1, Location::RequiresFpuRegister());
    summary->set_out(0, Location::RequiresRegister());
    return summary;
  }
  ASSERT(operation_cid() == kSmiCid);
  LocationSummary* summary = new (zone)
      LocationSummary(zone, kNumInputs, kNumTemps, LocationSummary::kNoCall);
  summary->set_in(0, Location::RegisterOrConstant(left()));
  // Only one input can be a constant operand. The case of two constant
  // operands should be handled by constant propagation.
  summary->set_in(1, summary->in(0).IsConstant()
                         ? Location::RequiresRegister()
                         : Location::RegisterOrConstant(right()));
  summary->set_out(0, Location::RequiresRegister());
  return summary;
}


Condition RelationalOpInstr::EmitComparisonCode(FlowGraphCompiler* compiler,
                                                BranchLabels labels) {
  if (operation_cid() == kSmiCid) {
    return EmitSmiComparisonOp(compiler, locs(), kind());
  } else {
    ASSERT(operation_cid() == kDoubleCid);
    return EmitDoubleComparisonOp(compiler, locs(), kind());
  }
}


void RelationalOpInstr::EmitNativeCode(FlowGraphCompiler* compiler) {
  Label is_true, is_false;
  BranchLabels labels = {&is_true, &is_false, &is_false};
  Condition true_condition = EmitComparisonCode(compiler, labels);
  if ((operation_cid() == kDoubleCid) && (true_condition != NE)) {
    // Special case for NaN comparison. Result is always false unless
    // relational operator is !=.
    __ b(&is_false, VS);
  }
  EmitBranchOnCondition(compiler, true_condition, labels);
  // TODO(zra): instead of branching, use the csel instruction to get
  // True or False into result.
  const Register result = locs()->out(0).reg();
  Label done;
  __ Bind(&is_false);
  __ LoadObject(result, Bool::False());
  __ b(&done);
  __ Bind(&is_true);
  __ LoadObject(result, Bool::True());
  __ Bind(&done);
}


void RelationalOpInstr::EmitBranchCode(FlowGraphCompiler* compiler,
                                       BranchInstr* branch) {
  BranchLabels labels = compiler->CreateBranchLabels(branch);
  Condition true_condition = EmitComparisonCode(compiler, labels);
  if ((operation_cid() == kDoubleCid) && (true_condition != NE)) {
    // Special case for NaN comparison. Result is always false unless
    // relational operator is !=.
    __ b(labels.false_label, VS);
  }
  EmitBranchOnCondition(compiler, true_condition, labels);
}


LocationSummary* NativeCallInstr::MakeLocationSummary(Zone* zone,
                                                      bool opt) const {
  return MakeCallSummary(zone);
}


void NativeCallInstr::EmitNativeCode(FlowGraphCompiler* compiler) {
  SetupNative();
  const Register result = locs()->out(0).reg();

  // Push the result place holder initialized to NULL.
  __ PushObject(Object::null_object());
  // Pass a pointer to the first argument in R2.
  if (!function().HasOptionalParameters()) {
    __ AddImmediate(
        R2, FP, (kParamEndSlotFromFp + function().NumParameters()) * kWordSize);
  } else {
    __ AddImmediate(R2, FP, kFirstLocalSlotFromFp * kWordSize);
  }
  // Compute the effective address. When running under the simulator,
  // this is a redirection address that forces the simulator to call
  // into the runtime system.
  uword entry;
  const intptr_t argc_tag = NativeArguments::ComputeArgcTag(function());
  const StubEntry* stub_entry;
  if (link_lazily()) {
    stub_entry = StubCode::CallBootstrapCFunction_entry();
    entry = NativeEntry::LinkNativeCallEntry();
  } else {
    entry = reinterpret_cast<uword>(native_c_function());
    if (is_bootstrap_native()) {
      stub_entry = StubCode::CallBootstrapCFunction_entry();
#if defined(USING_SIMULATOR)
      entry = Simulator::RedirectExternalReference(
          entry, Simulator::kBootstrapNativeCall, NativeEntry::kNumArguments);
#endif
    } else {
      // In the case of non bootstrap native methods the CallNativeCFunction
      // stub generates the redirection address when running under the simulator
      // and hence we do not change 'entry' here.
      stub_entry = StubCode::CallNativeCFunction_entry();
    }
  }
  __ LoadImmediate(R1, argc_tag);
  ExternalLabel label(entry);
  __ LoadNativeEntry(R5, &label);
  if (link_lazily()) {
    compiler->GeneratePatchableCall(token_pos(), *stub_entry,
                                    RawPcDescriptors::kOther, locs());
  } else {
    compiler->GenerateCall(token_pos(), *stub_entry, RawPcDescriptors::kOther,
                           locs());
  }
  __ Pop(result);
}


LocationSummary* OneByteStringFromCharCodeInstr::MakeLocationSummary(
    Zone* zone,
    bool opt) const {
  const intptr_t kNumInputs = 1;
  // TODO(fschneider): Allow immediate operands for the char code.
  return LocationSummary::Make(zone, kNumInputs, Location::RequiresRegister(),
                               LocationSummary::kNoCall);
}


void OneByteStringFromCharCodeInstr::EmitNativeCode(
    FlowGraphCompiler* compiler) {
  ASSERT(compiler->is_optimizing());
  const Register char_code = locs()->in(0).reg();
  const Register result = locs()->out(0).reg();

  __ ldr(result, Address(THR, Thread::predefined_symbols_address_offset()));
  __ AddImmediate(result, result,
                  Symbols::kNullCharCodeSymbolOffset * kWordSize);
  __ SmiUntag(TMP, char_code);  // Untag to use scaled adress mode.
  __ ldr(result, Address(result, TMP, UXTX, Address::Scaled));
}


LocationSummary* StringToCharCodeInstr::MakeLocationSummary(Zone* zone,
                                                            bool opt) const {
  const intptr_t kNumInputs = 1;
  return LocationSummary::Make(zone, kNumInputs, Location::RequiresRegister(),
                               LocationSummary::kNoCall);
}


void StringToCharCodeInstr::EmitNativeCode(FlowGraphCompiler* compiler) {
  ASSERT(cid_ == kOneByteStringCid);
  const Register str = locs()->in(0).reg();
  const Register result = locs()->out(0).reg();
  __ LoadFieldFromOffset(result, str, String::length_offset());
  __ ldr(TMP, FieldAddress(str, OneByteString::data_offset()), kUnsignedByte);
  __ CompareImmediate(result, Smi::RawValue(1));
  __ LoadImmediate(result, -1);
  __ csel(result, TMP, result, EQ);
  __ SmiTag(result);
}


LocationSummary* StringInterpolateInstr::MakeLocationSummary(Zone* zone,
                                                             bool opt) const {
  const intptr_t kNumInputs = 1;
  const intptr_t kNumTemps = 0;
  LocationSummary* summary = new (zone)
      LocationSummary(zone, kNumInputs, kNumTemps, LocationSummary::kCall);
  summary->set_in(0, Location::RegisterLocation(R0));
  summary->set_out(0, Location::RegisterLocation(R0));
  return summary;
}


void StringInterpolateInstr::EmitNativeCode(FlowGraphCompiler* compiler) {
  const Register array = locs()->in(0).reg();
  __ Push(array);
  const int kNumberOfArguments = 1;
  const Array& kNoArgumentNames = Object::null_array();
  compiler->GenerateStaticCall(deopt_id(), token_pos(), CallFunction(),
                               kNumberOfArguments, kNoArgumentNames, locs(),
                               ICData::Handle());
  ASSERT(locs()->out(0).reg() == R0);
}


LocationSummary* LoadUntaggedInstr::MakeLocationSummary(Zone* zone,
                                                        bool opt) const {
  const intptr_t kNumInputs = 1;
  return LocationSummary::Make(zone, kNumInputs, Location::RequiresRegister(),
                               LocationSummary::kNoCall);
}


void LoadUntaggedInstr::EmitNativeCode(FlowGraphCompiler* compiler) {
  const Register obj = locs()->in(0).reg();
  const Register result = locs()->out(0).reg();
  if (object()->definition()->representation() == kUntagged) {
    __ LoadFromOffset(result, obj, offset());
  } else {
    ASSERT(object()->definition()->representation() == kTagged);
    __ LoadFieldFromOffset(result, obj, offset());
  }
}


LocationSummary* LoadClassIdInstr::MakeLocationSummary(Zone* zone,
                                                       bool opt) const {
  const intptr_t kNumInputs = 1;
  return LocationSummary::Make(zone, kNumInputs, Location::RequiresRegister(),
                               LocationSummary::kNoCall);
}


void LoadClassIdInstr::EmitNativeCode(FlowGraphCompiler* compiler) {
  const Register object = locs()->in(0).reg();
  const Register result = locs()->out(0).reg();
  const AbstractType& value_type = *this->object()->Type()->ToAbstractType();
  if (CompileType::Smi().IsAssignableTo(value_type) ||
      value_type.IsTypeParameter()) {
    __ LoadTaggedClassIdMayBeSmi(result, object);
  } else {
    __ LoadClassId(result, object);
    __ SmiTag(result);
  }
}


CompileType LoadIndexedInstr::ComputeType() const {
  switch (class_id_) {
    case kArrayCid:
    case kImmutableArrayCid:
      return CompileType::Dynamic();

    case kTypedDataFloat32ArrayCid:
    case kTypedDataFloat64ArrayCid:
      return CompileType::FromCid(kDoubleCid);
    case kTypedDataFloat32x4ArrayCid:
      return CompileType::FromCid(kFloat32x4Cid);
    case kTypedDataInt32x4ArrayCid:
      return CompileType::FromCid(kInt32x4Cid);
    case kTypedDataFloat64x2ArrayCid:
      return CompileType::FromCid(kFloat64x2Cid);

    case kTypedDataInt8ArrayCid:
    case kTypedDataUint8ArrayCid:
    case kTypedDataUint8ClampedArrayCid:
    case kExternalTypedDataUint8ArrayCid:
    case kExternalTypedDataUint8ClampedArrayCid:
    case kTypedDataInt16ArrayCid:
    case kTypedDataUint16ArrayCid:
    case kOneByteStringCid:
    case kTwoByteStringCid:
    case kExternalOneByteStringCid:
    case kExternalTwoByteStringCid:
    case kTypedDataInt32ArrayCid:
    case kTypedDataUint32ArrayCid:
      return CompileType::FromCid(kSmiCid);

    default:
      UNIMPLEMENTED();
      return CompileType::Dynamic();
  }
}


Representation LoadIndexedInstr::representation() const {
  switch (class_id_) {
    case kArrayCid:
    case kImmutableArrayCid:
    case kTypedDataInt8ArrayCid:
    case kTypedDataUint8ArrayCid:
    case kTypedDataUint8ClampedArrayCid:
    case kExternalTypedDataUint8ArrayCid:
    case kExternalTypedDataUint8ClampedArrayCid:
    case kTypedDataInt16ArrayCid:
    case kTypedDataUint16ArrayCid:
    case kOneByteStringCid:
    case kTwoByteStringCid:
    case kExternalOneByteStringCid:
    case kExternalTwoByteStringCid:
      return kTagged;
    case kTypedDataInt32ArrayCid:
      return kUnboxedInt32;
    case kTypedDataUint32ArrayCid:
      return kUnboxedUint32;
    case kTypedDataFloat32ArrayCid:
    case kTypedDataFloat64ArrayCid:
      return kUnboxedDouble;
    case kTypedDataInt32x4ArrayCid:
      return kUnboxedInt32x4;
    case kTypedDataFloat32x4ArrayCid:
      return kUnboxedFloat32x4;
    case kTypedDataFloat64x2ArrayCid:
      return kUnboxedFloat64x2;
    default:
      UNIMPLEMENTED();
      return kTagged;
  }
}


static bool CanBeImmediateIndex(Value* value, intptr_t cid, bool is_external) {
  ConstantInstr* constant = value->definition()->AsConstant();
  if ((constant == NULL) || !constant->value().IsSmi()) {
    return false;
  }
  const int64_t index = Smi::Cast(constant->value()).AsInt64Value();
  const intptr_t scale = Instance::ElementSizeFor(cid);
  const int64_t offset =
      index * scale +
      (is_external ? 0 : (Instance::DataOffsetFor(cid) - kHeapObjectTag));
  if (!Utils::IsInt(32, offset)) {
    return false;
  }
  return Address::CanHoldOffset(static_cast<int32_t>(offset), Address::Offset,
                                Address::OperandSizeFor(cid));
}


LocationSummary* LoadIndexedInstr::MakeLocationSummary(Zone* zone,
                                                       bool opt) const {
  const intptr_t kNumInputs = 2;
  const intptr_t kNumTemps = aligned() ? 0 : 1;
  LocationSummary* locs = new (zone)
      LocationSummary(zone, kNumInputs, kNumTemps, LocationSummary::kNoCall);
  locs->set_in(0, Location::RequiresRegister());
  if (CanBeImmediateIndex(index(), class_id(), IsExternal())) {
    locs->set_in(1, Location::Constant(index()->definition()->AsConstant()));
  } else {
    locs->set_in(1, Location::RequiresRegister());
  }
  if ((representation() == kUnboxedDouble) ||
      (representation() == kUnboxedFloat32x4) ||
      (representation() == kUnboxedInt32x4) ||
      (representation() == kUnboxedFloat64x2)) {
    locs->set_out(0, Location::RequiresFpuRegister());
  } else {
    locs->set_out(0, Location::RequiresRegister());
  }
  if (!aligned()) {
    locs->set_temp(0, Location::RequiresRegister());
  }
  return locs;
}


void LoadIndexedInstr::EmitNativeCode(FlowGraphCompiler* compiler) {
  // The array register points to the backing store for external arrays.
  const Register array = locs()->in(0).reg();
  const Location index = locs()->in(1);
  const Register address = aligned() ? kNoRegister : locs()->temp(0).reg();

  Address element_address(TMP);  // Bad address.
  if (aligned()) {
    element_address =
        index.IsRegister()
            ? __ ElementAddressForRegIndex(true,  // Load.
                                           IsExternal(), class_id(),
                                           index_scale(), array, index.reg())
            : __ ElementAddressForIntIndex(IsExternal(), class_id(),
                                           index_scale(), array,
                                           Smi::Cast(index.constant()).Value());
    // Warning: element_address may use register TMP as base.
  } else {
    if (index.IsRegister()) {
      __ LoadElementAddressForRegIndex(address,
                                       true,  // Load.
                                       IsExternal(), class_id(), index_scale(),
                                       array, index.reg());
    } else {
      __ LoadElementAddressForIntIndex(address, IsExternal(), class_id(),
                                       index_scale(), array,
                                       Smi::Cast(index.constant()).Value());
    }
  }

  if ((representation() == kUnboxedDouble) ||
      (representation() == kUnboxedFloat32x4) ||
      (representation() == kUnboxedInt32x4) ||
      (representation() == kUnboxedFloat64x2)) {
    const VRegister result = locs()->out(0).fpu_reg();
    switch (class_id()) {
      ASSERT(aligned());
      case kTypedDataFloat32ArrayCid:
        // Load single precision float.
        __ fldrs(result, element_address);
        break;
      case kTypedDataFloat64ArrayCid:
        // Load double precision float.
        __ fldrd(result, element_address);
        break;
      case kTypedDataFloat64x2ArrayCid:
      case kTypedDataInt32x4ArrayCid:
      case kTypedDataFloat32x4ArrayCid:
        __ fldrq(result, element_address);
        break;
      default:
        UNREACHABLE();
    }
    return;
  }

  if ((representation() == kUnboxedInt32) ||
      (representation() == kUnboxedUint32)) {
    const Register result = locs()->out(0).reg();
    switch (class_id()) {
      case kTypedDataInt32ArrayCid:
        ASSERT(representation() == kUnboxedInt32);
        if (aligned()) {
          __ ldr(result, element_address, kWord);
        } else {
          __ LoadUnaligned(result, address, TMP, kWord);
        }
        break;
      case kTypedDataUint32ArrayCid:
        ASSERT(representation() == kUnboxedUint32);
        if (aligned()) {
          __ ldr(result, element_address, kUnsignedWord);
        } else {
          __ LoadUnaligned(result, address, TMP, kUnsignedWord);
        }
        break;
      default:
        UNREACHABLE();
    }
    return;
  }

  ASSERT(representation() == kTagged);
  const Register result = locs()->out(0).reg();
  switch (class_id()) {
    case kTypedDataInt8ArrayCid:
      ASSERT(index_scale() == 1);
      __ ldr(result, element_address, kByte);
      __ SmiTag(result);
      break;
    case kTypedDataUint8ArrayCid:
    case kTypedDataUint8ClampedArrayCid:
    case kExternalTypedDataUint8ArrayCid:
    case kExternalTypedDataUint8ClampedArrayCid:
    case kOneByteStringCid:
    case kExternalOneByteStringCid:
      ASSERT(index_scale() == 1);
      __ ldr(result, element_address, kUnsignedByte);
      __ SmiTag(result);
      break;
    case kTypedDataInt16ArrayCid:
      if (aligned()) {
        __ ldr(result, element_address, kHalfword);
      } else {
        __ LoadUnaligned(result, address, TMP, kHalfword);
      }
      __ SmiTag(result);
      break;
    case kTypedDataUint16ArrayCid:
    case kTwoByteStringCid:
    case kExternalTwoByteStringCid:
      if (aligned()) {
        __ ldr(result, element_address, kUnsignedHalfword);
      } else {
        __ LoadUnaligned(result, address, TMP, kUnsignedHalfword);
      }
      __ SmiTag(result);
      break;
    default:
      ASSERT((class_id() == kArrayCid) || (class_id() == kImmutableArrayCid));
      ASSERT(aligned());
      __ ldr(result, element_address);
      break;
  }
}


LocationSummary* LoadCodeUnitsInstr::MakeLocationSummary(Zone* zone,
                                                         bool opt) const {
  const intptr_t kNumInputs = 2;
  const intptr_t kNumTemps = 0;
  LocationSummary* summary = new (zone)
      LocationSummary(zone, kNumInputs, kNumTemps, LocationSummary::kNoCall);
  summary->set_in(0, Location::RequiresRegister());
  summary->set_in(1, Location::RequiresRegister());
  summary->set_out(0, Location::RequiresRegister());
  return summary;
}


void LoadCodeUnitsInstr::EmitNativeCode(FlowGraphCompiler* compiler) {
  // The string register points to the backing store for external strings.
  const Register str = locs()->in(0).reg();
  const Location index = locs()->in(1);

  Address element_address = __ ElementAddressForRegIndex(
      true, IsExternal(), class_id(), index_scale(), str, index.reg());
  // Warning: element_address may use register TMP as base.

  Register result = locs()->out(0).reg();
  switch (class_id()) {
    case kOneByteStringCid:
    case kExternalOneByteStringCid:
      switch (element_count()) {
        case 1:
          __ ldr(result, element_address, kUnsignedByte);
          break;
        case 2:
          __ ldr(result, element_address, kUnsignedHalfword);
          break;
        case 4:
          __ ldr(result, element_address, kUnsignedWord);
          break;
        default:
          UNREACHABLE();
      }
      __ SmiTag(result);
      break;
    case kTwoByteStringCid:
    case kExternalTwoByteStringCid:
      switch (element_count()) {
        case 1:
          __ ldr(result, element_address, kUnsignedHalfword);
          break;
        case 2:
          __ ldr(result, element_address, kUnsignedWord);
          break;
        default:
          UNREACHABLE();
      }
      __ SmiTag(result);
      break;
    default:
      UNREACHABLE();
      break;
  }
}


Representation StoreIndexedInstr::RequiredInputRepresentation(
    intptr_t idx) const {
  // Array can be a Dart object or a pointer to external data.
  if (idx == 0) return kNoRepresentation;  // Flexible input representation.
  if (idx == 1) return kTagged;            // Index is a smi.
  ASSERT(idx == 2);
  switch (class_id_) {
    case kArrayCid:
    case kOneByteStringCid:
    case kTypedDataInt8ArrayCid:
    case kTypedDataUint8ArrayCid:
    case kExternalTypedDataUint8ArrayCid:
    case kTypedDataUint8ClampedArrayCid:
    case kExternalTypedDataUint8ClampedArrayCid:
    case kTypedDataInt16ArrayCid:
    case kTypedDataUint16ArrayCid:
      return kTagged;
    case kTypedDataInt32ArrayCid:
      return kUnboxedInt32;
    case kTypedDataUint32ArrayCid:
      return kUnboxedUint32;
    case kTypedDataFloat32ArrayCid:
    case kTypedDataFloat64ArrayCid:
      return kUnboxedDouble;
    case kTypedDataFloat32x4ArrayCid:
      return kUnboxedFloat32x4;
    case kTypedDataInt32x4ArrayCid:
      return kUnboxedInt32x4;
    case kTypedDataFloat64x2ArrayCid:
      return kUnboxedFloat64x2;
    default:
      UNREACHABLE();
      return kTagged;
  }
}


LocationSummary* StoreIndexedInstr::MakeLocationSummary(Zone* zone,
                                                        bool opt) const {
  const intptr_t kNumInputs = 3;
  const intptr_t kNumTemps = aligned() ? 0 : 2;
  LocationSummary* locs = new (zone)
      LocationSummary(zone, kNumInputs, kNumTemps, LocationSummary::kNoCall);
  locs->set_in(0, Location::RequiresRegister());
  if (CanBeImmediateIndex(index(), class_id(), IsExternal())) {
    locs->set_in(1, Location::Constant(index()->definition()->AsConstant()));
  } else {
    locs->set_in(1, Location::WritableRegister());
  }
  switch (class_id()) {
    case kArrayCid:
      locs->set_in(2, ShouldEmitStoreBarrier()
                          ? Location::WritableRegister()
                          : Location::RegisterOrConstant(value()));
      break;
    case kExternalTypedDataUint8ArrayCid:
    case kExternalTypedDataUint8ClampedArrayCid:
    case kTypedDataInt8ArrayCid:
    case kTypedDataUint8ArrayCid:
    case kTypedDataUint8ClampedArrayCid:
    case kOneByteStringCid:
    case kTypedDataInt16ArrayCid:
    case kTypedDataUint16ArrayCid:
    case kTypedDataInt32ArrayCid:
    case kTypedDataUint32ArrayCid:
      locs->set_in(2, Location::RequiresRegister());
      break;
    case kTypedDataFloat32ArrayCid:
    case kTypedDataFloat64ArrayCid:  // TODO(srdjan): Support Float64 constants.
      locs->set_in(2, Location::RequiresFpuRegister());
      break;
    case kTypedDataInt32x4ArrayCid:
    case kTypedDataFloat32x4ArrayCid:
    case kTypedDataFloat64x2ArrayCid:
      locs->set_in(2, Location::RequiresFpuRegister());
      break;
    default:
      UNREACHABLE();
      return NULL;
  }
  if (!aligned()) {
    locs->set_temp(0, Location::RequiresRegister());
    locs->set_temp(1, Location::RequiresRegister());
  }
  return locs;
}


void StoreIndexedInstr::EmitNativeCode(FlowGraphCompiler* compiler) {
  // The array register points to the backing store for external arrays.
  const Register array = locs()->in(0).reg();
  const Location index = locs()->in(1);
  const Register address = aligned() ? kNoRegister : locs()->temp(0).reg();
  const Register scratch = aligned() ? kNoRegister : locs()->temp(1).reg();

  Address element_address(TMP);  // Bad address.
  if (aligned()) {
    element_address =
        index.IsRegister()
            ? __ ElementAddressForRegIndex(false,  // Store.
                                           IsExternal(), class_id(),
                                           index_scale(), array, index.reg())
            : __ ElementAddressForIntIndex(IsExternal(), class_id(),
                                           index_scale(), array,
                                           Smi::Cast(index.constant()).Value());
  } else {
    if (index.IsRegister()) {
      __ LoadElementAddressForRegIndex(address,
                                       false,  // Store.
                                       IsExternal(), class_id(), index_scale(),
                                       array, index.reg());
    } else {
      __ LoadElementAddressForIntIndex(address, IsExternal(), class_id(),
                                       index_scale(), array,
                                       Smi::Cast(index.constant()).Value());
    }
  }

  switch (class_id()) {
    case kArrayCid:
      ASSERT(aligned());
      if (ShouldEmitStoreBarrier()) {
        const Register value = locs()->in(2).reg();
        __ StoreIntoObject(array, element_address, value);
      } else if (locs()->in(2).IsConstant()) {
        const Object& constant = locs()->in(2).constant();
        __ StoreIntoObjectNoBarrier(array, element_address, constant);
      } else {
        const Register value = locs()->in(2).reg();
        __ StoreIntoObjectNoBarrier(array, element_address, value);
      }
      break;
    case kTypedDataInt8ArrayCid:
    case kTypedDataUint8ArrayCid:
    case kExternalTypedDataUint8ArrayCid:
    case kOneByteStringCid: {
      ASSERT(aligned());
      if (locs()->in(2).IsConstant()) {
        const Smi& constant = Smi::Cast(locs()->in(2).constant());
        __ LoadImmediate(TMP, static_cast<int8_t>(constant.Value()));
        __ str(TMP, element_address, kUnsignedByte);
      } else {
        const Register value = locs()->in(2).reg();
        __ SmiUntag(TMP, value);
        __ str(TMP, element_address, kUnsignedByte);
      }
      break;
    }
    case kTypedDataUint8ClampedArrayCid:
    case kExternalTypedDataUint8ClampedArrayCid: {
      ASSERT(aligned());
      if (locs()->in(2).IsConstant()) {
        const Smi& constant = Smi::Cast(locs()->in(2).constant());
        intptr_t value = constant.Value();
        // Clamp to 0x0 or 0xFF respectively.
        if (value > 0xFF) {
          value = 0xFF;
        } else if (value < 0) {
          value = 0;
        }
        __ LoadImmediate(TMP, static_cast<int8_t>(value));
        __ str(TMP, element_address, kUnsignedByte);
      } else {
        const Register value = locs()->in(2).reg();
        __ CompareImmediate(value, 0x1FE);  // Smi value and smi 0xFF.
        // Clamp to 0x00 or 0xFF respectively.
        __ csetm(TMP, GT);             // TMP = value > 0x1FE ? -1 : 0.
        __ csel(TMP, value, TMP, LS);  // TMP = value in range ? value : TMP.
        __ SmiUntag(TMP);
        __ str(TMP, element_address, kUnsignedByte);
      }
      break;
    }
    case kTypedDataInt16ArrayCid:
    case kTypedDataUint16ArrayCid: {
      const Register value = locs()->in(2).reg();
      __ SmiUntag(TMP, value);
      if (aligned()) {
        __ str(TMP, element_address, kUnsignedHalfword);
      } else {
        __ StoreUnaligned(TMP, address, scratch, kUnsignedHalfword);
      }
      break;
    }
    case kTypedDataInt32ArrayCid:
    case kTypedDataUint32ArrayCid: {
      const Register value = locs()->in(2).reg();
      if (aligned()) {
        __ str(value, element_address, kUnsignedWord);
      } else {
        __ StoreUnaligned(value, address, scratch, kUnsignedWord);
      }
      break;
    }
    case kTypedDataFloat32ArrayCid: {
      ASSERT(aligned());
      const VRegister value_reg = locs()->in(2).fpu_reg();
      __ fstrs(value_reg, element_address);
      break;
    }
    case kTypedDataFloat64ArrayCid: {
      ASSERT(aligned());
      const VRegister value_reg = locs()->in(2).fpu_reg();
      __ fstrd(value_reg, element_address);
      break;
    }
    case kTypedDataFloat64x2ArrayCid:
    case kTypedDataInt32x4ArrayCid:
    case kTypedDataFloat32x4ArrayCid: {
      ASSERT(aligned());
      const VRegister value_reg = locs()->in(2).fpu_reg();
      __ fstrq(value_reg, element_address);
      break;
    }
    default:
      UNREACHABLE();
  }
}


static void LoadValueCid(FlowGraphCompiler* compiler,
                         Register value_cid_reg,
                         Register value_reg,
                         Label* value_is_smi = NULL) {
  Label done;
  if (value_is_smi == NULL) {
    __ LoadImmediate(value_cid_reg, kSmiCid);
  }
  __ tsti(value_reg, Immediate(kSmiTagMask));
  if (value_is_smi == NULL) {
    __ b(&done, EQ);
  } else {
    __ b(value_is_smi, EQ);
  }
  __ LoadClassId(value_cid_reg, value_reg);
  __ Bind(&done);
}


LocationSummary* GuardFieldClassInstr::MakeLocationSummary(Zone* zone,
                                                           bool opt) const {
  const intptr_t kNumInputs = 1;

  const intptr_t value_cid = value()->Type()->ToCid();
  const intptr_t field_cid = field().guarded_cid();

  const bool emit_full_guard = !opt || (field_cid == kIllegalCid);

  const bool needs_value_cid_temp_reg =
      emit_full_guard || ((value_cid == kDynamicCid) && (field_cid != kSmiCid));

  const bool needs_field_temp_reg = emit_full_guard;

  intptr_t num_temps = 0;
  if (needs_value_cid_temp_reg) {
    num_temps++;
  }
  if (needs_field_temp_reg) {
    num_temps++;
  }

  LocationSummary* summary = new (zone)
      LocationSummary(zone, kNumInputs, num_temps, LocationSummary::kNoCall);
  summary->set_in(0, Location::RequiresRegister());

  for (intptr_t i = 0; i < num_temps; i++) {
    summary->set_temp(i, Location::RequiresRegister());
  }

  return summary;
}


void GuardFieldClassInstr::EmitNativeCode(FlowGraphCompiler* compiler) {
  ASSERT(sizeof(classid_t) == kInt32Size);
  const intptr_t value_cid = value()->Type()->ToCid();
  const intptr_t field_cid = field().guarded_cid();
  const intptr_t nullability = field().is_nullable() ? kNullCid : kIllegalCid;

  if (field_cid == kDynamicCid) {
    if (Compiler::IsBackgroundCompilation()) {
      // Field state changed while compiling.
      Compiler::AbortBackgroundCompilation(
          deopt_id(),
          "GuardFieldClassInstr: field state changed while compiling");
    }
    ASSERT(!compiler->is_optimizing());
    return;  // Nothing to emit.
  }

  const bool emit_full_guard =
      !compiler->is_optimizing() || (field_cid == kIllegalCid);

  const bool needs_value_cid_temp_reg =
      emit_full_guard || ((value_cid == kDynamicCid) && (field_cid != kSmiCid));

  const bool needs_field_temp_reg = emit_full_guard;

  const Register value_reg = locs()->in(0).reg();

  const Register value_cid_reg =
      needs_value_cid_temp_reg ? locs()->temp(0).reg() : kNoRegister;

  const Register field_reg = needs_field_temp_reg
                                 ? locs()->temp(locs()->temp_count() - 1).reg()
                                 : kNoRegister;

  Label ok, fail_label;

  Label* deopt =
      compiler->is_optimizing()
          ? compiler->AddDeoptStub(deopt_id(), ICData::kDeoptGuardField)
          : NULL;

  Label* fail = (deopt != NULL) ? deopt : &fail_label;

  if (emit_full_guard) {
    __ LoadObject(field_reg, Field::ZoneHandle(field().Original()));

    FieldAddress field_cid_operand(field_reg, Field::guarded_cid_offset(),
                                   kUnsignedWord);
    FieldAddress field_nullability_operand(
        field_reg, Field::is_nullable_offset(), kUnsignedWord);

    if (value_cid == kDynamicCid) {
      LoadValueCid(compiler, value_cid_reg, value_reg);
      Label skip_length_check;
      __ ldr(TMP, field_cid_operand, kUnsignedWord);
      __ CompareRegisters(value_cid_reg, TMP);
      __ b(&ok, EQ);
      __ ldr(TMP, field_nullability_operand, kUnsignedWord);
      __ CompareRegisters(value_cid_reg, TMP);
    } else if (value_cid == kNullCid) {
      __ ldr(value_cid_reg, field_nullability_operand, kUnsignedWord);
      __ CompareImmediate(value_cid_reg, value_cid);
    } else {
      Label skip_length_check;
      __ ldr(value_cid_reg, field_cid_operand, kUnsignedWord);
      __ CompareImmediate(value_cid_reg, value_cid);
    }
    __ b(&ok, EQ);

    // Check if the tracked state of the guarded field can be initialized
    // inline. If the field needs length check we fall through to runtime
    // which is responsible for computing offset of the length field
    // based on the class id.
    // Length guard will be emitted separately when needed via GuardFieldLength
    // instruction after GuardFieldClass.
    if (!field().needs_length_check()) {
      // Uninitialized field can be handled inline. Check if the
      // field is still unitialized.
      __ ldr(TMP, field_cid_operand, kUnsignedWord);
      __ CompareImmediate(TMP, kIllegalCid);
      __ b(fail, NE);

      if (value_cid == kDynamicCid) {
        __ str(value_cid_reg, field_cid_operand, kUnsignedWord);
        __ str(value_cid_reg, field_nullability_operand, kUnsignedWord);
      } else {
        __ LoadImmediate(TMP, value_cid);
        __ str(TMP, field_cid_operand, kUnsignedWord);
        __ str(TMP, field_nullability_operand, kUnsignedWord);
      }

      if (deopt == NULL) {
        ASSERT(!compiler->is_optimizing());
        __ b(&ok);
      }
    }

    if (deopt == NULL) {
      ASSERT(!compiler->is_optimizing());
      __ Bind(fail);

      __ LoadFieldFromOffset(TMP, field_reg, Field::guarded_cid_offset(),
                             kUnsignedWord);
      __ CompareImmediate(TMP, kDynamicCid);
      __ b(&ok, EQ);

      __ Push(field_reg);
      __ Push(value_reg);
      __ CallRuntime(kUpdateFieldCidRuntimeEntry, 2);
      __ Drop(2);  // Drop the field and the value.
    }
  } else {
    ASSERT(compiler->is_optimizing());
    ASSERT(deopt != NULL);

    // Field guard class has been initialized and is known.
    if (value_cid == kDynamicCid) {
      // Value's class id is not known.
      __ tsti(value_reg, Immediate(kSmiTagMask));

      if (field_cid != kSmiCid) {
        __ b(fail, EQ);
        __ LoadClassId(value_cid_reg, value_reg);
        __ CompareImmediate(value_cid_reg, field_cid);
      }

      if (field().is_nullable() && (field_cid != kNullCid)) {
        __ b(&ok, EQ);
        __ CompareObject(value_reg, Object::null_object());
      }

      __ b(fail, NE);
    } else {
      // Both value's and field's class id is known.
      ASSERT((value_cid != field_cid) && (value_cid != nullability));
      __ b(fail);
    }
  }
  __ Bind(&ok);
}


LocationSummary* GuardFieldLengthInstr::MakeLocationSummary(Zone* zone,
                                                            bool opt) const {
  const intptr_t kNumInputs = 1;
  if (!opt || (field().guarded_list_length() == Field::kUnknownFixedLength)) {
    const intptr_t kNumTemps = 3;
    LocationSummary* summary = new (zone)
        LocationSummary(zone, kNumInputs, kNumTemps, LocationSummary::kNoCall);
    summary->set_in(0, Location::RequiresRegister());
    // We need temporaries for field object, length offset and expected length.
    summary->set_temp(0, Location::RequiresRegister());
    summary->set_temp(1, Location::RequiresRegister());
    summary->set_temp(2, Location::RequiresRegister());
    return summary;
  } else {
    LocationSummary* summary = new (zone)
        LocationSummary(zone, kNumInputs, 0, LocationSummary::kNoCall);
    summary->set_in(0, Location::RequiresRegister());
    return summary;
  }
  UNREACHABLE();
}


void GuardFieldLengthInstr::EmitNativeCode(FlowGraphCompiler* compiler) {
  if (field().guarded_list_length() == Field::kNoFixedLength) {
    if (Compiler::IsBackgroundCompilation()) {
      // Field state changed while compiling.
      Compiler::AbortBackgroundCompilation(
          deopt_id(),
          "GuardFieldLengthInstr: field state changed while compiling");
    }
    ASSERT(!compiler->is_optimizing());
    return;  // Nothing to emit.
  }

  Label* deopt =
      compiler->is_optimizing()
          ? compiler->AddDeoptStub(deopt_id(), ICData::kDeoptGuardField)
          : NULL;

  const Register value_reg = locs()->in(0).reg();

  if (!compiler->is_optimizing() ||
      (field().guarded_list_length() == Field::kUnknownFixedLength)) {
    const Register field_reg = locs()->temp(0).reg();
    const Register offset_reg = locs()->temp(1).reg();
    const Register length_reg = locs()->temp(2).reg();

    Label ok;

    __ LoadObject(field_reg, Field::ZoneHandle(field().Original()));

    __ ldr(offset_reg,
           FieldAddress(field_reg,
                        Field::guarded_list_length_in_object_offset_offset()),
           kByte);
    __ ldr(length_reg,
           FieldAddress(field_reg, Field::guarded_list_length_offset()));

    __ tst(offset_reg, Operand(offset_reg));
    __ b(&ok, MI);

    // Load the length from the value. GuardFieldClass already verified that
    // value's class matches guarded class id of the field.
    // offset_reg contains offset already corrected by -kHeapObjectTag that is
    // why we use Address instead of FieldAddress.
    __ ldr(TMP, Address(value_reg, offset_reg));
    __ CompareRegisters(length_reg, TMP);

    if (deopt == NULL) {
      __ b(&ok, EQ);

      __ Push(field_reg);
      __ Push(value_reg);
      __ CallRuntime(kUpdateFieldCidRuntimeEntry, 2);
      __ Drop(2);  // Drop the field and the value.
    } else {
      __ b(deopt, NE);
    }

    __ Bind(&ok);
  } else {
    ASSERT(compiler->is_optimizing());
    ASSERT(field().guarded_list_length() >= 0);
    ASSERT(field().guarded_list_length_in_object_offset() !=
           Field::kUnknownLengthOffset);

    __ ldr(TMP, FieldAddress(value_reg,
                             field().guarded_list_length_in_object_offset()));
    __ CompareImmediate(TMP, Smi::RawValue(field().guarded_list_length()));
    __ b(deopt, NE);
  }
}


class BoxAllocationSlowPath : public SlowPathCode {
 public:
  BoxAllocationSlowPath(Instruction* instruction,
                        const Class& cls,
                        Register result)
      : instruction_(instruction), cls_(cls), result_(result) {}

  virtual void EmitNativeCode(FlowGraphCompiler* compiler) {
    if (Assembler::EmittingComments()) {
      __ Comment("%s slow path allocation of %s", instruction_->DebugName(),
                 String::Handle(cls_.ScrubbedName()).ToCString());
    }
    __ Bind(entry_label());
    const Code& stub = Code::ZoneHandle(
        compiler->zone(), StubCode::GetAllocationStubForClass(cls_));
    const StubEntry stub_entry(stub);

    LocationSummary* locs = instruction_->locs();

    locs->live_registers()->Remove(Location::RegisterLocation(result_));

    compiler->SaveLiveRegisters(locs);
    compiler->GenerateCall(TokenPosition::kNoSource,  // No token position.
                           stub_entry, RawPcDescriptors::kOther, locs);
    compiler->AddStubCallTarget(stub);
    __ mov(result_, R0);
    compiler->RestoreLiveRegisters(locs);
    __ b(exit_label());
  }

  static void Allocate(FlowGraphCompiler* compiler,
                       Instruction* instruction,
                       const Class& cls,
                       Register result,
                       Register temp) {
    if (compiler->intrinsic_mode()) {
      __ TryAllocate(cls, compiler->intrinsic_slow_path_label(), result, temp);
    } else {
      BoxAllocationSlowPath* slow_path =
          new BoxAllocationSlowPath(instruction, cls, result);
      compiler->AddSlowPathCode(slow_path);

      __ TryAllocate(cls, slow_path->entry_label(), result, temp);
      __ Bind(slow_path->exit_label());
    }
  }

 private:
  Instruction* instruction_;
  const Class& cls_;
  const Register result_;
};


static void EnsureMutableBox(FlowGraphCompiler* compiler,
                             StoreInstanceFieldInstr* instruction,
                             Register box_reg,
                             const Class& cls,
                             Register instance_reg,
                             intptr_t offset,
                             Register temp) {
  Label done;
  __ LoadFieldFromOffset(box_reg, instance_reg, offset);
  __ CompareObject(box_reg, Object::null_object());
  __ b(&done, NE);
  BoxAllocationSlowPath::Allocate(compiler, instruction, cls, box_reg, temp);
  __ mov(temp, box_reg);
  __ StoreIntoObjectOffset(instance_reg, offset, temp);
  __ Bind(&done);
}


LocationSummary* StoreInstanceFieldInstr::MakeLocationSummary(Zone* zone,
                                                              bool opt) const {
  const intptr_t kNumInputs = 2;
  const intptr_t kNumTemps =
      (IsUnboxedStore() && opt) ? 2 : ((IsPotentialUnboxedStore()) ? 2 : 0);
  LocationSummary* summary = new (zone)
      LocationSummary(zone, kNumInputs, kNumTemps,
                      ((IsUnboxedStore() && opt && is_initialization()) ||
                       IsPotentialUnboxedStore())
                          ? LocationSummary::kCallOnSlowPath
                          : LocationSummary::kNoCall);

  summary->set_in(0, Location::RequiresRegister());
  if (IsUnboxedStore() && opt) {
    summary->set_in(1, Location::RequiresFpuRegister());
    summary->set_temp(0, Location::RequiresRegister());
    summary->set_temp(1, Location::RequiresRegister());
  } else if (IsPotentialUnboxedStore()) {
    summary->set_in(1, ShouldEmitStoreBarrier() ? Location::WritableRegister()
                                                : Location::RequiresRegister());
    summary->set_temp(0, Location::RequiresRegister());
    summary->set_temp(1, Location::RequiresRegister());
  } else {
    summary->set_in(1, ShouldEmitStoreBarrier()
                           ? Location::WritableRegister()
                           : Location::RegisterOrConstant(value()));
  }
  return summary;
}


void StoreInstanceFieldInstr::EmitNativeCode(FlowGraphCompiler* compiler) {
  ASSERT(sizeof(classid_t) == kInt32Size);
  Label skip_store;

  const Register instance_reg = locs()->in(0).reg();

  if (IsUnboxedStore() && compiler->is_optimizing()) {
    const VRegister value = locs()->in(1).fpu_reg();
    const Register temp = locs()->temp(0).reg();
    const Register temp2 = locs()->temp(1).reg();
    const intptr_t cid = field().UnboxedFieldCid();

    if (is_initialization()) {
      const Class* cls = NULL;
      switch (cid) {
        case kDoubleCid:
          cls = &compiler->double_class();
          break;
        case kFloat32x4Cid:
          cls = &compiler->float32x4_class();
          break;
        case kFloat64x2Cid:
          cls = &compiler->float64x2_class();
          break;
        default:
          UNREACHABLE();
      }

      BoxAllocationSlowPath::Allocate(compiler, this, *cls, temp, temp2);
      __ mov(temp2, temp);
      __ StoreIntoObjectOffset(instance_reg, offset_in_bytes_, temp2);
    } else {
      __ LoadFieldFromOffset(temp, instance_reg, offset_in_bytes_);
    }
    switch (cid) {
      case kDoubleCid:
        __ Comment("UnboxedDoubleStoreInstanceFieldInstr");
        __ StoreDFieldToOffset(value, temp, Double::value_offset());
        break;
      case kFloat32x4Cid:
        __ Comment("UnboxedFloat32x4StoreInstanceFieldInstr");
        __ StoreQFieldToOffset(value, temp, Float32x4::value_offset());
        break;
      case kFloat64x2Cid:
        __ Comment("UnboxedFloat64x2StoreInstanceFieldInstr");
        __ StoreQFieldToOffset(value, temp, Float64x2::value_offset());
        break;
      default:
        UNREACHABLE();
    }

    return;
  }

  if (IsPotentialUnboxedStore()) {
    const Register value_reg = locs()->in(1).reg();
    const Register temp = locs()->temp(0).reg();
    const Register temp2 = locs()->temp(1).reg();

    if (ShouldEmitStoreBarrier()) {
      // Value input is a writable register and should be manually preserved
      // across allocation slow-path.
      locs()->live_registers()->Add(locs()->in(1), kTagged);
    }

    Label store_pointer;
    Label store_double;
    Label store_float32x4;
    Label store_float64x2;

    __ LoadObject(temp, Field::ZoneHandle(Z, field().Original()));

    __ LoadFieldFromOffset(temp2, temp, Field::is_nullable_offset(),
                           kUnsignedWord);
    __ CompareImmediate(temp2, kNullCid);
    __ b(&store_pointer, EQ);

    __ LoadFromOffset(temp2, temp, Field::kind_bits_offset() - kHeapObjectTag,
                      kUnsignedByte);
    __ tsti(temp2, Immediate(1 << Field::kUnboxingCandidateBit));
    __ b(&store_pointer, EQ);

    __ LoadFieldFromOffset(temp2, temp, Field::guarded_cid_offset(),
                           kUnsignedWord);
    __ CompareImmediate(temp2, kDoubleCid);
    __ b(&store_double, EQ);

    __ LoadFieldFromOffset(temp2, temp, Field::guarded_cid_offset(),
                           kUnsignedWord);
    __ CompareImmediate(temp2, kFloat32x4Cid);
    __ b(&store_float32x4, EQ);

    __ LoadFieldFromOffset(temp2, temp, Field::guarded_cid_offset(),
                           kUnsignedWord);
    __ CompareImmediate(temp2, kFloat64x2Cid);
    __ b(&store_float64x2, EQ);

    // Fall through.
    __ b(&store_pointer);

    if (!compiler->is_optimizing()) {
      locs()->live_registers()->Add(locs()->in(0));
      locs()->live_registers()->Add(locs()->in(1));
    }

    {
      __ Bind(&store_double);
      EnsureMutableBox(compiler, this, temp, compiler->double_class(),
                       instance_reg, offset_in_bytes_, temp2);
      __ LoadDFieldFromOffset(VTMP, value_reg, Double::value_offset());
      __ StoreDFieldToOffset(VTMP, temp, Double::value_offset());
      __ b(&skip_store);
    }

    {
      __ Bind(&store_float32x4);
      EnsureMutableBox(compiler, this, temp, compiler->float32x4_class(),
                       instance_reg, offset_in_bytes_, temp2);
      __ LoadQFieldFromOffset(VTMP, value_reg, Float32x4::value_offset());
      __ StoreQFieldToOffset(VTMP, temp, Float32x4::value_offset());
      __ b(&skip_store);
    }

    {
      __ Bind(&store_float64x2);
      EnsureMutableBox(compiler, this, temp, compiler->float64x2_class(),
                       instance_reg, offset_in_bytes_, temp2);
      __ LoadQFieldFromOffset(VTMP, value_reg, Float64x2::value_offset());
      __ StoreQFieldToOffset(VTMP, temp, Float64x2::value_offset());
      __ b(&skip_store);
    }

    __ Bind(&store_pointer);
  }

  if (ShouldEmitStoreBarrier()) {
    const Register value_reg = locs()->in(1).reg();
    __ StoreIntoObjectOffset(instance_reg, offset_in_bytes_, value_reg,
                             CanValueBeSmi());
  } else {
    if (locs()->in(1).IsConstant()) {
      __ StoreIntoObjectOffsetNoBarrier(instance_reg, offset_in_bytes_,
                                        locs()->in(1).constant());
    } else {
      const Register value_reg = locs()->in(1).reg();
      __ StoreIntoObjectOffsetNoBarrier(instance_reg, offset_in_bytes_,
                                        value_reg);
    }
  }
  __ Bind(&skip_store);
}


LocationSummary* LoadStaticFieldInstr::MakeLocationSummary(Zone* zone,
                                                           bool opt) const {
  const intptr_t kNumInputs = 1;
  const intptr_t kNumTemps = 0;
  LocationSummary* summary = new (zone)
      LocationSummary(zone, kNumInputs, kNumTemps, LocationSummary::kNoCall);
  summary->set_in(0, Location::RequiresRegister());
  summary->set_out(0, Location::RequiresRegister());
  return summary;
}


// When the parser is building an implicit static getter for optimization,
// it can generate a function body where deoptimization ids do not line up
// with the unoptimized code.
//
// This is safe only so long as LoadStaticFieldInstr cannot deoptimize.
void LoadStaticFieldInstr::EmitNativeCode(FlowGraphCompiler* compiler) {
  const Register field = locs()->in(0).reg();
  const Register result = locs()->out(0).reg();
  __ LoadFieldFromOffset(result, field, Field::static_value_offset());
}


LocationSummary* StoreStaticFieldInstr::MakeLocationSummary(Zone* zone,
                                                            bool opt) const {
  LocationSummary* locs =
      new (zone) LocationSummary(zone, 1, 1, LocationSummary::kNoCall);
  locs->set_in(0, value()->NeedsStoreBuffer() ? Location::WritableRegister()
                                              : Location::RequiresRegister());
  locs->set_temp(0, Location::RequiresRegister());
  return locs;
}


void StoreStaticFieldInstr::EmitNativeCode(FlowGraphCompiler* compiler) {
  const Register value = locs()->in(0).reg();
  const Register temp = locs()->temp(0).reg();

  __ LoadObject(temp, Field::ZoneHandle(Z, field().Original()));
  if (this->value()->NeedsStoreBuffer()) {
    __ StoreIntoObjectOffset(temp, Field::static_value_offset(), value,
                             CanValueBeSmi());
  } else {
    __ StoreIntoObjectOffsetNoBarrier(temp, Field::static_value_offset(),
                                      value);
  }
}


LocationSummary* InstanceOfInstr::MakeLocationSummary(Zone* zone,
                                                      bool opt) const {
  const intptr_t kNumInputs = 2;
  const intptr_t kNumTemps = 0;
  LocationSummary* summary = new (zone)
      LocationSummary(zone, kNumInputs, kNumTemps, LocationSummary::kCall);
  summary->set_in(0, Location::RegisterLocation(R0));
  summary->set_in(1, Location::RegisterLocation(R1));
  summary->set_out(0, Location::RegisterLocation(R0));
  return summary;
}


void InstanceOfInstr::EmitNativeCode(FlowGraphCompiler* compiler) {
  ASSERT(locs()->in(0).reg() == R0);  // Value.
  ASSERT(locs()->in(1).reg() == R1);  // Instantiator type arguments.

  compiler->GenerateInstanceOf(token_pos(), deopt_id(), type(), negate_result(),
                               locs());
  ASSERT(locs()->out(0).reg() == R0);
}


LocationSummary* CreateArrayInstr::MakeLocationSummary(Zone* zone,
                                                       bool opt) const {
  const intptr_t kNumInputs = 2;
  const intptr_t kNumTemps = 0;
  LocationSummary* locs = new (zone)
      LocationSummary(zone, kNumInputs, kNumTemps, LocationSummary::kCall);
  locs->set_in(kElementTypePos, Location::RegisterLocation(R1));
  locs->set_in(kLengthPos, Location::RegisterLocation(R2));
  locs->set_out(0, Location::RegisterLocation(R0));
  return locs;
}


// Inlines array allocation for known constant values.
static void InlineArrayAllocation(FlowGraphCompiler* compiler,
                                  intptr_t num_elements,
                                  Label* slow_path,
                                  Label* done) {
  const int kInlineArraySize = 12;  // Same as kInlineInstanceSize.
  const Register kLengthReg = R2;
  const Register kElemTypeReg = R1;
  const intptr_t instance_size = Array::InstanceSize(num_elements);

  __ TryAllocateArray(kArrayCid, instance_size, slow_path,
                      R0,  // instance
                      R3,  // end address
                      R6, R8);
  // R0: new object start as a tagged pointer.
  // R3: new object end address.

  // Store the type argument field.
  __ StoreIntoObjectNoBarrier(
      R0, FieldAddress(R0, Array::type_arguments_offset()), kElemTypeReg);

  // Set the length field.
  __ StoreIntoObjectNoBarrier(R0, FieldAddress(R0, Array::length_offset()),
                              kLengthReg);

  // TODO(zra): Use stp once added.
  // Initialize all array elements to raw_null.
  // R0: new object start as a tagged pointer.
  // R3: new object end address.
  // R8: iterator which initially points to the start of the variable
  // data area to be initialized.
  // R6: null
  if (num_elements > 0) {
    const intptr_t array_size = instance_size - sizeof(RawArray);
    __ LoadObject(R6, Object::null_object());
    __ AddImmediate(R8, R0, sizeof(RawArray) - kHeapObjectTag);
    if (array_size < (kInlineArraySize * kWordSize)) {
      intptr_t current_offset = 0;
      while (current_offset < array_size) {
        __ str(R6, Address(R8, current_offset));
        current_offset += kWordSize;
      }
    } else {
      Label end_loop, init_loop;
      __ Bind(&init_loop);
      __ CompareRegisters(R8, R3);
      __ b(&end_loop, CS);
      __ str(R6, Address(R8));
      __ AddImmediate(R8, R8, kWordSize);
      __ b(&init_loop);
      __ Bind(&end_loop);
    }
  }
  __ b(done);
}


void CreateArrayInstr::EmitNativeCode(FlowGraphCompiler* compiler) {
  const Register kLengthReg = R2;
  const Register kElemTypeReg = R1;
  const Register kResultReg = R0;

  ASSERT(locs()->in(kElementTypePos).reg() == kElemTypeReg);
  ASSERT(locs()->in(kLengthPos).reg() == kLengthReg);

  if (compiler->is_optimizing() && !FLAG_precompiled_mode &&
      num_elements()->BindsToConstant() &&
      num_elements()->BoundConstant().IsSmi()) {
    const intptr_t length = Smi::Cast(num_elements()->BoundConstant()).Value();
    if ((length >= 0) && (length <= Array::kMaxElements)) {
      Label slow_path, done;
      InlineArrayAllocation(compiler, length, &slow_path, &done);
      __ Bind(&slow_path);
      __ PushObject(Object::null_object());  // Make room for the result.
      __ Push(kLengthReg);                   // length.
      __ Push(kElemTypeReg);
      compiler->GenerateRuntimeCall(token_pos(), deopt_id(),
                                    kAllocateArrayRuntimeEntry, 2, locs());
      __ Drop(2);
      __ Pop(kResultReg);
      __ Bind(&done);
      return;
    }
  }
  const Code& stub = Code::ZoneHandle(compiler->zone(),
                                      StubCode::AllocateArray_entry()->code());
  compiler->AddStubCallTarget(stub);
  compiler->GenerateCall(token_pos(), *StubCode::AllocateArray_entry(),
                         RawPcDescriptors::kOther, locs());
  ASSERT(locs()->out(0).reg() == kResultReg);
}


LocationSummary* LoadFieldInstr::MakeLocationSummary(Zone* zone,
                                                     bool opt) const {
  const intptr_t kNumInputs = 1;
  const intptr_t kNumTemps =
      (IsUnboxedLoad() && opt) ? 1 : ((IsPotentialUnboxedLoad()) ? 1 : 0);
  LocationSummary* locs = new (zone) LocationSummary(
      zone, kNumInputs, kNumTemps, (opt && !IsPotentialUnboxedLoad())
                                       ? LocationSummary::kNoCall
                                       : LocationSummary::kCallOnSlowPath);

  locs->set_in(0, Location::RequiresRegister());

  if (IsUnboxedLoad() && opt) {
    locs->set_temp(0, Location::RequiresRegister());
  } else if (IsPotentialUnboxedLoad()) {
    locs->set_temp(0, Location::RequiresRegister());
  }
  locs->set_out(0, Location::RequiresRegister());
  return locs;
}


void LoadFieldInstr::EmitNativeCode(FlowGraphCompiler* compiler) {
  ASSERT(sizeof(classid_t) == kInt32Size);
  const Register instance_reg = locs()->in(0).reg();
  if (IsUnboxedLoad() && compiler->is_optimizing()) {
    const VRegister result = locs()->out(0).fpu_reg();
    const Register temp = locs()->temp(0).reg();
    __ LoadFieldFromOffset(temp, instance_reg, offset_in_bytes());
    const intptr_t cid = field()->UnboxedFieldCid();
    switch (cid) {
      case kDoubleCid:
        __ Comment("UnboxedDoubleLoadFieldInstr");
        __ LoadDFieldFromOffset(result, temp, Double::value_offset());
        break;
      case kFloat32x4Cid:
        __ LoadQFieldFromOffset(result, temp, Float32x4::value_offset());
        break;
      case kFloat64x2Cid:
        __ LoadQFieldFromOffset(result, temp, Float64x2::value_offset());
        break;
      default:
        UNREACHABLE();
    }
    return;
  }

  Label done;
  const Register result_reg = locs()->out(0).reg();
  if (IsPotentialUnboxedLoad()) {
    const Register temp = locs()->temp(0).reg();

    Label load_pointer;
    Label load_double;
    Label load_float32x4;
    Label load_float64x2;

    __ LoadObject(result_reg, Field::ZoneHandle(field()->Original()));

    FieldAddress field_cid_operand(result_reg, Field::guarded_cid_offset(),
                                   kUnsignedWord);
    FieldAddress field_nullability_operand(
        result_reg, Field::is_nullable_offset(), kUnsignedWord);

    __ ldr(temp, field_nullability_operand, kUnsignedWord);
    __ CompareImmediate(temp, kNullCid);
    __ b(&load_pointer, EQ);

    __ ldr(temp, field_cid_operand, kUnsignedWord);
    __ CompareImmediate(temp, kDoubleCid);
    __ b(&load_double, EQ);

    __ ldr(temp, field_cid_operand, kUnsignedWord);
    __ CompareImmediate(temp, kFloat32x4Cid);
    __ b(&load_float32x4, EQ);

    __ ldr(temp, field_cid_operand, kUnsignedWord);
    __ CompareImmediate(temp, kFloat64x2Cid);
    __ b(&load_float64x2, EQ);

    // Fall through.
    __ b(&load_pointer);

    if (!compiler->is_optimizing()) {
      locs()->live_registers()->Add(locs()->in(0));
    }

    {
      __ Bind(&load_double);
      BoxAllocationSlowPath::Allocate(compiler, this, compiler->double_class(),
                                      result_reg, temp);
      __ LoadFieldFromOffset(temp, instance_reg, offset_in_bytes());
      __ LoadDFieldFromOffset(VTMP, temp, Double::value_offset());
      __ StoreDFieldToOffset(VTMP, result_reg, Double::value_offset());
      __ b(&done);
    }

    {
      __ Bind(&load_float32x4);
      BoxAllocationSlowPath::Allocate(
          compiler, this, compiler->float32x4_class(), result_reg, temp);
      __ LoadFieldFromOffset(temp, instance_reg, offset_in_bytes());
      __ LoadQFieldFromOffset(VTMP, temp, Float32x4::value_offset());
      __ StoreQFieldToOffset(VTMP, result_reg, Float32x4::value_offset());
      __ b(&done);
    }

    {
      __ Bind(&load_float64x2);
      BoxAllocationSlowPath::Allocate(
          compiler, this, compiler->float64x2_class(), result_reg, temp);
      __ LoadFieldFromOffset(temp, instance_reg, offset_in_bytes());
      __ LoadQFieldFromOffset(VTMP, temp, Float64x2::value_offset());
      __ StoreQFieldToOffset(VTMP, result_reg, Float64x2::value_offset());
      __ b(&done);
    }

    __ Bind(&load_pointer);
  }
  __ LoadFieldFromOffset(result_reg, instance_reg, offset_in_bytes());
  __ Bind(&done);
}


LocationSummary* InstantiateTypeInstr::MakeLocationSummary(Zone* zone,
                                                           bool opt) const {
  const intptr_t kNumInputs = 1;
  const intptr_t kNumTemps = 0;
  LocationSummary* locs = new (zone)
      LocationSummary(zone, kNumInputs, kNumTemps, LocationSummary::kCall);
  locs->set_in(0, Location::RegisterLocation(R0));
  locs->set_out(0, Location::RegisterLocation(R0));
  return locs;
}


void InstantiateTypeInstr::EmitNativeCode(FlowGraphCompiler* compiler) {
  const Register instantiator_reg = locs()->in(0).reg();
  const Register result_reg = locs()->out(0).reg();

  // 'instantiator_reg' is the instantiator TypeArguments object (or null).
  // A runtime call to instantiate the type is required.
  __ PushObject(Object::null_object());  // Make room for the result.
  __ PushObject(type());
  __ Push(instantiator_reg);  // Push instantiator type arguments.
  compiler->GenerateRuntimeCall(token_pos(), deopt_id(),
                                kInstantiateTypeRuntimeEntry, 2, locs());
  __ Drop(2);          // Drop instantiator and uninstantiated type.
  __ Pop(result_reg);  // Pop instantiated type.
  ASSERT(instantiator_reg == result_reg);
}


LocationSummary* InstantiateTypeArgumentsInstr::MakeLocationSummary(
    Zone* zone,
    bool opt) const {
  const intptr_t kNumInputs = 1;
  const intptr_t kNumTemps = 0;
  LocationSummary* locs = new (zone)
      LocationSummary(zone, kNumInputs, kNumTemps, LocationSummary::kCall);
  locs->set_in(0, Location::RegisterLocation(R0));
  locs->set_out(0, Location::RegisterLocation(R0));
  return locs;
}


void InstantiateTypeArgumentsInstr::EmitNativeCode(
    FlowGraphCompiler* compiler) {
  const Register instantiator_reg = locs()->in(0).reg();
  const Register result_reg = locs()->out(0).reg();
  ASSERT(instantiator_reg == R0);
  ASSERT(instantiator_reg == result_reg);

  // 'instantiator_reg' is the instantiator TypeArguments object (or null).
  ASSERT(!type_arguments().IsUninstantiatedIdentity() &&
         !type_arguments().CanShareInstantiatorTypeArguments(
             instantiator_class()));
  // If the instantiator is null and if the type argument vector
  // instantiated from null becomes a vector of dynamic, then use null as
  // the type arguments.
  Label type_arguments_instantiated;
  const intptr_t len = type_arguments().Length();
  if (type_arguments().IsRawInstantiatedRaw(len)) {
    __ CompareObject(instantiator_reg, Object::null_object());
    __ b(&type_arguments_instantiated, EQ);
  }

  __ LoadObject(R2, type_arguments());
  __ LoadFieldFromOffset(R2, R2, TypeArguments::instantiations_offset());
  __ AddImmediate(R2, R2, Array::data_offset() - kHeapObjectTag);
  // The instantiations cache is initialized with Object::zero_array() and is
  // therefore guaranteed to contain kNoInstantiator. No length check needed.
  Label loop, found, slow_case;
  __ Bind(&loop);
  __ LoadFromOffset(R1, R2, 0 * kWordSize);  // Cached instantiator.
  __ CompareRegisters(R1, R0);
  __ b(&found, EQ);
  __ AddImmediate(R2, R2, 2 * kWordSize);
  __ CompareImmediate(R1, Smi::RawValue(StubCode::kNoInstantiator));
  __ b(&loop, NE);
  __ b(&slow_case);
  __ Bind(&found);
  __ LoadFromOffset(R0, R2, 1 * kWordSize);  // Cached instantiated args.
  __ b(&type_arguments_instantiated);

  __ Bind(&slow_case);
  // Instantiate non-null type arguments.
  // A runtime call to instantiate the type arguments is required.
  __ PushObject(Object::null_object());  // Make room for the result.
  __ PushObject(type_arguments());
  __ Push(instantiator_reg);  // Push instantiator type arguments.
  compiler->GenerateRuntimeCall(token_pos(), deopt_id(),
                                kInstantiateTypeArgumentsRuntimeEntry, 2,
                                locs());
  __ Drop(2);          // Drop instantiator and uninstantiated type arguments.
  __ Pop(result_reg);  // Pop instantiated type arguments.
  __ Bind(&type_arguments_instantiated);
}


LocationSummary* AllocateUninitializedContextInstr::MakeLocationSummary(
    Zone* zone,
    bool opt) const {
  ASSERT(opt);
  const intptr_t kNumInputs = 0;
  const intptr_t kNumTemps = 3;
  LocationSummary* locs = new (zone) LocationSummary(
      zone, kNumInputs, kNumTemps, LocationSummary::kCallOnSlowPath);
  locs->set_temp(0, Location::RegisterLocation(R1));
  locs->set_temp(1, Location::RegisterLocation(R2));
  locs->set_temp(2, Location::RegisterLocation(R3));
  locs->set_out(0, Location::RegisterLocation(R0));
  return locs;
}


class AllocateContextSlowPath : public SlowPathCode {
 public:
  explicit AllocateContextSlowPath(
      AllocateUninitializedContextInstr* instruction)
      : instruction_(instruction) {}

  virtual void EmitNativeCode(FlowGraphCompiler* compiler) {
    __ Comment("AllocateContextSlowPath");
    __ Bind(entry_label());

    LocationSummary* locs = instruction_->locs();
    locs->live_registers()->Remove(locs->out(0));

    compiler->SaveLiveRegisters(locs);

    __ LoadImmediate(R1, instruction_->num_context_variables());
    const Code& stub = Code::ZoneHandle(
        compiler->zone(), StubCode::AllocateContext_entry()->code());
    compiler->AddStubCallTarget(stub);
    compiler->GenerateCall(instruction_->token_pos(),
                           *StubCode::AllocateContext_entry(),
                           RawPcDescriptors::kOther, locs);
    ASSERT(instruction_->locs()->out(0).reg() == R0);
    compiler->RestoreLiveRegisters(instruction_->locs());
    __ b(exit_label());
  }

 private:
  AllocateUninitializedContextInstr* instruction_;
};


void AllocateUninitializedContextInstr::EmitNativeCode(
    FlowGraphCompiler* compiler) {
  Register temp0 = locs()->temp(0).reg();
  Register temp1 = locs()->temp(1).reg();
  Register temp2 = locs()->temp(2).reg();
  Register result = locs()->out(0).reg();
  // Try allocate the object.
  AllocateContextSlowPath* slow_path = new AllocateContextSlowPath(this);
  compiler->AddSlowPathCode(slow_path);
  intptr_t instance_size = Context::InstanceSize(num_context_variables());

  __ TryAllocateArray(kContextCid, instance_size, slow_path->entry_label(),
                      result,  // instance
                      temp0, temp1, temp2);

  // Setup up number of context variables field.
  __ LoadImmediate(temp0, num_context_variables());
  __ str(temp0, FieldAddress(result, Context::num_variables_offset()));

  __ Bind(slow_path->exit_label());
}


LocationSummary* AllocateContextInstr::MakeLocationSummary(Zone* zone,
                                                           bool opt) const {
  const intptr_t kNumInputs = 0;
  const intptr_t kNumTemps = 1;
  LocationSummary* locs = new (zone)
      LocationSummary(zone, kNumInputs, kNumTemps, LocationSummary::kCall);
  locs->set_temp(0, Location::RegisterLocation(R1));
  locs->set_out(0, Location::RegisterLocation(R0));
  return locs;
}


void AllocateContextInstr::EmitNativeCode(FlowGraphCompiler* compiler) {
  ASSERT(locs()->temp(0).reg() == R1);
  ASSERT(locs()->out(0).reg() == R0);

  __ LoadImmediate(R1, num_context_variables());
  compiler->GenerateCall(token_pos(), *StubCode::AllocateContext_entry(),
                         RawPcDescriptors::kOther, locs());
}

LocationSummary* InitStaticFieldInstr::MakeLocationSummary(Zone* zone,
                                                           bool opt) const {
  const intptr_t kNumInputs = 1;
  const intptr_t kNumTemps = 1;
  LocationSummary* locs = new (zone)
      LocationSummary(zone, kNumInputs, kNumTemps, LocationSummary::kCall);
  locs->set_in(0, Location::RegisterLocation(R0));
  locs->set_temp(0, Location::RegisterLocation(R1));
  return locs;
}


void InitStaticFieldInstr::EmitNativeCode(FlowGraphCompiler* compiler) {
  Register field = locs()->in(0).reg();
  Register temp = locs()->temp(0).reg();
  Label call_runtime, no_call;

  __ ldr(temp, FieldAddress(field, Field::static_value_offset()));
  __ CompareObject(temp, Object::sentinel());
  __ b(&call_runtime, EQ);

  __ CompareObject(temp, Object::transition_sentinel());
  __ b(&no_call, NE);

  __ Bind(&call_runtime);
  __ PushObject(Object::null_object());  // Make room for (unused) result.
  __ Push(field);
  compiler->GenerateRuntimeCall(token_pos(), deopt_id(),
                                kInitStaticFieldRuntimeEntry, 1, locs());
  __ Drop(2);  // Remove argument and result placeholder.
  __ Bind(&no_call);
}


LocationSummary* CloneContextInstr::MakeLocationSummary(Zone* zone,
                                                        bool opt) const {
  const intptr_t kNumInputs = 1;
  const intptr_t kNumTemps = 0;
  LocationSummary* locs = new (zone)
      LocationSummary(zone, kNumInputs, kNumTemps, LocationSummary::kCall);
  locs->set_in(0, Location::RegisterLocation(R0));
  locs->set_out(0, Location::RegisterLocation(R0));
  return locs;
}


void CloneContextInstr::EmitNativeCode(FlowGraphCompiler* compiler) {
  const Register context_value = locs()->in(0).reg();
  const Register result = locs()->out(0).reg();

  __ PushObject(Object::null_object());  // Make room for the result.
  __ Push(context_value);
  compiler->GenerateRuntimeCall(token_pos(), deopt_id(),
                                kCloneContextRuntimeEntry, 1, locs());
  __ Drop(1);      // Remove argument.
  __ Pop(result);  // Get result (cloned context).
}


LocationSummary* CatchBlockEntryInstr::MakeLocationSummary(Zone* zone,
                                                           bool opt) const {
  UNREACHABLE();
  return NULL;
}


void CatchBlockEntryInstr::EmitNativeCode(FlowGraphCompiler* compiler) {
  __ Bind(compiler->GetJumpLabel(this));
  compiler->AddExceptionHandler(catch_try_index(), try_index(),
                                compiler->assembler()->CodeSize(),
                                handler_token_pos(), is_generated(),
                                catch_handler_types_, needs_stacktrace());
  // On lazy deoptimization we patch the optimized code here to enter the
  // deoptimization stub.
  const intptr_t deopt_id = Thread::ToDeoptAfter(GetDeoptId());
  if (compiler->is_optimizing()) {
    compiler->AddDeoptIndexAtCall(deopt_id);
  } else {
    compiler->AddCurrentDescriptor(RawPcDescriptors::kDeopt, deopt_id,
                                   TokenPosition::kNoSource);
  }
  if (HasParallelMove()) {
    compiler->parallel_move_resolver()->EmitNativeCode(parallel_move());
  }

  // Restore SP from FP as we are coming from a throw and the code for
  // popping arguments has not been run.
  const intptr_t fp_sp_dist =
      (kFirstLocalSlotFromFp + 1 - compiler->StackSize()) * kWordSize;
  ASSERT(fp_sp_dist <= 0);
  __ AddImmediate(SP, FP, fp_sp_dist);

  // Restore stack and initialize the two exception variables:
  // exception and stack trace variables.
  __ StoreToOffset(kExceptionObjectReg, FP,
                   exception_var().index() * kWordSize);
  __ StoreToOffset(kStackTraceObjectReg, FP,
                   stacktrace_var().index() * kWordSize);
}


LocationSummary* CheckStackOverflowInstr::MakeLocationSummary(Zone* zone,
                                                              bool opt) const {
  const intptr_t kNumInputs = 0;
  const intptr_t kNumTemps = 1;
  LocationSummary* summary = new (zone) LocationSummary(
      zone, kNumInputs, kNumTemps, LocationSummary::kCallOnSlowPath);
  summary->set_temp(0, Location::RequiresRegister());
  return summary;
}


class CheckStackOverflowSlowPath : public SlowPathCode {
 public:
  explicit CheckStackOverflowSlowPath(CheckStackOverflowInstr* instruction)
      : instruction_(instruction) {}

  virtual void EmitNativeCode(FlowGraphCompiler* compiler) {
<<<<<<< HEAD
    if (FLAG_use_osr && osr_entry_label()->IsLinked()) {
=======
    if (compiler->isolate()->use_osr() && osr_entry_label()->IsLinked()) {
>>>>>>> 7fe4c099
      const Register value = instruction_->locs()->temp(0).reg();
      __ Comment("CheckStackOverflowSlowPathOsr");
      __ Bind(osr_entry_label());
      __ LoadImmediate(value, Thread::kOsrRequest);
      __ str(value, Address(THR, Thread::stack_overflow_flags_offset()));
    }
    __ Comment("CheckStackOverflowSlowPath");
    __ Bind(entry_label());
    compiler->SaveLiveRegisters(instruction_->locs());
    // pending_deoptimization_env_ is needed to generate a runtime call that
    // may throw an exception.
    ASSERT(compiler->pending_deoptimization_env_ == NULL);
    Environment* env = compiler->SlowPathEnvironmentFor(instruction_);
    compiler->pending_deoptimization_env_ = env;
    compiler->GenerateRuntimeCall(
        instruction_->token_pos(), instruction_->deopt_id(),
        kStackOverflowRuntimeEntry, 0, instruction_->locs());

    if (compiler->isolate()->use_osr() && !compiler->is_optimizing() &&
        instruction_->in_loop()) {
      // In unoptimized code, record loop stack checks as possible OSR entries.
      compiler->AddCurrentDescriptor(RawPcDescriptors::kOsrEntry,
                                     instruction_->deopt_id(),
                                     TokenPosition::kNoSource);
    }
    compiler->pending_deoptimization_env_ = NULL;
    compiler->RestoreLiveRegisters(instruction_->locs());
    __ b(exit_label());
  }

  Label* osr_entry_label() {
    ASSERT(Isolate::Current()->use_osr());
    return &osr_entry_label_;
  }

 private:
  CheckStackOverflowInstr* instruction_;
  Label osr_entry_label_;
};


void CheckStackOverflowInstr::EmitNativeCode(FlowGraphCompiler* compiler) {
  CheckStackOverflowSlowPath* slow_path = new CheckStackOverflowSlowPath(this);
  compiler->AddSlowPathCode(slow_path);

  __ ldr(TMP, Address(THR, Thread::stack_limit_offset()));
  // Compare to CSP not SP because CSP is closer to the stack limit. See
  // Assembler::EnterFrame.
  __ CompareRegisters(CSP, TMP);
  __ b(slow_path->entry_label(), LS);
  if (compiler->CanOSRFunction() && in_loop()) {
    const Register temp = locs()->temp(0).reg();
    // In unoptimized code check the usage counter to trigger OSR at loop
    // stack checks.  Use progressively higher thresholds for more deeply
    // nested loops to attempt to hit outer loops with OSR when possible.
    __ LoadObject(temp, compiler->parsed_function().function());
    intptr_t threshold =
        FLAG_optimization_counter_threshold * (loop_depth() + 1);
    __ LoadFieldFromOffset(temp, temp, Function::usage_counter_offset(), kWord);
    __ CompareImmediate(temp, threshold);
    __ b(slow_path->osr_entry_label(), GE);
  }
  if (compiler->ForceSlowPathForStackOverflow()) {
    __ b(slow_path->entry_label());
  }
  __ Bind(slow_path->exit_label());
}


static void EmitSmiShiftLeft(FlowGraphCompiler* compiler,
                             BinarySmiOpInstr* shift_left) {
  const LocationSummary& locs = *shift_left->locs();
  const Register left = locs.in(0).reg();
  const Register result = locs.out(0).reg();
  Label* deopt = shift_left->CanDeoptimize()
                     ? compiler->AddDeoptStub(shift_left->deopt_id(),
                                              ICData::kDeoptBinarySmiOp)
                     : NULL;
  if (locs.in(1).IsConstant()) {
    const Object& constant = locs.in(1).constant();
    ASSERT(constant.IsSmi());
    // Immediate shift operation takes 6 bits for the count.
    const intptr_t kCountLimit = 0x3F;
    const intptr_t value = Smi::Cast(constant).Value();
    ASSERT((0 < value) && (value < kCountLimit));
    if (shift_left->can_overflow()) {
      // Check for overflow (preserve left).
      __ LslImmediate(TMP, left, value);
      __ cmp(left, Operand(TMP, ASR, value));
      __ b(deopt, NE);  // Overflow.
    }
    // Shift for result now we know there is no overflow.
    __ LslImmediate(result, left, value);
    return;
  }

  // Right (locs.in(1)) is not constant.
  const Register right = locs.in(1).reg();
  Range* right_range = shift_left->right()->definition()->range();
  if (shift_left->left()->BindsToConstant() && shift_left->can_overflow()) {
    // TODO(srdjan): Implement code below for is_truncating().
    // If left is constant, we know the maximal allowed size for right.
    const Object& obj = shift_left->left()->BoundConstant();
    if (obj.IsSmi()) {
      const intptr_t left_int = Smi::Cast(obj).Value();
      if (left_int == 0) {
        __ CompareRegisters(right, ZR);
        __ b(deopt, MI);
        __ mov(result, ZR);
        return;
      }
      const intptr_t max_right = kSmiBits - Utils::HighestBit(left_int);
      const bool right_needs_check =
          !RangeUtils::IsWithin(right_range, 0, max_right - 1);
      if (right_needs_check) {
        __ CompareImmediate(right,
                            reinterpret_cast<int64_t>(Smi::New(max_right)));
        __ b(deopt, CS);
      }
      __ SmiUntag(TMP, right);
      __ lslv(result, left, TMP);
    }
    return;
  }

  const bool right_needs_check =
      !RangeUtils::IsWithin(right_range, 0, (Smi::kBits - 1));
  if (!shift_left->can_overflow()) {
    if (right_needs_check) {
      const bool right_may_be_negative =
          (right_range == NULL) || !right_range->IsPositive();
      if (right_may_be_negative) {
        ASSERT(shift_left->CanDeoptimize());
        __ CompareRegisters(right, ZR);
        __ b(deopt, MI);
      }

      __ CompareImmediate(right,
                          reinterpret_cast<int64_t>(Smi::New(Smi::kBits)));
      __ csel(result, ZR, result, CS);
      __ SmiUntag(TMP, right);
      __ lslv(TMP, left, TMP);
      __ csel(result, TMP, result, CC);
    } else {
      __ SmiUntag(TMP, right);
      __ lslv(result, left, TMP);
    }
  } else {
    if (right_needs_check) {
      ASSERT(shift_left->CanDeoptimize());
      __ CompareImmediate(right,
                          reinterpret_cast<int64_t>(Smi::New(Smi::kBits)));
      __ b(deopt, CS);
    }
    // Left is not a constant.
    // Check if count too large for handling it inlined.
    __ SmiUntag(TMP, right);
    // Overflow test (preserve left, right, and TMP);
    const Register temp = locs.temp(0).reg();
    __ lslv(temp, left, TMP);
    __ asrv(TMP2, temp, TMP);
    __ CompareRegisters(left, TMP2);
    __ b(deopt, NE);  // Overflow.
    // Shift for result now we know there is no overflow.
    __ lslv(result, left, TMP);
  }
}


class CheckedSmiSlowPath : public SlowPathCode {
 public:
  CheckedSmiSlowPath(CheckedSmiOpInstr* instruction, intptr_t try_index)
      : instruction_(instruction), try_index_(try_index) {}

  virtual void EmitNativeCode(FlowGraphCompiler* compiler) {
    if (Assembler::EmittingComments()) {
      __ Comment("slow path smi operation");
    }
    __ Bind(entry_label());
    LocationSummary* locs = instruction_->locs();
    Register result = locs->out(0).reg();
    locs->live_registers()->Remove(Location::RegisterLocation(result));

    compiler->SaveLiveRegisters(locs);
    __ Push(locs->in(0).reg());
    __ Push(locs->in(1).reg());
    compiler->EmitMegamorphicInstanceCall(
        *instruction_->call()->ic_data(), instruction_->call()->ArgumentCount(),
        instruction_->call()->deopt_id(), instruction_->call()->token_pos(),
        locs, try_index_,
        /* slow_path_argument_count = */ 2);
    __ mov(result, R0);
    compiler->RestoreLiveRegisters(locs);
    __ b(exit_label());
  }

 private:
  CheckedSmiOpInstr* instruction_;
  intptr_t try_index_;
};


LocationSummary* CheckedSmiOpInstr::MakeLocationSummary(Zone* zone,
                                                        bool opt) const {
  const intptr_t kNumInputs = 2;
  const intptr_t kNumTemps = 0;
  LocationSummary* summary = new (zone) LocationSummary(
      zone, kNumInputs, kNumTemps, LocationSummary::kCallOnSlowPath);
  summary->set_in(0, Location::RequiresRegister());
  summary->set_in(1, Location::RequiresRegister());
  summary->set_out(0, Location::RequiresRegister());
  return summary;
}


void CheckedSmiOpInstr::EmitNativeCode(FlowGraphCompiler* compiler) {
  CheckedSmiSlowPath* slow_path =
      new CheckedSmiSlowPath(this, compiler->CurrentTryIndex());
  compiler->AddSlowPathCode(slow_path);
  // Test operands if necessary.
  Register left = locs()->in(0).reg();
  Register right = locs()->in(1).reg();
  Register result = locs()->out(0).reg();
  intptr_t left_cid = this->left()->Type()->ToCid();
  intptr_t right_cid = this->right()->Type()->ToCid();
  bool combined_smi_check = false;
  if (this->left()->definition() == this->right()->definition()) {
    __ tsti(left, Immediate(kSmiTagMask));
  } else if (left_cid == kSmiCid) {
    __ tsti(right, Immediate(kSmiTagMask));
  } else if (right_cid == kSmiCid) {
    __ tsti(left, Immediate(kSmiTagMask));
  } else {
    combined_smi_check = true;
    __ orr(result, left, Operand(right));
    __ tsti(result, Immediate(kSmiTagMask));
  }

  __ b(slow_path->entry_label(), NE);
  switch (op_kind()) {
    case Token::kADD:
      __ adds(result, left, Operand(right));
      __ b(slow_path->entry_label(), VS);
      break;
    case Token::kSUB:
      __ subs(result, left, Operand(right));
      __ b(slow_path->entry_label(), VS);
      break;
    case Token::kMUL:
      __ SmiUntag(TMP, left);
      __ mul(result, TMP, right);
      __ smulh(TMP, TMP, right);
      // TMP: result bits 64..127.
      __ cmp(TMP, Operand(result, ASR, 63));
      __ b(slow_path->entry_label(), NE);
      break;
    case Token::kBIT_OR:
      // Operation may be part of combined smi check.
      if (!combined_smi_check) {
        __ orr(result, left, Operand(right));
      }
      break;
    case Token::kBIT_AND:
      __ and_(result, left, Operand(right));
      break;
    case Token::kBIT_XOR:
      __ eor(result, left, Operand(right));
      break;
    case Token::kSHL:
      ASSERT(result != left);
      ASSERT(result != right);
      __ CompareImmediate(right,
                          reinterpret_cast<int64_t>(Smi::New(Smi::kBits)));
      __ b(slow_path->entry_label(), CS);

      __ SmiUntag(TMP, right);
      __ lslv(result, left, TMP);
      __ asrv(TMP2, result, TMP);
      __ CompareRegisters(left, TMP2);
      __ b(slow_path->entry_label(), NE);  // Overflow.
      break;
    case Token::kSHR:
      ASSERT(result != left);
      ASSERT(result != right);
      __ CompareImmediate(right,
                          reinterpret_cast<int64_t>(Smi::New(Smi::kBits)));
      __ b(slow_path->entry_label(), CS);

      __ SmiUntag(result, right);
      __ SmiUntag(TMP, left);
      __ asrv(result, TMP, result);
      __ SmiTag(result);
      break;
    default:
      UNIMPLEMENTED();
  }
  __ Bind(slow_path->exit_label());
}


class CheckedSmiComparisonSlowPath : public SlowPathCode {
 public:
  CheckedSmiComparisonSlowPath(CheckedSmiComparisonInstr* instruction,
                               intptr_t try_index,
                               BranchLabels labels,
                               bool merged)
      : instruction_(instruction),
        try_index_(try_index),
        labels_(labels),
        merged_(merged) {}

  virtual void EmitNativeCode(FlowGraphCompiler* compiler) {
    if (Assembler::EmittingComments()) {
      __ Comment("slow path smi operation");
    }
    __ Bind(entry_label());
    LocationSummary* locs = instruction_->locs();
    Register result = merged_ ? locs->temp(0).reg() : locs->out(0).reg();
    locs->live_registers()->Remove(Location::RegisterLocation(result));

    compiler->SaveLiveRegisters(locs);
    __ Push(locs->in(0).reg());
    __ Push(locs->in(1).reg());
    compiler->EmitMegamorphicInstanceCall(
        *instruction_->call()->ic_data(), instruction_->call()->ArgumentCount(),
        instruction_->call()->deopt_id(), instruction_->call()->token_pos(),
        locs, try_index_,
        /* slow_path_argument_count = */ 2);
    __ mov(result, R0);
    compiler->RestoreLiveRegisters(locs);
    if (merged_) {
      __ CompareObject(result, Bool::True());
      __ b(
          instruction_->is_negated() ? labels_.false_label : labels_.true_label,
          EQ);
      __ b(instruction_->is_negated() ? labels_.true_label
                                      : labels_.false_label);
    } else {
      __ b(exit_label());
    }
  }

 private:
  CheckedSmiComparisonInstr* instruction_;
  intptr_t try_index_;
  BranchLabels labels_;
  bool merged_;
};


LocationSummary* CheckedSmiComparisonInstr::MakeLocationSummary(
    Zone* zone,
    bool opt) const {
  const intptr_t kNumInputs = 2;
  const intptr_t kNumTemps = 1;
  LocationSummary* summary = new (zone) LocationSummary(
      zone, kNumInputs, kNumTemps, LocationSummary::kCallOnSlowPath);
  summary->set_in(0, Location::RequiresRegister());
  summary->set_in(1, Location::RequiresRegister());
  summary->set_temp(0, Location::RequiresRegister());
  summary->set_out(0, Location::RequiresRegister());
  return summary;
}


Condition CheckedSmiComparisonInstr::EmitComparisonCode(
    FlowGraphCompiler* compiler,
    BranchLabels labels) {
  return EmitSmiComparisonOp(compiler, locs(), kind());
}


#define EMIT_SMI_CHECK                                                         \
  Register left = locs()->in(0).reg();                                         \
  Register right = locs()->in(1).reg();                                        \
  Register temp = locs()->temp(0).reg();                                       \
  intptr_t left_cid = this->left()->Type()->ToCid();                           \
  intptr_t right_cid = this->right()->Type()->ToCid();                         \
  if (this->left()->definition() == this->right()->definition()) {             \
    __ tsti(left, Immediate(kSmiTagMask));                                     \
  } else if (left_cid == kSmiCid) {                                            \
    __ tsti(right, Immediate(kSmiTagMask));                                    \
  } else if (right_cid == kSmiCid) {                                           \
    __ tsti(left, Immediate(kSmiTagMask));                                     \
  } else {                                                                     \
    __ orr(temp, left, Operand(right));                                        \
    __ tsti(temp, Immediate(kSmiTagMask));                                     \
  }                                                                            \
  __ b(slow_path->entry_label(), NE)


void CheckedSmiComparisonInstr::EmitBranchCode(FlowGraphCompiler* compiler,
                                               BranchInstr* branch) {
  BranchLabels labels = compiler->CreateBranchLabels(branch);
  CheckedSmiComparisonSlowPath* slow_path = new CheckedSmiComparisonSlowPath(
      this, compiler->CurrentTryIndex(), labels,
      /* merged = */ true);
  compiler->AddSlowPathCode(slow_path);
  EMIT_SMI_CHECK;
  Condition true_condition = EmitComparisonCode(compiler, labels);
  EmitBranchOnCondition(compiler, true_condition, labels);
  __ Bind(slow_path->exit_label());
}


void CheckedSmiComparisonInstr::EmitNativeCode(FlowGraphCompiler* compiler) {
  Label true_label, false_label, done;
  BranchLabels labels = {&true_label, &false_label, &false_label};
  CheckedSmiComparisonSlowPath* slow_path = new CheckedSmiComparisonSlowPath(
      this, compiler->CurrentTryIndex(), labels,
      /* merged = */ false);
  compiler->AddSlowPathCode(slow_path);
  EMIT_SMI_CHECK;
  Condition true_condition = EmitComparisonCode(compiler, labels);
  EmitBranchOnCondition(compiler, true_condition, labels);
  Register result = locs()->out(0).reg();
  __ Bind(&false_label);
  __ LoadObject(result, Bool::False());
  __ b(&done);
  __ Bind(&true_label);
  __ LoadObject(result, Bool::True());
  __ Bind(&done);
  __ Bind(slow_path->exit_label());
}


LocationSummary* BinarySmiOpInstr::MakeLocationSummary(Zone* zone,
                                                       bool opt) const {
  const intptr_t kNumInputs = 2;
  const intptr_t kNumTemps = (((op_kind() == Token::kSHL) && can_overflow()) ||
                              (op_kind() == Token::kSHR))
                                 ? 1
                                 : 0;
  LocationSummary* summary = new (zone)
      LocationSummary(zone, kNumInputs, kNumTemps, LocationSummary::kNoCall);
  if (op_kind() == Token::kTRUNCDIV) {
    summary->set_in(0, Location::RequiresRegister());
    if (RightIsPowerOfTwoConstant()) {
      ConstantInstr* right_constant = right()->definition()->AsConstant();
      summary->set_in(1, Location::Constant(right_constant));
    } else {
      summary->set_in(1, Location::RequiresRegister());
    }
    summary->set_out(0, Location::RequiresRegister());
    return summary;
  }
  if (op_kind() == Token::kMOD) {
    summary->set_in(0, Location::RequiresRegister());
    summary->set_in(1, Location::RequiresRegister());
    summary->set_out(0, Location::RequiresRegister());
    return summary;
  }
  summary->set_in(0, Location::RequiresRegister());
  summary->set_in(1, Location::RegisterOrSmiConstant(right()));
  if (((op_kind() == Token::kSHL) && can_overflow()) ||
      (op_kind() == Token::kSHR)) {
    summary->set_temp(0, Location::RequiresRegister());
  }
  // We make use of 3-operand instructions by not requiring result register
  // to be identical to first input register as on Intel.
  summary->set_out(0, Location::RequiresRegister());
  return summary;
}


void BinarySmiOpInstr::EmitNativeCode(FlowGraphCompiler* compiler) {
  if (op_kind() == Token::kSHL) {
    EmitSmiShiftLeft(compiler, this);
    return;
  }

  const Register left = locs()->in(0).reg();
  const Register result = locs()->out(0).reg();
  Label* deopt = NULL;
  if (CanDeoptimize()) {
    deopt = compiler->AddDeoptStub(deopt_id(), ICData::kDeoptBinarySmiOp);
  }

  if (locs()->in(1).IsConstant()) {
    const Object& constant = locs()->in(1).constant();
    ASSERT(constant.IsSmi());
    const int64_t imm = reinterpret_cast<int64_t>(constant.raw());
    switch (op_kind()) {
      case Token::kADD: {
        if (deopt == NULL) {
          __ AddImmediate(result, left, imm);
        } else {
          __ AddImmediateSetFlags(result, left, imm);
          __ b(deopt, VS);
        }
        break;
      }
      case Token::kSUB: {
        if (deopt == NULL) {
          __ AddImmediate(result, left, -imm);
        } else {
          // Negating imm and using AddImmediateSetFlags would not detect the
          // overflow when imm == kMinInt64.
          __ SubImmediateSetFlags(result, left, imm);
          __ b(deopt, VS);
        }
        break;
      }
      case Token::kMUL: {
        // Keep left value tagged and untag right value.
        const intptr_t value = Smi::Cast(constant).Value();
        __ LoadImmediate(TMP, value);
        __ mul(result, left, TMP);
        if (deopt != NULL) {
          __ smulh(TMP, left, TMP);
          // TMP: result bits 64..127.
          __ cmp(TMP, Operand(result, ASR, 63));
          __ b(deopt, NE);
        }
        break;
      }
      case Token::kTRUNCDIV: {
        const intptr_t value = Smi::Cast(constant).Value();
        ASSERT(Utils::IsPowerOfTwo(Utils::Abs(value)));
        const intptr_t shift_count =
            Utils::ShiftForPowerOfTwo(Utils::Abs(value)) + kSmiTagSize;
        ASSERT(kSmiTagSize == 1);
        __ AsrImmediate(TMP, left, 63);
        ASSERT(shift_count > 1);  // 1, -1 case handled above.
        const Register temp = TMP2;
        __ add(temp, left, Operand(TMP, LSR, 64 - shift_count));
        ASSERT(shift_count > 0);
        __ AsrImmediate(result, temp, shift_count);
        if (value < 0) {
          __ sub(result, ZR, Operand(result));
        }
        __ SmiTag(result);
        break;
      }
      case Token::kBIT_AND:
        // No overflow check.
        __ AndImmediate(result, left, imm);
        break;
      case Token::kBIT_OR:
        // No overflow check.
        __ OrImmediate(result, left, imm);
        break;
      case Token::kBIT_XOR:
        // No overflow check.
        __ XorImmediate(result, left, imm);
        break;
      case Token::kSHR: {
        // Asr operation masks the count to 6 bits.
        const intptr_t kCountLimit = 0x3F;
        intptr_t value = Smi::Cast(constant).Value();
        __ AsrImmediate(result, left,
                        Utils::Minimum(value + kSmiTagSize, kCountLimit));
        __ SmiTag(result);
        break;
      }
      default:
        UNREACHABLE();
        break;
    }
    return;
  }

  const Register right = locs()->in(1).reg();
  Range* right_range = this->right()->definition()->range();
  switch (op_kind()) {
    case Token::kADD: {
      if (deopt == NULL) {
        __ add(result, left, Operand(right));
      } else {
        __ adds(result, left, Operand(right));
        __ b(deopt, VS);
      }
      break;
    }
    case Token::kSUB: {
      if (deopt == NULL) {
        __ sub(result, left, Operand(right));
      } else {
        __ subs(result, left, Operand(right));
        __ b(deopt, VS);
      }
      break;
    }
    case Token::kMUL: {
      __ SmiUntag(TMP, left);
      if (deopt == NULL) {
        __ mul(result, TMP, right);
      } else {
        __ mul(result, TMP, right);
        __ smulh(TMP, TMP, right);
        // TMP: result bits 64..127.
        __ cmp(TMP, Operand(result, ASR, 63));
        __ b(deopt, NE);
      }
      break;
    }
    case Token::kBIT_AND: {
      // No overflow check.
      __ and_(result, left, Operand(right));
      break;
    }
    case Token::kBIT_OR: {
      // No overflow check.
      __ orr(result, left, Operand(right));
      break;
    }
    case Token::kBIT_XOR: {
      // No overflow check.
      __ eor(result, left, Operand(right));
      break;
    }
    case Token::kTRUNCDIV: {
      if ((right_range == NULL) || right_range->Overlaps(0, 0)) {
        // Handle divide by zero in runtime.
        __ CompareRegisters(right, ZR);
        __ b(deopt, EQ);
      }
      const Register temp = TMP2;
      __ SmiUntag(temp, left);
      __ SmiUntag(TMP, right);

      __ sdiv(result, temp, TMP);

      // Check the corner case of dividing the 'MIN_SMI' with -1, in which
      // case we cannot tag the result.
      __ CompareImmediate(result, 0x4000000000000000LL);
      __ b(deopt, EQ);
      __ SmiTag(result);
      break;
    }
    case Token::kMOD: {
      if ((right_range == NULL) || right_range->Overlaps(0, 0)) {
        // Handle divide by zero in runtime.
        __ CompareRegisters(right, ZR);
        __ b(deopt, EQ);
      }
      const Register temp = TMP2;
      __ SmiUntag(temp, left);
      __ SmiUntag(TMP, right);

      __ sdiv(result, temp, TMP);

      __ SmiUntag(TMP, right);
      __ msub(result, TMP, result, temp);  // result <- left - right * result
      __ SmiTag(result);
      //  res = left % right;
      //  if (res < 0) {
      //    if (right < 0) {
      //      res = res - right;
      //    } else {
      //      res = res + right;
      //    }
      //  }
      Label done;
      __ CompareRegisters(result, ZR);
      __ b(&done, GE);
      // Result is negative, adjust it.
      __ CompareRegisters(right, ZR);
      __ sub(TMP, result, Operand(right));
      __ add(result, result, Operand(right));
      __ csel(result, TMP, result, LT);
      __ Bind(&done);
      break;
    }
    case Token::kSHR: {
      if (CanDeoptimize()) {
        __ CompareRegisters(right, ZR);
        __ b(deopt, LT);
      }
      __ SmiUntag(TMP, right);
      // sarl operation masks the count to 6 bits.
      const intptr_t kCountLimit = 0x3F;
      if ((right_range == NULL) ||
          !right_range->OnlyLessThanOrEqualTo(kCountLimit)) {
        __ LoadImmediate(TMP2, kCountLimit);
        __ CompareRegisters(TMP, TMP2);
        __ csel(TMP, TMP2, TMP, GT);
      }
      const Register temp = locs()->temp(0).reg();
      __ SmiUntag(temp, left);
      __ asrv(result, temp, TMP);
      __ SmiTag(result);
      break;
    }
    case Token::kDIV: {
      // Dispatches to 'Double./'.
      // TODO(srdjan): Implement as conversion to double and double division.
      UNREACHABLE();
      break;
    }
    case Token::kOR:
    case Token::kAND: {
      // Flow graph builder has dissected this operation to guarantee correct
      // behavior (short-circuit evaluation).
      UNREACHABLE();
      break;
    }
    default:
      UNREACHABLE();
      break;
  }
}


LocationSummary* CheckEitherNonSmiInstr::MakeLocationSummary(Zone* zone,
                                                             bool opt) const {
  intptr_t left_cid = left()->Type()->ToCid();
  intptr_t right_cid = right()->Type()->ToCid();
  ASSERT((left_cid != kDoubleCid) && (right_cid != kDoubleCid));
  const intptr_t kNumInputs = 2;
  const intptr_t kNumTemps = 0;
  LocationSummary* summary = new (zone)
      LocationSummary(zone, kNumInputs, kNumTemps, LocationSummary::kNoCall);
  summary->set_in(0, Location::RequiresRegister());
  summary->set_in(1, Location::RequiresRegister());
  return summary;
}


void CheckEitherNonSmiInstr::EmitNativeCode(FlowGraphCompiler* compiler) {
  Label* deopt =
      compiler->AddDeoptStub(deopt_id(), ICData::kDeoptBinaryDoubleOp,
                             licm_hoisted_ ? ICData::kHoisted : 0);
  intptr_t left_cid = left()->Type()->ToCid();
  intptr_t right_cid = right()->Type()->ToCid();
  const Register left = locs()->in(0).reg();
  const Register right = locs()->in(1).reg();
  if (this->left()->definition() == this->right()->definition()) {
    __ tsti(left, Immediate(kSmiTagMask));
  } else if (left_cid == kSmiCid) {
    __ tsti(right, Immediate(kSmiTagMask));
  } else if (right_cid == kSmiCid) {
    __ tsti(left, Immediate(kSmiTagMask));
  } else {
    __ orr(TMP, left, Operand(right));
    __ tsti(TMP, Immediate(kSmiTagMask));
  }
  __ b(deopt, EQ);
}


LocationSummary* BoxInstr::MakeLocationSummary(Zone* zone, bool opt) const {
  const intptr_t kNumInputs = 1;
  const intptr_t kNumTemps = 1;
  LocationSummary* summary = new (zone) LocationSummary(
      zone, kNumInputs, kNumTemps, LocationSummary::kCallOnSlowPath);
  summary->set_in(0, Location::RequiresFpuRegister());
  summary->set_temp(0, Location::RequiresRegister());
  summary->set_out(0, Location::RequiresRegister());
  return summary;
}


void BoxInstr::EmitNativeCode(FlowGraphCompiler* compiler) {
  const Register out_reg = locs()->out(0).reg();
  const Register temp_reg = locs()->temp(0).reg();
  const VRegister value = locs()->in(0).fpu_reg();

  BoxAllocationSlowPath::Allocate(compiler, this,
                                  compiler->BoxClassFor(from_representation()),
                                  out_reg, temp_reg);

  switch (from_representation()) {
    case kUnboxedDouble:
      __ StoreDFieldToOffset(value, out_reg, ValueOffset());
      break;
    case kUnboxedFloat32x4:
    case kUnboxedFloat64x2:
    case kUnboxedInt32x4:
      __ StoreQFieldToOffset(value, out_reg, ValueOffset());
      break;
    default:
      UNREACHABLE();
      break;
  }
}


LocationSummary* UnboxInstr::MakeLocationSummary(Zone* zone, bool opt) const {
  const intptr_t kNumInputs = 1;
  const intptr_t kNumTemps = 0;
  LocationSummary* summary = new (zone)
      LocationSummary(zone, kNumInputs, kNumTemps, LocationSummary::kNoCall);
  summary->set_in(0, Location::RequiresRegister());
  summary->set_out(0, Location::RequiresFpuRegister());
  return summary;
}


void UnboxInstr::EmitLoadFromBox(FlowGraphCompiler* compiler) {
  const Register box = locs()->in(0).reg();

  switch (representation()) {
    case kUnboxedMint: {
      UNIMPLEMENTED();
      break;
    }

    case kUnboxedDouble: {
      const VRegister result = locs()->out(0).fpu_reg();
      __ LoadDFieldFromOffset(result, box, ValueOffset());
      break;
    }

    case kUnboxedFloat32x4:
    case kUnboxedFloat64x2:
    case kUnboxedInt32x4: {
      const VRegister result = locs()->out(0).fpu_reg();
      __ LoadQFieldFromOffset(result, box, ValueOffset());
      break;
    }

    default:
      UNREACHABLE();
      break;
  }
}


void UnboxInstr::EmitSmiConversion(FlowGraphCompiler* compiler) {
  const Register box = locs()->in(0).reg();

  switch (representation()) {
    case kUnboxedMint: {
      UNIMPLEMENTED();
      break;
    }

    case kUnboxedDouble: {
      const VRegister result = locs()->out(0).fpu_reg();
      __ SmiUntag(TMP, box);
      __ scvtfdx(result, TMP);
      break;
    }

    default:
      UNREACHABLE();
      break;
  }
}


void UnboxInstr::EmitNativeCode(FlowGraphCompiler* compiler) {
  const intptr_t value_cid = value()->Type()->ToCid();
  const intptr_t box_cid = BoxCid();

  if (value_cid == box_cid) {
    EmitLoadFromBox(compiler);
  } else if (CanConvertSmi() && (value_cid == kSmiCid)) {
    EmitSmiConversion(compiler);
  } else {
    const Register box = locs()->in(0).reg();
    Label* deopt =
        compiler->AddDeoptStub(GetDeoptId(), ICData::kDeoptCheckClass);
    Label is_smi;

    if ((value()->Type()->ToNullableCid() == box_cid) &&
        value()->Type()->is_nullable()) {
      __ CompareObject(box, Object::null_object());
      __ b(deopt, EQ);
    } else {
      __ tsti(box, Immediate(kSmiTagMask));
      __ b(CanConvertSmi() ? &is_smi : deopt, EQ);
      __ CompareClassId(box, box_cid);
      __ b(deopt, NE);
    }

    EmitLoadFromBox(compiler);

    if (is_smi.IsLinked()) {
      Label done;
      __ b(&done);
      __ Bind(&is_smi);
      EmitSmiConversion(compiler);
      __ Bind(&done);
    }
  }
}


LocationSummary* BoxInteger32Instr::MakeLocationSummary(Zone* zone,
                                                        bool opt) const {
  ASSERT((from_representation() == kUnboxedInt32) ||
         (from_representation() == kUnboxedUint32));
  const intptr_t kNumInputs = 1;
  const intptr_t kNumTemps = 0;
  LocationSummary* summary = new (zone)
      LocationSummary(zone, kNumInputs, kNumTemps, LocationSummary::kNoCall);
  summary->set_in(0, Location::RequiresRegister());
  summary->set_out(0, Location::RequiresRegister());
  return summary;
}


void BoxInteger32Instr::EmitNativeCode(FlowGraphCompiler* compiler) {
  Register value = locs()->in(0).reg();
  Register out = locs()->out(0).reg();
  ASSERT(value != out);

  ASSERT(kSmiTagSize == 1);
  // TODO(vegorov) implement and use UBFM/SBFM for this.
  __ LslImmediate(out, value, 32);
  if (from_representation() == kUnboxedInt32) {
    __ AsrImmediate(out, out, 32 - kSmiTagSize);
  } else {
    ASSERT(from_representation() == kUnboxedUint32);
    __ LsrImmediate(out, out, 32 - kSmiTagSize);
  }
}


DEFINE_UNIMPLEMENTED_INSTRUCTION(BoxInt64Instr)


LocationSummary* UnboxInteger32Instr::MakeLocationSummary(Zone* zone,
                                                          bool opt) const {
  const intptr_t kNumInputs = 1;
  const intptr_t kNumTemps = 0;
  LocationSummary* summary = new (zone)
      LocationSummary(zone, kNumInputs, kNumTemps, LocationSummary::kNoCall);
  summary->set_in(0, Location::RequiresRegister());
  summary->set_out(0, Location::RequiresRegister());
  return summary;
}


void UnboxInteger32Instr::EmitNativeCode(FlowGraphCompiler* compiler) {
  const intptr_t value_cid = value()->Type()->ToCid();
  const Register out = locs()->out(0).reg();
  const Register value = locs()->in(0).reg();
  Label* deopt =
      CanDeoptimize()
          ? compiler->AddDeoptStub(GetDeoptId(), ICData::kDeoptUnboxInteger)
          : NULL;

  if (value_cid == kSmiCid) {
    __ SmiUntag(out, value);
  } else if (value_cid == kMintCid) {
    __ LoadFieldFromOffset(out, value, Mint::value_offset());
  } else if (!CanDeoptimize()) {
    // Type information is not conclusive, but range analysis found
    // the value to be in int64 range. Therefore it must be a smi
    // or mint value.
    ASSERT(is_truncating());
    Label done;
    __ SmiUntag(out, value);
    __ TestImmediate(value, kSmiTagMask);
    __ b(&done, EQ);
    __ LoadFieldFromOffset(out, value, Mint::value_offset());
    __ Bind(&done);
  } else {
    Label done;
    __ SmiUntag(out, value);
    __ TestImmediate(value, kSmiTagMask);
    __ b(&done, EQ);
    __ CompareClassId(value, kMintCid);
    __ b(deopt, NE);
    __ LoadFieldFromOffset(out, value, Mint::value_offset());
    __ Bind(&done);
  }

  // TODO(vegorov): as it is implemented right now truncating unboxing would
  // leave "garbage" in the higher word.
  if (!is_truncating() && (deopt != NULL)) {
    ASSERT(representation() == kUnboxedInt32);
    __ cmp(out, Operand(out, SXTW, 0));
    __ b(deopt, NE);
  }
}


LocationSummary* BinaryDoubleOpInstr::MakeLocationSummary(Zone* zone,
                                                          bool opt) const {
  const intptr_t kNumInputs = 2;
  const intptr_t kNumTemps = 0;
  LocationSummary* summary = new (zone)
      LocationSummary(zone, kNumInputs, kNumTemps, LocationSummary::kNoCall);
  summary->set_in(0, Location::RequiresFpuRegister());
  summary->set_in(1, Location::RequiresFpuRegister());
  summary->set_out(0, Location::RequiresFpuRegister());
  return summary;
}


void BinaryDoubleOpInstr::EmitNativeCode(FlowGraphCompiler* compiler) {
  const VRegister left = locs()->in(0).fpu_reg();
  const VRegister right = locs()->in(1).fpu_reg();
  const VRegister result = locs()->out(0).fpu_reg();
  switch (op_kind()) {
    case Token::kADD:
      __ faddd(result, left, right);
      break;
    case Token::kSUB:
      __ fsubd(result, left, right);
      break;
    case Token::kMUL:
      __ fmuld(result, left, right);
      break;
    case Token::kDIV:
      __ fdivd(result, left, right);
      break;
    default:
      UNREACHABLE();
  }
}


LocationSummary* DoubleTestOpInstr::MakeLocationSummary(Zone* zone,
                                                        bool opt) const {
  const intptr_t kNumInputs = 1;
  const intptr_t kNumTemps =
      op_kind() == MethodRecognizer::kDouble_getIsInfinite ? 1 : 0;
  LocationSummary* summary = new (zone)
      LocationSummary(zone, kNumInputs, kNumTemps, LocationSummary::kNoCall);
  summary->set_in(0, Location::RequiresFpuRegister());
  if (op_kind() == MethodRecognizer::kDouble_getIsInfinite) {
    summary->set_temp(0, Location::RequiresRegister());
  }
  summary->set_out(0, Location::RequiresRegister());
  return summary;
}


Condition DoubleTestOpInstr::EmitComparisonCode(FlowGraphCompiler* compiler,
                                                BranchLabels labels) {
  ASSERT(compiler->is_optimizing());
  const VRegister value = locs()->in(0).fpu_reg();
  const bool is_negated = kind() != Token::kEQ;
  if (op_kind() == MethodRecognizer::kDouble_getIsNaN) {
    __ fcmpd(value, value);
    return is_negated ? VC : VS;
  } else {
    ASSERT(op_kind() == MethodRecognizer::kDouble_getIsInfinite);
    const Register temp = locs()->temp(0).reg();
    __ vmovrd(temp, value, 0);
    // Mask off the sign.
    __ AndImmediate(temp, temp, 0x7FFFFFFFFFFFFFFFLL);
    // Compare with +infinity.
    __ CompareImmediate(temp, 0x7FF0000000000000LL);
    return is_negated ? NE : EQ;
  }
}


void DoubleTestOpInstr::EmitBranchCode(FlowGraphCompiler* compiler,
                                       BranchInstr* branch) {
  ASSERT(compiler->is_optimizing());
  BranchLabels labels = compiler->CreateBranchLabels(branch);
  Condition true_condition = EmitComparisonCode(compiler, labels);
  EmitBranchOnCondition(compiler, true_condition, labels);
}


void DoubleTestOpInstr::EmitNativeCode(FlowGraphCompiler* compiler) {
  ASSERT(compiler->is_optimizing());
  Label is_true, is_false;
  BranchLabels labels = {&is_true, &is_false, &is_false};
  Condition true_condition = EmitComparisonCode(compiler, labels);
  const Register result = locs()->out(0).reg();
  if (op_kind() == MethodRecognizer::kDouble_getIsNaN) {
    __ LoadObject(result, Bool::False());
    __ LoadObject(TMP, Bool::True());
    __ csel(result, TMP, result, true_condition);
  } else {
    __ LoadObject(result, Bool::False());
    __ LoadObject(TMP, Bool::True());
    __ csel(result, TMP, result, true_condition);
  }
}


LocationSummary* BinaryFloat32x4OpInstr::MakeLocationSummary(Zone* zone,
                                                             bool opt) const {
  const intptr_t kNumInputs = 2;
  const intptr_t kNumTemps = 0;
  LocationSummary* summary = new (zone)
      LocationSummary(zone, kNumInputs, kNumTemps, LocationSummary::kNoCall);
  summary->set_in(0, Location::RequiresFpuRegister());
  summary->set_in(1, Location::RequiresFpuRegister());
  summary->set_out(0, Location::RequiresFpuRegister());
  return summary;
}


void BinaryFloat32x4OpInstr::EmitNativeCode(FlowGraphCompiler* compiler) {
  const VRegister left = locs()->in(0).fpu_reg();
  const VRegister right = locs()->in(1).fpu_reg();
  const VRegister result = locs()->out(0).fpu_reg();

  switch (op_kind()) {
    case Token::kADD:
      __ vadds(result, left, right);
      break;
    case Token::kSUB:
      __ vsubs(result, left, right);
      break;
    case Token::kMUL:
      __ vmuls(result, left, right);
      break;
    case Token::kDIV:
      __ vdivs(result, left, right);
      break;
    default:
      UNREACHABLE();
  }
}


LocationSummary* BinaryFloat64x2OpInstr::MakeLocationSummary(Zone* zone,
                                                             bool opt) const {
  const intptr_t kNumInputs = 2;
  const intptr_t kNumTemps = 0;
  LocationSummary* summary = new (zone)
      LocationSummary(zone, kNumInputs, kNumTemps, LocationSummary::kNoCall);
  summary->set_in(0, Location::RequiresFpuRegister());
  summary->set_in(1, Location::RequiresFpuRegister());
  summary->set_out(0, Location::RequiresFpuRegister());
  return summary;
}


void BinaryFloat64x2OpInstr::EmitNativeCode(FlowGraphCompiler* compiler) {
  const VRegister left = locs()->in(0).fpu_reg();
  const VRegister right = locs()->in(1).fpu_reg();
  const VRegister result = locs()->out(0).fpu_reg();

  switch (op_kind()) {
    case Token::kADD:
      __ vaddd(result, left, right);
      break;
    case Token::kSUB:
      __ vsubd(result, left, right);
      break;
    case Token::kMUL:
      __ vmuld(result, left, right);
      break;
    case Token::kDIV:
      __ vdivd(result, left, right);
      break;
    default:
      UNREACHABLE();
  }
}


LocationSummary* Simd32x4ShuffleInstr::MakeLocationSummary(Zone* zone,
                                                           bool opt) const {
  const intptr_t kNumInputs = 1;
  const intptr_t kNumTemps = 0;
  LocationSummary* summary = new LocationSummary(zone, kNumInputs, kNumTemps,
                                                 LocationSummary::kNoCall);
  summary->set_in(0, Location::RequiresFpuRegister());
  summary->set_out(0, Location::RequiresFpuRegister());
  return summary;
}


void Simd32x4ShuffleInstr::EmitNativeCode(FlowGraphCompiler* compiler) {
  const VRegister value = locs()->in(0).fpu_reg();
  const VRegister result = locs()->out(0).fpu_reg();

  switch (op_kind()) {
    case MethodRecognizer::kFloat32x4ShuffleX:
      __ vinss(result, 0, value, 0);
      __ fcvtds(result, result);
      break;
    case MethodRecognizer::kFloat32x4ShuffleY:
      __ vinss(result, 0, value, 1);
      __ fcvtds(result, result);
      break;
    case MethodRecognizer::kFloat32x4ShuffleZ:
      __ vinss(result, 0, value, 2);
      __ fcvtds(result, result);
      break;
    case MethodRecognizer::kFloat32x4ShuffleW:
      __ vinss(result, 0, value, 3);
      __ fcvtds(result, result);
      break;
    case MethodRecognizer::kInt32x4Shuffle:
    case MethodRecognizer::kFloat32x4Shuffle:
      if (mask_ == 0x00) {
        __ vdups(result, value, 0);
      } else if (mask_ == 0x55) {
        __ vdups(result, value, 1);
      } else if (mask_ == 0xAA) {
        __ vdups(result, value, 2);
      } else if (mask_ == 0xFF) {
        __ vdups(result, value, 3);
      } else {
        __ vinss(result, 0, value, mask_ & 0x3);
        __ vinss(result, 1, value, (mask_ >> 2) & 0x3);
        __ vinss(result, 2, value, (mask_ >> 4) & 0x3);
        __ vinss(result, 3, value, (mask_ >> 6) & 0x3);
      }
      break;
    default:
      UNREACHABLE();
  }
}


LocationSummary* Simd32x4ShuffleMixInstr::MakeLocationSummary(Zone* zone,
                                                              bool opt) const {
  const intptr_t kNumInputs = 2;
  const intptr_t kNumTemps = 0;
  LocationSummary* summary = new LocationSummary(zone, kNumInputs, kNumTemps,
                                                 LocationSummary::kNoCall);
  summary->set_in(0, Location::RequiresFpuRegister());
  summary->set_in(1, Location::RequiresFpuRegister());
  summary->set_out(0, Location::RequiresFpuRegister());
  return summary;
}


void Simd32x4ShuffleMixInstr::EmitNativeCode(FlowGraphCompiler* compiler) {
  const VRegister left = locs()->in(0).fpu_reg();
  const VRegister right = locs()->in(1).fpu_reg();
  const VRegister result = locs()->out(0).fpu_reg();

  switch (op_kind()) {
    case MethodRecognizer::kFloat32x4ShuffleMix:
    case MethodRecognizer::kInt32x4ShuffleMix:
      __ vinss(result, 0, left, mask_ & 0x3);
      __ vinss(result, 1, left, (mask_ >> 2) & 0x3);
      __ vinss(result, 2, right, (mask_ >> 4) & 0x3);
      __ vinss(result, 3, right, (mask_ >> 6) & 0x3);
      break;
    default:
      UNREACHABLE();
  }
}


LocationSummary* Simd32x4GetSignMaskInstr::MakeLocationSummary(Zone* zone,
                                                               bool opt) const {
  const intptr_t kNumInputs = 1;
  const intptr_t kNumTemps = 1;
  LocationSummary* summary = new LocationSummary(zone, kNumInputs, kNumTemps,
                                                 LocationSummary::kNoCall);
  summary->set_in(0, Location::RequiresFpuRegister());
  summary->set_temp(0, Location::RequiresRegister());
  summary->set_out(0, Location::RequiresRegister());
  return summary;
}


void Simd32x4GetSignMaskInstr::EmitNativeCode(FlowGraphCompiler* compiler) {
  const VRegister value = locs()->in(0).fpu_reg();
  const Register out = locs()->out(0).reg();
  const Register temp = locs()->temp(0).reg();

  // X lane.
  __ vmovrs(out, value, 0);
  __ LsrImmediate(out, out, 31);
  // Y lane.
  __ vmovrs(temp, value, 1);
  __ LsrImmediate(temp, temp, 31);
  __ orr(out, out, Operand(temp, LSL, 1));
  // Z lane.
  __ vmovrs(temp, value, 2);
  __ LsrImmediate(temp, temp, 31);
  __ orr(out, out, Operand(temp, LSL, 2));
  // W lane.
  __ vmovrs(temp, value, 3);
  __ LsrImmediate(temp, temp, 31);
  __ orr(out, out, Operand(temp, LSL, 3));
  // Tag.
  __ SmiTag(out);
}


LocationSummary* Float32x4ConstructorInstr::MakeLocationSummary(
    Zone* zone,
    bool opt) const {
  const intptr_t kNumInputs = 4;
  const intptr_t kNumTemps = 0;
  LocationSummary* summary = new (zone)
      LocationSummary(zone, kNumInputs, kNumTemps, LocationSummary::kNoCall);
  summary->set_in(0, Location::RequiresFpuRegister());
  summary->set_in(1, Location::RequiresFpuRegister());
  summary->set_in(2, Location::RequiresFpuRegister());
  summary->set_in(3, Location::RequiresFpuRegister());
  summary->set_out(0, Location::RequiresFpuRegister());
  return summary;
}


void Float32x4ConstructorInstr::EmitNativeCode(FlowGraphCompiler* compiler) {
  const VRegister v0 = locs()->in(0).fpu_reg();
  const VRegister v1 = locs()->in(1).fpu_reg();
  const VRegister v2 = locs()->in(2).fpu_reg();
  const VRegister v3 = locs()->in(3).fpu_reg();
  const VRegister r = locs()->out(0).fpu_reg();

  __ fcvtsd(VTMP, v0);
  __ vinss(r, 0, VTMP, 0);
  __ fcvtsd(VTMP, v1);
  __ vinss(r, 1, VTMP, 0);
  __ fcvtsd(VTMP, v2);
  __ vinss(r, 2, VTMP, 0);
  __ fcvtsd(VTMP, v3);
  __ vinss(r, 3, VTMP, 0);
}


LocationSummary* Float32x4ZeroInstr::MakeLocationSummary(Zone* zone,
                                                         bool opt) const {
  const intptr_t kNumInputs = 0;
  const intptr_t kNumTemps = 0;
  LocationSummary* summary = new (zone)
      LocationSummary(zone, kNumInputs, kNumTemps, LocationSummary::kNoCall);
  summary->set_out(0, Location::RequiresFpuRegister());
  return summary;
}


void Float32x4ZeroInstr::EmitNativeCode(FlowGraphCompiler* compiler) {
  const VRegister v = locs()->out(0).fpu_reg();
  __ veor(v, v, v);
}


LocationSummary* Float32x4SplatInstr::MakeLocationSummary(Zone* zone,
                                                          bool opt) const {
  const intptr_t kNumInputs = 1;
  const intptr_t kNumTemps = 0;
  LocationSummary* summary = new (zone)
      LocationSummary(zone, kNumInputs, kNumTemps, LocationSummary::kNoCall);
  summary->set_in(0, Location::RequiresFpuRegister());
  summary->set_out(0, Location::RequiresFpuRegister());
  return summary;
}


void Float32x4SplatInstr::EmitNativeCode(FlowGraphCompiler* compiler) {
  const VRegister value = locs()->in(0).fpu_reg();
  const VRegister result = locs()->out(0).fpu_reg();

  // Convert to Float32.
  __ fcvtsd(VTMP, value);

  // Splat across all lanes.
  __ vdups(result, VTMP, 0);
}


LocationSummary* Float32x4ComparisonInstr::MakeLocationSummary(Zone* zone,
                                                               bool opt) const {
  const intptr_t kNumInputs = 2;
  const intptr_t kNumTemps = 0;
  LocationSummary* summary = new (zone)
      LocationSummary(zone, kNumInputs, kNumTemps, LocationSummary::kNoCall);
  summary->set_in(0, Location::RequiresFpuRegister());
  summary->set_in(1, Location::RequiresFpuRegister());
  summary->set_out(0, Location::RequiresFpuRegister());
  return summary;
}


void Float32x4ComparisonInstr::EmitNativeCode(FlowGraphCompiler* compiler) {
  const VRegister left = locs()->in(0).fpu_reg();
  const VRegister right = locs()->in(1).fpu_reg();
  const VRegister result = locs()->out(0).fpu_reg();

  switch (op_kind()) {
    case MethodRecognizer::kFloat32x4Equal:
      __ vceqs(result, left, right);
      break;
    case MethodRecognizer::kFloat32x4NotEqual:
      __ vceqs(result, left, right);
      // Invert the result.
      __ vnot(result, result);
      break;
    case MethodRecognizer::kFloat32x4GreaterThan:
      __ vcgts(result, left, right);
      break;
    case MethodRecognizer::kFloat32x4GreaterThanOrEqual:
      __ vcges(result, left, right);
      break;
    case MethodRecognizer::kFloat32x4LessThan:
      __ vcgts(result, right, left);
      break;
    case MethodRecognizer::kFloat32x4LessThanOrEqual:
      __ vcges(result, right, left);
      break;

    default:
      UNREACHABLE();
  }
}


LocationSummary* Float32x4MinMaxInstr::MakeLocationSummary(Zone* zone,
                                                           bool opt) const {
  const intptr_t kNumInputs = 2;
  const intptr_t kNumTemps = 0;
  LocationSummary* summary = new (zone)
      LocationSummary(zone, kNumInputs, kNumTemps, LocationSummary::kNoCall);
  summary->set_in(0, Location::RequiresFpuRegister());
  summary->set_in(1, Location::RequiresFpuRegister());
  summary->set_out(0, Location::RequiresFpuRegister());
  return summary;
}


void Float32x4MinMaxInstr::EmitNativeCode(FlowGraphCompiler* compiler) {
  const VRegister left = locs()->in(0).fpu_reg();
  const VRegister right = locs()->in(1).fpu_reg();
  const VRegister result = locs()->out(0).fpu_reg();

  switch (op_kind()) {
    case MethodRecognizer::kFloat32x4Min:
      __ vmins(result, left, right);
      break;
    case MethodRecognizer::kFloat32x4Max:
      __ vmaxs(result, left, right);
      break;
    default:
      UNREACHABLE();
  }
}


LocationSummary* Float32x4SqrtInstr::MakeLocationSummary(Zone* zone,
                                                         bool opt) const {
  const intptr_t kNumInputs = 1;
  const intptr_t kNumTemps = 0;
  LocationSummary* summary = new (zone)
      LocationSummary(zone, kNumInputs, kNumTemps, LocationSummary::kNoCall);
  summary->set_in(0, Location::RequiresFpuRegister());
  summary->set_out(0, Location::RequiresFpuRegister());
  return summary;
}


void Float32x4SqrtInstr::EmitNativeCode(FlowGraphCompiler* compiler) {
  const VRegister left = locs()->in(0).fpu_reg();
  const VRegister result = locs()->out(0).fpu_reg();

  switch (op_kind()) {
    case MethodRecognizer::kFloat32x4Sqrt:
      __ vsqrts(result, left);
      break;
    case MethodRecognizer::kFloat32x4Reciprocal:
      __ VRecps(result, left);
      break;
    case MethodRecognizer::kFloat32x4ReciprocalSqrt:
      __ VRSqrts(result, left);
      break;
    default:
      UNREACHABLE();
  }
}


LocationSummary* Float32x4ScaleInstr::MakeLocationSummary(Zone* zone,
                                                          bool opt) const {
  const intptr_t kNumInputs = 2;
  const intptr_t kNumTemps = 0;
  LocationSummary* summary = new (zone)
      LocationSummary(zone, kNumInputs, kNumTemps, LocationSummary::kNoCall);
  summary->set_in(0, Location::RequiresFpuRegister());
  summary->set_in(1, Location::RequiresFpuRegister());
  summary->set_out(0, Location::RequiresFpuRegister());
  return summary;
}


void Float32x4ScaleInstr::EmitNativeCode(FlowGraphCompiler* compiler) {
  const VRegister left = locs()->in(0).fpu_reg();
  const VRegister right = locs()->in(1).fpu_reg();
  const VRegister result = locs()->out(0).fpu_reg();

  switch (op_kind()) {
    case MethodRecognizer::kFloat32x4Scale:
      __ fcvtsd(VTMP, left);
      __ vdups(result, VTMP, 0);
      __ vmuls(result, result, right);
      break;
    default:
      UNREACHABLE();
  }
}


LocationSummary* Float32x4ZeroArgInstr::MakeLocationSummary(Zone* zone,
                                                            bool opt) const {
  const intptr_t kNumInputs = 1;
  const intptr_t kNumTemps = 0;
  LocationSummary* summary = new LocationSummary(zone, kNumInputs, kNumTemps,
                                                 LocationSummary::kNoCall);
  summary->set_in(0, Location::RequiresFpuRegister());
  summary->set_out(0, Location::RequiresFpuRegister());
  return summary;
}


void Float32x4ZeroArgInstr::EmitNativeCode(FlowGraphCompiler* compiler) {
  const VRegister left = locs()->in(0).fpu_reg();
  const VRegister result = locs()->out(0).fpu_reg();

  switch (op_kind()) {
    case MethodRecognizer::kFloat32x4Negate:
      __ vnegs(result, left);
      break;
    case MethodRecognizer::kFloat32x4Absolute:
      __ vabss(result, left);
      break;
    default:
      UNREACHABLE();
  }
}


LocationSummary* Float32x4ClampInstr::MakeLocationSummary(Zone* zone,
                                                          bool opt) const {
  const intptr_t kNumInputs = 3;
  const intptr_t kNumTemps = 0;
  LocationSummary* summary = new (zone)
      LocationSummary(zone, kNumInputs, kNumTemps, LocationSummary::kNoCall);
  summary->set_in(0, Location::RequiresFpuRegister());
  summary->set_in(1, Location::RequiresFpuRegister());
  summary->set_in(2, Location::RequiresFpuRegister());
  summary->set_out(0, Location::RequiresFpuRegister());
  return summary;
}


void Float32x4ClampInstr::EmitNativeCode(FlowGraphCompiler* compiler) {
  const VRegister left = locs()->in(0).fpu_reg();
  const VRegister lower = locs()->in(1).fpu_reg();
  const VRegister upper = locs()->in(2).fpu_reg();
  const VRegister result = locs()->out(0).fpu_reg();
  __ vmins(result, left, upper);
  __ vmaxs(result, result, lower);
}


LocationSummary* Float32x4WithInstr::MakeLocationSummary(Zone* zone,
                                                         bool opt) const {
  const intptr_t kNumInputs = 2;
  const intptr_t kNumTemps = 0;
  LocationSummary* summary = new LocationSummary(zone, kNumInputs, kNumTemps,
                                                 LocationSummary::kNoCall);
  summary->set_in(0, Location::RequiresFpuRegister());
  summary->set_in(1, Location::RequiresFpuRegister());
  summary->set_out(0, Location::RequiresFpuRegister());
  return summary;
}


void Float32x4WithInstr::EmitNativeCode(FlowGraphCompiler* compiler) {
  const VRegister replacement = locs()->in(0).fpu_reg();
  const VRegister value = locs()->in(1).fpu_reg();
  const VRegister result = locs()->out(0).fpu_reg();

  __ fcvtsd(VTMP, replacement);
  if (result != value) {
    __ vmov(result, value);
  }

  switch (op_kind()) {
    case MethodRecognizer::kFloat32x4WithX:
      __ vinss(result, 0, VTMP, 0);
      break;
    case MethodRecognizer::kFloat32x4WithY:
      __ vinss(result, 1, VTMP, 0);
      break;
    case MethodRecognizer::kFloat32x4WithZ:
      __ vinss(result, 2, VTMP, 0);
      break;
    case MethodRecognizer::kFloat32x4WithW:
      __ vinss(result, 3, VTMP, 0);
      break;
    default:
      UNREACHABLE();
  }
}


LocationSummary* Float32x4ToInt32x4Instr::MakeLocationSummary(Zone* zone,
                                                              bool opt) const {
  const intptr_t kNumInputs = 1;
  const intptr_t kNumTemps = 0;
  LocationSummary* summary = new LocationSummary(zone, kNumInputs, kNumTemps,
                                                 LocationSummary::kNoCall);
  summary->set_in(0, Location::RequiresFpuRegister());
  summary->set_out(0, Location::RequiresFpuRegister());
  return summary;
}


void Float32x4ToInt32x4Instr::EmitNativeCode(FlowGraphCompiler* compiler) {
  const VRegister value = locs()->in(0).fpu_reg();
  const VRegister result = locs()->out(0).fpu_reg();

  if (value != result) {
    __ vmov(result, value);
  }
}


LocationSummary* Simd64x2ShuffleInstr::MakeLocationSummary(Zone* zone,
                                                           bool opt) const {
  const intptr_t kNumInputs = 1;
  const intptr_t kNumTemps = 0;
  LocationSummary* summary = new (zone)
      LocationSummary(zone, kNumInputs, kNumTemps, LocationSummary::kNoCall);
  summary->set_in(0, Location::RequiresFpuRegister());
  summary->set_out(0, Location::RequiresFpuRegister());
  return summary;
}


void Simd64x2ShuffleInstr::EmitNativeCode(FlowGraphCompiler* compiler) {
  const VRegister value = locs()->in(0).fpu_reg();
  const VRegister result = locs()->out(0).fpu_reg();

  switch (op_kind()) {
    case MethodRecognizer::kFloat64x2GetX:
      __ vinsd(result, 0, value, 0);
      break;
    case MethodRecognizer::kFloat64x2GetY:
      __ vinsd(result, 0, value, 1);
      break;
    default:
      UNREACHABLE();
  }
}


LocationSummary* Float64x2ZeroInstr::MakeLocationSummary(Zone* zone,
                                                         bool opt) const {
  const intptr_t kNumInputs = 0;
  const intptr_t kNumTemps = 0;
  LocationSummary* summary = new (zone)
      LocationSummary(zone, kNumInputs, kNumTemps, LocationSummary::kNoCall);
  summary->set_out(0, Location::RequiresFpuRegister());
  return summary;
}


void Float64x2ZeroInstr::EmitNativeCode(FlowGraphCompiler* compiler) {
  const VRegister v = locs()->out(0).fpu_reg();
  __ veor(v, v, v);
}


LocationSummary* Float64x2SplatInstr::MakeLocationSummary(Zone* zone,
                                                          bool opt) const {
  const intptr_t kNumInputs = 1;
  const intptr_t kNumTemps = 0;
  LocationSummary* summary = new (zone)
      LocationSummary(zone, kNumInputs, kNumTemps, LocationSummary::kNoCall);
  summary->set_in(0, Location::RequiresFpuRegister());
  summary->set_out(0, Location::RequiresFpuRegister());
  return summary;
}


void Float64x2SplatInstr::EmitNativeCode(FlowGraphCompiler* compiler) {
  const VRegister value = locs()->in(0).fpu_reg();
  const VRegister result = locs()->out(0).fpu_reg();
  __ vdupd(result, value, 0);
}


LocationSummary* Float64x2ConstructorInstr::MakeLocationSummary(
    Zone* zone,
    bool opt) const {
  const intptr_t kNumInputs = 2;
  const intptr_t kNumTemps = 0;
  LocationSummary* summary = new (zone)
      LocationSummary(zone, kNumInputs, kNumTemps, LocationSummary::kNoCall);
  summary->set_in(0, Location::RequiresFpuRegister());
  summary->set_in(1, Location::RequiresFpuRegister());
  summary->set_out(0, Location::RequiresFpuRegister());
  return summary;
}


void Float64x2ConstructorInstr::EmitNativeCode(FlowGraphCompiler* compiler) {
  const VRegister v0 = locs()->in(0).fpu_reg();
  const VRegister v1 = locs()->in(1).fpu_reg();
  const VRegister r = locs()->out(0).fpu_reg();
  __ vinsd(r, 0, v0, 0);
  __ vinsd(r, 1, v1, 0);
}


LocationSummary* Float64x2ToFloat32x4Instr::MakeLocationSummary(
    Zone* zone,
    bool opt) const {
  const intptr_t kNumInputs = 1;
  const intptr_t kNumTemps = 0;
  LocationSummary* summary = new LocationSummary(zone, kNumInputs, kNumTemps,
                                                 LocationSummary::kNoCall);
  summary->set_in(0, Location::RequiresFpuRegister());
  summary->set_out(0, Location::RequiresFpuRegister());
  return summary;
}


void Float64x2ToFloat32x4Instr::EmitNativeCode(FlowGraphCompiler* compiler) {
  const VRegister q = locs()->in(0).fpu_reg();
  const VRegister r = locs()->out(0).fpu_reg();

  // Zero register.
  __ veor(r, r, r);
  // Set X lane.
  __ vinsd(VTMP, 0, q, 0);
  __ fcvtsd(VTMP, VTMP);
  __ vinss(r, 0, VTMP, 0);
  // Set Y lane.
  __ vinsd(VTMP, 0, q, 1);
  __ fcvtsd(VTMP, VTMP);
  __ vinss(r, 1, VTMP, 0);
}


LocationSummary* Float32x4ToFloat64x2Instr::MakeLocationSummary(
    Zone* zone,
    bool opt) const {
  const intptr_t kNumInputs = 1;
  const intptr_t kNumTemps = 0;
  LocationSummary* summary = new LocationSummary(zone, kNumInputs, kNumTemps,
                                                 LocationSummary::kNoCall);
  summary->set_in(0, Location::RequiresFpuRegister());
  summary->set_out(0, Location::RequiresFpuRegister());
  return summary;
}


void Float32x4ToFloat64x2Instr::EmitNativeCode(FlowGraphCompiler* compiler) {
  const VRegister q = locs()->in(0).fpu_reg();
  const VRegister r = locs()->out(0).fpu_reg();

  // Set X.
  __ vinss(VTMP, 0, q, 0);
  __ fcvtds(VTMP, VTMP);
  __ vinsd(r, 0, VTMP, 0);
  // Set Y.
  __ vinss(VTMP, 0, q, 1);
  __ fcvtds(VTMP, VTMP);
  __ vinsd(r, 1, VTMP, 0);
}


LocationSummary* Float64x2ZeroArgInstr::MakeLocationSummary(Zone* zone,
                                                            bool opt) const {
  const intptr_t kNumInputs = 1;
  const intptr_t kNumTemps = 0;
  LocationSummary* summary = new (zone)
      LocationSummary(zone, kNumInputs, kNumTemps, LocationSummary::kNoCall);

  if (representation() == kTagged) {
    ASSERT(op_kind() == MethodRecognizer::kFloat64x2GetSignMask);
    summary->set_in(0, Location::RequiresFpuRegister());
    summary->set_out(0, Location::RequiresRegister());
  } else {
    summary->set_in(0, Location::RequiresFpuRegister());
    summary->set_out(0, Location::RequiresFpuRegister());
  }
  return summary;
}


void Float64x2ZeroArgInstr::EmitNativeCode(FlowGraphCompiler* compiler) {
  const VRegister value = locs()->in(0).fpu_reg();

  if ((op_kind() == MethodRecognizer::kFloat64x2GetSignMask)) {
    const Register out = locs()->out(0).reg();

    // Bits of X lane.
    __ vmovrd(out, value, 0);
    __ LsrImmediate(out, out, 63);
    // Bits of Y lane.
    __ vmovrd(TMP, value, 1);
    __ LsrImmediate(TMP, TMP, 63);
    __ orr(out, out, Operand(TMP, LSL, 1));
    // Tag.
    __ SmiTag(out);
    return;
  }
  ASSERT(representation() == kUnboxedFloat64x2);
  const VRegister result = locs()->out(0).fpu_reg();

  switch (op_kind()) {
    case MethodRecognizer::kFloat64x2Negate:
      __ vnegd(result, value);
      break;
    case MethodRecognizer::kFloat64x2Abs:
      __ vabsd(result, value);
      break;
    case MethodRecognizer::kFloat64x2Sqrt:
      __ vsqrtd(result, value);
      break;
    default:
      UNREACHABLE();
  }
}


LocationSummary* Float64x2OneArgInstr::MakeLocationSummary(Zone* zone,
                                                           bool opt) const {
  const intptr_t kNumInputs = 2;
  const intptr_t kNumTemps = 0;
  LocationSummary* summary = new LocationSummary(zone, kNumInputs, kNumTemps,
                                                 LocationSummary::kNoCall);
  summary->set_in(0, Location::RequiresFpuRegister());
  summary->set_in(1, Location::RequiresFpuRegister());
  summary->set_out(0, Location::SameAsFirstInput());
  return summary;
}


void Float64x2OneArgInstr::EmitNativeCode(FlowGraphCompiler* compiler) {
  const VRegister left = locs()->in(0).fpu_reg();
  const VRegister right = locs()->in(1).fpu_reg();
  const VRegister out = locs()->out(0).fpu_reg();
  ASSERT(left == out);

  switch (op_kind()) {
    case MethodRecognizer::kFloat64x2Scale:
      __ vdupd(VTMP, right, 0);
      __ vmuld(out, left, VTMP);
      break;
    case MethodRecognizer::kFloat64x2WithX:
      __ vinsd(out, 0, right, 0);
      break;
    case MethodRecognizer::kFloat64x2WithY:
      __ vinsd(out, 1, right, 0);
      break;
    case MethodRecognizer::kFloat64x2Min:
      __ vmind(out, left, right);
      break;
    case MethodRecognizer::kFloat64x2Max:
      __ vmaxd(out, left, right);
      break;
    default:
      UNREACHABLE();
  }
}


LocationSummary* Int32x4ConstructorInstr::MakeLocationSummary(Zone* zone,
                                                              bool opt) const {
  const intptr_t kNumInputs = 4;
  const intptr_t kNumTemps = 0;
  LocationSummary* summary = new (zone)
      LocationSummary(zone, kNumInputs, kNumTemps, LocationSummary::kNoCall);
  summary->set_in(0, Location::RequiresRegister());
  summary->set_in(1, Location::RequiresRegister());
  summary->set_in(2, Location::RequiresRegister());
  summary->set_in(3, Location::RequiresRegister());
  summary->set_out(0, Location::RequiresFpuRegister());
  return summary;
}


void Int32x4ConstructorInstr::EmitNativeCode(FlowGraphCompiler* compiler) {
  const Register v0 = locs()->in(0).reg();
  const Register v1 = locs()->in(1).reg();
  const Register v2 = locs()->in(2).reg();
  const Register v3 = locs()->in(3).reg();
  const VRegister result = locs()->out(0).fpu_reg();
  __ veor(result, result, result);
  __ vinsw(result, 0, v0);
  __ vinsw(result, 1, v1);
  __ vinsw(result, 2, v2);
  __ vinsw(result, 3, v3);
}


LocationSummary* Int32x4BoolConstructorInstr::MakeLocationSummary(
    Zone* zone,
    bool opt) const {
  const intptr_t kNumInputs = 4;
  const intptr_t kNumTemps = 1;
  LocationSummary* summary = new LocationSummary(zone, kNumInputs, kNumTemps,
                                                 LocationSummary::kNoCall);
  summary->set_in(0, Location::RequiresRegister());
  summary->set_in(1, Location::RequiresRegister());
  summary->set_in(2, Location::RequiresRegister());
  summary->set_in(3, Location::RequiresRegister());
  summary->set_temp(0, Location::RequiresRegister());
  summary->set_out(0, Location::RequiresFpuRegister());
  return summary;
}


void Int32x4BoolConstructorInstr::EmitNativeCode(FlowGraphCompiler* compiler) {
  const Register v0 = locs()->in(0).reg();
  const Register v1 = locs()->in(1).reg();
  const Register v2 = locs()->in(2).reg();
  const Register v3 = locs()->in(3).reg();
  const Register temp = locs()->temp(0).reg();
  const VRegister result = locs()->out(0).fpu_reg();

  __ veor(result, result, result);
  __ LoadImmediate(temp, 0xffffffff);
  __ LoadObject(TMP2, Bool::True());

  // __ CompareObject(v0, Bool::True());
  __ CompareRegisters(v0, TMP2);
  __ csel(TMP, temp, ZR, EQ);
  __ vinsw(result, 0, TMP);

  // __ CompareObject(v1, Bool::True());
  __ CompareRegisters(v1, TMP2);
  __ csel(TMP, temp, ZR, EQ);
  __ vinsw(result, 1, TMP);

  // __ CompareObject(v2, Bool::True());
  __ CompareRegisters(v2, TMP2);
  __ csel(TMP, temp, ZR, EQ);
  __ vinsw(result, 2, TMP);

  // __ CompareObject(v3, Bool::True());
  __ CompareRegisters(v3, TMP2);
  __ csel(TMP, temp, ZR, EQ);
  __ vinsw(result, 3, TMP);
}


LocationSummary* Int32x4GetFlagInstr::MakeLocationSummary(Zone* zone,
                                                          bool opt) const {
  const intptr_t kNumInputs = 1;
  const intptr_t kNumTemps = 0;
  LocationSummary* summary = new LocationSummary(zone, kNumInputs, kNumTemps,
                                                 LocationSummary::kNoCall);
  summary->set_in(0, Location::RequiresFpuRegister());
  summary->set_out(0, Location::RequiresRegister());
  return summary;
}


void Int32x4GetFlagInstr::EmitNativeCode(FlowGraphCompiler* compiler) {
  const VRegister value = locs()->in(0).fpu_reg();
  const Register result = locs()->out(0).reg();

  switch (op_kind()) {
    case MethodRecognizer::kInt32x4GetFlagX:
      __ vmovrs(result, value, 0);
      break;
    case MethodRecognizer::kInt32x4GetFlagY:
      __ vmovrs(result, value, 1);
      break;
    case MethodRecognizer::kInt32x4GetFlagZ:
      __ vmovrs(result, value, 2);
      break;
    case MethodRecognizer::kInt32x4GetFlagW:
      __ vmovrs(result, value, 3);
      break;
    default:
      UNREACHABLE();
  }

  __ tst(result, Operand(result));
  __ LoadObject(result, Bool::True());
  __ LoadObject(TMP, Bool::False());
  __ csel(result, TMP, result, EQ);
}


LocationSummary* Int32x4SelectInstr::MakeLocationSummary(Zone* zone,
                                                         bool opt) const {
  const intptr_t kNumInputs = 3;
  const intptr_t kNumTemps = 1;
  LocationSummary* summary = new LocationSummary(zone, kNumInputs, kNumTemps,
                                                 LocationSummary::kNoCall);
  summary->set_in(0, Location::RequiresFpuRegister());
  summary->set_in(1, Location::RequiresFpuRegister());
  summary->set_in(2, Location::RequiresFpuRegister());
  summary->set_temp(0, Location::RequiresFpuRegister());
  summary->set_out(0, Location::RequiresFpuRegister());
  return summary;
}


void Int32x4SelectInstr::EmitNativeCode(FlowGraphCompiler* compiler) {
  const VRegister mask = locs()->in(0).fpu_reg();
  const VRegister trueValue = locs()->in(1).fpu_reg();
  const VRegister falseValue = locs()->in(2).fpu_reg();
  const VRegister out = locs()->out(0).fpu_reg();
  const VRegister temp = locs()->temp(0).fpu_reg();

  // Copy mask.
  __ vmov(temp, mask);
  // Invert it.
  __ vnot(temp, temp);
  // mask = mask & trueValue.
  __ vand(mask, mask, trueValue);
  // temp = temp & falseValue.
  __ vand(temp, temp, falseValue);
  // out = mask | temp.
  __ vorr(out, mask, temp);
}


LocationSummary* Int32x4SetFlagInstr::MakeLocationSummary(Zone* zone,
                                                          bool opt) const {
  const intptr_t kNumInputs = 2;
  const intptr_t kNumTemps = 0;
  LocationSummary* summary = new LocationSummary(zone, kNumInputs, kNumTemps,
                                                 LocationSummary::kNoCall);
  summary->set_in(0, Location::RequiresFpuRegister());
  summary->set_in(1, Location::RequiresRegister());
  summary->set_out(0, Location::RequiresFpuRegister());
  return summary;
}


void Int32x4SetFlagInstr::EmitNativeCode(FlowGraphCompiler* compiler) {
  const VRegister mask = locs()->in(0).fpu_reg();
  const Register flag = locs()->in(1).reg();
  const VRegister result = locs()->out(0).fpu_reg();

  if (result != mask) {
    __ vmov(result, mask);
  }

  __ CompareObject(flag, Bool::True());
  __ LoadImmediate(TMP, 0xffffffff);
  __ csel(TMP, TMP, ZR, EQ);
  switch (op_kind()) {
    case MethodRecognizer::kInt32x4WithFlagX:
      __ vinsw(result, 0, TMP);
      break;
    case MethodRecognizer::kInt32x4WithFlagY:
      __ vinsw(result, 1, TMP);
      break;
    case MethodRecognizer::kInt32x4WithFlagZ:
      __ vinsw(result, 2, TMP);
      break;
    case MethodRecognizer::kInt32x4WithFlagW:
      __ vinsw(result, 3, TMP);
      break;
    default:
      UNREACHABLE();
  }
}


LocationSummary* Int32x4ToFloat32x4Instr::MakeLocationSummary(Zone* zone,
                                                              bool opt) const {
  const intptr_t kNumInputs = 1;
  const intptr_t kNumTemps = 0;
  LocationSummary* summary = new LocationSummary(zone, kNumInputs, kNumTemps,
                                                 LocationSummary::kNoCall);
  summary->set_in(0, Location::RequiresFpuRegister());
  summary->set_out(0, Location::RequiresFpuRegister());
  return summary;
}


void Int32x4ToFloat32x4Instr::EmitNativeCode(FlowGraphCompiler* compiler) {
  const VRegister value = locs()->in(0).fpu_reg();
  const VRegister result = locs()->out(0).fpu_reg();

  if (value != result) {
    __ vmov(result, value);
  }
}


LocationSummary* BinaryInt32x4OpInstr::MakeLocationSummary(Zone* zone,
                                                           bool opt) const {
  const intptr_t kNumInputs = 2;
  const intptr_t kNumTemps = 0;
  LocationSummary* summary = new LocationSummary(zone, kNumInputs, kNumTemps,
                                                 LocationSummary::kNoCall);
  summary->set_in(0, Location::RequiresFpuRegister());
  summary->set_in(1, Location::RequiresFpuRegister());
  summary->set_out(0, Location::RequiresFpuRegister());
  return summary;
}


void BinaryInt32x4OpInstr::EmitNativeCode(FlowGraphCompiler* compiler) {
  const VRegister left = locs()->in(0).fpu_reg();
  const VRegister right = locs()->in(1).fpu_reg();
  const VRegister result = locs()->out(0).fpu_reg();
  switch (op_kind()) {
    case Token::kBIT_AND:
      __ vand(result, left, right);
      break;
    case Token::kBIT_OR:
      __ vorr(result, left, right);
      break;
    case Token::kBIT_XOR:
      __ veor(result, left, right);
      break;
    case Token::kADD:
      __ vaddw(result, left, right);
      break;
    case Token::kSUB:
      __ vsubw(result, left, right);
      break;
    default:
      UNREACHABLE();
  }
}


LocationSummary* MathUnaryInstr::MakeLocationSummary(Zone* zone,
                                                     bool opt) const {
  ASSERT((kind() == MathUnaryInstr::kSqrt) ||
         (kind() == MathUnaryInstr::kDoubleSquare));
  const intptr_t kNumInputs = 1;
  const intptr_t kNumTemps = 0;
  LocationSummary* summary = new (zone)
      LocationSummary(zone, kNumInputs, kNumTemps, LocationSummary::kNoCall);
  summary->set_in(0, Location::RequiresFpuRegister());
  summary->set_out(0, Location::RequiresFpuRegister());
  return summary;
}


void MathUnaryInstr::EmitNativeCode(FlowGraphCompiler* compiler) {
  if (kind() == MathUnaryInstr::kSqrt) {
    const VRegister val = locs()->in(0).fpu_reg();
    const VRegister result = locs()->out(0).fpu_reg();
    __ fsqrtd(result, val);
  } else if (kind() == MathUnaryInstr::kDoubleSquare) {
    const VRegister val = locs()->in(0).fpu_reg();
    const VRegister result = locs()->out(0).fpu_reg();
    __ fmuld(result, val, val);
  } else {
    UNREACHABLE();
  }
}


LocationSummary* CaseInsensitiveCompareUC16Instr::MakeLocationSummary(
    Zone* zone,
    bool opt) const {
  const intptr_t kNumTemps = 0;
  LocationSummary* summary = new (zone)
      LocationSummary(zone, InputCount(), kNumTemps, LocationSummary::kCall);
  summary->set_in(0, Location::RegisterLocation(R0));
  summary->set_in(1, Location::RegisterLocation(R1));
  summary->set_in(2, Location::RegisterLocation(R2));
  summary->set_in(3, Location::RegisterLocation(R3));
  summary->set_out(0, Location::RegisterLocation(R0));
  return summary;
}


void CaseInsensitiveCompareUC16Instr::EmitNativeCode(
    FlowGraphCompiler* compiler) {
  // Call the function.
  __ CallRuntime(TargetFunction(), TargetFunction().argument_count());
}


LocationSummary* MathMinMaxInstr::MakeLocationSummary(Zone* zone,
                                                      bool opt) const {
  if (result_cid() == kDoubleCid) {
    const intptr_t kNumInputs = 2;
    const intptr_t kNumTemps = 0;
    LocationSummary* summary = new (zone)
        LocationSummary(zone, kNumInputs, kNumTemps, LocationSummary::kNoCall);
    summary->set_in(0, Location::RequiresFpuRegister());
    summary->set_in(1, Location::RequiresFpuRegister());
    // Reuse the left register so that code can be made shorter.
    summary->set_out(0, Location::SameAsFirstInput());
    return summary;
  }
  ASSERT(result_cid() == kSmiCid);
  const intptr_t kNumInputs = 2;
  const intptr_t kNumTemps = 0;
  LocationSummary* summary = new (zone)
      LocationSummary(zone, kNumInputs, kNumTemps, LocationSummary::kNoCall);
  summary->set_in(0, Location::RequiresRegister());
  summary->set_in(1, Location::RequiresRegister());
  // Reuse the left register so that code can be made shorter.
  summary->set_out(0, Location::SameAsFirstInput());
  return summary;
}


void MathMinMaxInstr::EmitNativeCode(FlowGraphCompiler* compiler) {
  ASSERT((op_kind() == MethodRecognizer::kMathMin) ||
         (op_kind() == MethodRecognizer::kMathMax));
  const intptr_t is_min = (op_kind() == MethodRecognizer::kMathMin);
  if (result_cid() == kDoubleCid) {
    Label done, returns_nan, are_equal;
    const VRegister left = locs()->in(0).fpu_reg();
    const VRegister right = locs()->in(1).fpu_reg();
    const VRegister result = locs()->out(0).fpu_reg();
    __ fcmpd(left, right);
    __ b(&returns_nan, VS);
    __ b(&are_equal, EQ);
    const Condition double_condition =
        is_min ? TokenKindToDoubleCondition(Token::kLTE)
               : TokenKindToDoubleCondition(Token::kGTE);
    ASSERT(left == result);
    __ b(&done, double_condition);
    __ fmovdd(result, right);
    __ b(&done);

    __ Bind(&returns_nan);
    __ LoadDImmediate(result, NAN);
    __ b(&done);

    __ Bind(&are_equal);
    // Check for negative zero: -0.0 is equal 0.0 but min or max must return
    // -0.0 or 0.0 respectively.
    // Check for negative left value (get the sign bit):
    // - min -> left is negative ? left : right.
    // - max -> left is negative ? right : left
    // Check the sign bit.
    __ fmovrd(TMP, left);  // Sign bit is in bit 63 of TMP.
    __ CompareImmediate(TMP, 0);
    if (is_min) {
      ASSERT(left == result);
      __ b(&done, LT);
      __ fmovdd(result, right);
    } else {
      __ b(&done, GE);
      __ fmovdd(result, right);
      ASSERT(left == result);
    }
    __ Bind(&done);
    return;
  }

  ASSERT(result_cid() == kSmiCid);
  const Register left = locs()->in(0).reg();
  const Register right = locs()->in(1).reg();
  const Register result = locs()->out(0).reg();
  __ CompareRegisters(left, right);
  ASSERT(result == left);
  if (is_min) {
    __ csel(result, right, left, GT);
  } else {
    __ csel(result, right, left, LT);
  }
}


LocationSummary* UnarySmiOpInstr::MakeLocationSummary(Zone* zone,
                                                      bool opt) const {
  const intptr_t kNumInputs = 1;
  const intptr_t kNumTemps = 0;
  LocationSummary* summary = new (zone)
      LocationSummary(zone, kNumInputs, kNumTemps, LocationSummary::kNoCall);
  summary->set_in(0, Location::RequiresRegister());
  // We make use of 3-operand instructions by not requiring result register
  // to be identical to first input register as on Intel.
  summary->set_out(0, Location::RequiresRegister());
  return summary;
}


void UnarySmiOpInstr::EmitNativeCode(FlowGraphCompiler* compiler) {
  const Register value = locs()->in(0).reg();
  const Register result = locs()->out(0).reg();
  switch (op_kind()) {
    case Token::kNEGATE: {
      Label* deopt = compiler->AddDeoptStub(deopt_id(), ICData::kDeoptUnaryOp);
      __ subs(result, ZR, Operand(value));
      __ b(deopt, VS);
      break;
    }
    case Token::kBIT_NOT:
      __ mvn(result, value);
      // Remove inverted smi-tag.
      __ andi(result, result, Immediate(~kSmiTagMask));
      break;
    default:
      UNREACHABLE();
  }
}


LocationSummary* UnaryDoubleOpInstr::MakeLocationSummary(Zone* zone,
                                                         bool opt) const {
  const intptr_t kNumInputs = 1;
  const intptr_t kNumTemps = 0;
  LocationSummary* summary = new (zone)
      LocationSummary(zone, kNumInputs, kNumTemps, LocationSummary::kNoCall);
  summary->set_in(0, Location::RequiresFpuRegister());
  summary->set_out(0, Location::RequiresFpuRegister());
  return summary;
}


void UnaryDoubleOpInstr::EmitNativeCode(FlowGraphCompiler* compiler) {
  const VRegister result = locs()->out(0).fpu_reg();
  const VRegister value = locs()->in(0).fpu_reg();
  __ fnegd(result, value);
}


LocationSummary* Int32ToDoubleInstr::MakeLocationSummary(Zone* zone,
                                                         bool opt) const {
  const intptr_t kNumInputs = 1;
  const intptr_t kNumTemps = 0;
  LocationSummary* result = new (zone)
      LocationSummary(zone, kNumInputs, kNumTemps, LocationSummary::kNoCall);
  result->set_in(0, Location::RequiresRegister());
  result->set_out(0, Location::RequiresFpuRegister());
  return result;
}


void Int32ToDoubleInstr::EmitNativeCode(FlowGraphCompiler* compiler) {
  const Register value = locs()->in(0).reg();
  const VRegister result = locs()->out(0).fpu_reg();
  __ scvtfdw(result, value);
}


LocationSummary* SmiToDoubleInstr::MakeLocationSummary(Zone* zone,
                                                       bool opt) const {
  const intptr_t kNumInputs = 1;
  const intptr_t kNumTemps = 0;
  LocationSummary* result = new (zone)
      LocationSummary(zone, kNumInputs, kNumTemps, LocationSummary::kNoCall);
  result->set_in(0, Location::RequiresRegister());
  result->set_out(0, Location::RequiresFpuRegister());
  return result;
}


void SmiToDoubleInstr::EmitNativeCode(FlowGraphCompiler* compiler) {
  const Register value = locs()->in(0).reg();
  const VRegister result = locs()->out(0).fpu_reg();
  __ SmiUntag(TMP, value);
  __ scvtfdx(result, TMP);
}


LocationSummary* MintToDoubleInstr::MakeLocationSummary(Zone* zone,
                                                        bool opt) const {
  UNIMPLEMENTED();
  return NULL;
}


void MintToDoubleInstr::EmitNativeCode(FlowGraphCompiler* compiler) {
  UNIMPLEMENTED();
}


LocationSummary* DoubleToIntegerInstr::MakeLocationSummary(Zone* zone,
                                                           bool opt) const {
  const intptr_t kNumInputs = 1;
  const intptr_t kNumTemps = 0;
  LocationSummary* result = new (zone)
      LocationSummary(zone, kNumInputs, kNumTemps, LocationSummary::kCall);
  result->set_in(0, Location::RegisterLocation(R1));
  result->set_out(0, Location::RegisterLocation(R0));
  return result;
}


void DoubleToIntegerInstr::EmitNativeCode(FlowGraphCompiler* compiler) {
  const Register result = locs()->out(0).reg();
  const Register value_obj = locs()->in(0).reg();
  ASSERT(result == R0);
  ASSERT(result != value_obj);
  __ LoadDFieldFromOffset(VTMP, value_obj, Double::value_offset());

  Label do_call, done;
  // First check for NaN. Checking for minint after the conversion doesn't work
  // on ARM64 because fcvtzds gives 0 for NaN.
  __ fcmpd(VTMP, VTMP);
  __ b(&do_call, VS);

  __ fcvtzds(result, VTMP);
  // Overflow is signaled with minint.

  // Check for overflow and that it fits into Smi.
  __ CompareImmediate(result, 0xC000000000000000);
  __ b(&do_call, MI);
  __ SmiTag(result);
  __ b(&done);
  __ Bind(&do_call);
  __ Push(value_obj);
  ASSERT(instance_call()->HasICData());
  const ICData& ic_data = *instance_call()->ic_data();
  ASSERT((ic_data.NumberOfChecks() == 1));
  const Function& target = Function::ZoneHandle(ic_data.GetTargetAt(0));

  const intptr_t kNumberOfArguments = 1;
  compiler->GenerateStaticCall(deopt_id(), instance_call()->token_pos(), target,
                               kNumberOfArguments,
                               Object::null_array(),  // No argument names.,
                               locs(), ICData::Handle());
  __ Bind(&done);
}


LocationSummary* DoubleToSmiInstr::MakeLocationSummary(Zone* zone,
                                                       bool opt) const {
  const intptr_t kNumInputs = 1;
  const intptr_t kNumTemps = 0;
  LocationSummary* result = new (zone)
      LocationSummary(zone, kNumInputs, kNumTemps, LocationSummary::kNoCall);
  result->set_in(0, Location::RequiresFpuRegister());
  result->set_out(0, Location::RequiresRegister());
  return result;
}


void DoubleToSmiInstr::EmitNativeCode(FlowGraphCompiler* compiler) {
  Label* deopt = compiler->AddDeoptStub(deopt_id(), ICData::kDeoptDoubleToSmi);
  const Register result = locs()->out(0).reg();
  const VRegister value = locs()->in(0).fpu_reg();
  // First check for NaN. Checking for minint after the conversion doesn't work
  // on ARM64 because fcvtzds gives 0 for NaN.
  // TODO(zra): Check spec that this is true.
  __ fcmpd(value, value);
  __ b(deopt, VS);

  __ fcvtzds(result, value);
  // Check for overflow and that it fits into Smi.
  __ CompareImmediate(result, 0xC000000000000000);
  __ b(deopt, MI);
  __ SmiTag(result);
}


LocationSummary* DoubleToDoubleInstr::MakeLocationSummary(Zone* zone,
                                                          bool opt) const {
  UNIMPLEMENTED();
  return NULL;
}


void DoubleToDoubleInstr::EmitNativeCode(FlowGraphCompiler* compiler) {
  UNIMPLEMENTED();
}


LocationSummary* DoubleToFloatInstr::MakeLocationSummary(Zone* zone,
                                                         bool opt) const {
  const intptr_t kNumInputs = 1;
  const intptr_t kNumTemps = 0;
  LocationSummary* result = new (zone)
      LocationSummary(zone, kNumInputs, kNumTemps, LocationSummary::kNoCall);
  result->set_in(0, Location::RequiresFpuRegister());
  result->set_out(0, Location::RequiresFpuRegister());
  return result;
}


void DoubleToFloatInstr::EmitNativeCode(FlowGraphCompiler* compiler) {
  const VRegister value = locs()->in(0).fpu_reg();
  const VRegister result = locs()->out(0).fpu_reg();
  __ fcvtsd(result, value);
}


LocationSummary* FloatToDoubleInstr::MakeLocationSummary(Zone* zone,
                                                         bool opt) const {
  const intptr_t kNumInputs = 1;
  const intptr_t kNumTemps = 0;
  LocationSummary* result = new (zone)
      LocationSummary(zone, kNumInputs, kNumTemps, LocationSummary::kNoCall);
  result->set_in(0, Location::RequiresFpuRegister());
  result->set_out(0, Location::RequiresFpuRegister());
  return result;
}


void FloatToDoubleInstr::EmitNativeCode(FlowGraphCompiler* compiler) {
  const VRegister value = locs()->in(0).fpu_reg();
  const VRegister result = locs()->out(0).fpu_reg();
  __ fcvtds(result, value);
}


LocationSummary* InvokeMathCFunctionInstr::MakeLocationSummary(Zone* zone,
                                                               bool opt) const {
  ASSERT((InputCount() == 1) || (InputCount() == 2));
  const intptr_t kNumTemps =
      (recognized_kind() == MethodRecognizer::kMathDoublePow) ? 1 : 0;
  LocationSummary* result = new (zone)
      LocationSummary(zone, InputCount(), kNumTemps, LocationSummary::kCall);
  result->set_in(0, Location::FpuRegisterLocation(V0));
  if (InputCount() == 2) {
    result->set_in(1, Location::FpuRegisterLocation(V1));
  }
  if (recognized_kind() == MethodRecognizer::kMathDoublePow) {
    result->set_temp(0, Location::FpuRegisterLocation(V30));
  }
  result->set_out(0, Location::FpuRegisterLocation(V0));
  return result;
}


// Pseudo code:
// if (exponent == 0.0) return 1.0;
// // Speed up simple cases.
// if (exponent == 1.0) return base;
// if (exponent == 2.0) return base * base;
// if (exponent == 3.0) return base * base * base;
// if (base == 1.0) return 1.0;
// if (base.isNaN || exponent.isNaN) {
//    return double.NAN;
// }
// if (base != -Infinity && exponent == 0.5) {
//   if (base == 0.0) return 0.0;
//   return sqrt(value);
// }
// TODO(srdjan): Move into a stub?
static void InvokeDoublePow(FlowGraphCompiler* compiler,
                            InvokeMathCFunctionInstr* instr) {
  ASSERT(instr->recognized_kind() == MethodRecognizer::kMathDoublePow);
  const intptr_t kInputCount = 2;
  ASSERT(instr->InputCount() == kInputCount);
  LocationSummary* locs = instr->locs();

  const VRegister base = locs->in(0).fpu_reg();
  const VRegister exp = locs->in(1).fpu_reg();
  const VRegister result = locs->out(0).fpu_reg();
  const VRegister saved_base = locs->temp(0).fpu_reg();
  ASSERT((base == result) && (result != saved_base));

  Label skip_call, try_sqrt, check_base, return_nan, do_pow;
  __ fmovdd(saved_base, base);
  __ LoadDImmediate(result, 1.0);
  // exponent == 0.0 -> return 1.0;
  __ fcmpdz(exp);
  __ b(&check_base, VS);  // NaN -> check base.
  __ b(&skip_call, EQ);   // exp is 0.0, result is 1.0.

  // exponent == 1.0 ?
  __ fcmpd(exp, result);
  Label return_base;
  __ b(&return_base, EQ);

  // exponent == 2.0 ?
  __ LoadDImmediate(VTMP, 2.0);
  __ fcmpd(exp, VTMP);
  Label return_base_times_2;
  __ b(&return_base_times_2, EQ);

  // exponent == 3.0 ?
  __ LoadDImmediate(VTMP, 3.0);
  __ fcmpd(exp, VTMP);
  __ b(&check_base, NE);

  // base_times_3.
  __ fmuld(result, saved_base, saved_base);
  __ fmuld(result, result, saved_base);
  __ b(&skip_call);

  __ Bind(&return_base);
  __ fmovdd(result, saved_base);
  __ b(&skip_call);

  __ Bind(&return_base_times_2);
  __ fmuld(result, saved_base, saved_base);
  __ b(&skip_call);

  __ Bind(&check_base);
  // Note: 'exp' could be NaN.
  // base == 1.0 -> return 1.0;
  __ fcmpd(saved_base, result);
  __ b(&return_nan, VS);
  __ b(&skip_call, EQ);  // base is 1.0, result is 1.0.

  __ fcmpd(saved_base, exp);
  __ b(&try_sqrt, VC);  // // Neither 'exp' nor 'base' is NaN.

  __ Bind(&return_nan);
  __ LoadDImmediate(result, NAN);
  __ b(&skip_call);

  Label return_zero;
  __ Bind(&try_sqrt);

  // Before calling pow, check if we could use sqrt instead of pow.
  __ LoadDImmediate(result, kNegInfinity);

  // base == -Infinity -> call pow;
  __ fcmpd(saved_base, result);
  __ b(&do_pow, EQ);

  // exponent == 0.5 ?
  __ LoadDImmediate(result, 0.5);
  __ fcmpd(exp, result);
  __ b(&do_pow, NE);

  // base == 0 -> return 0;
  __ fcmpdz(saved_base);
  __ b(&return_zero, EQ);

  __ fsqrtd(result, saved_base);
  __ b(&skip_call);

  __ Bind(&return_zero);
  __ LoadDImmediate(result, 0.0);
  __ b(&skip_call);

  __ Bind(&do_pow);
  __ fmovdd(base, saved_base);  // Restore base.

  __ CallRuntime(instr->TargetFunction(), kInputCount);
  __ Bind(&skip_call);
}


void InvokeMathCFunctionInstr::EmitNativeCode(FlowGraphCompiler* compiler) {
  if (recognized_kind() == MethodRecognizer::kMathDoublePow) {
    InvokeDoublePow(compiler, this);
    return;
  }
  __ CallRuntime(TargetFunction(), InputCount());
}


LocationSummary* ExtractNthOutputInstr::MakeLocationSummary(Zone* zone,
                                                            bool opt) const {
  // Only use this instruction in optimized code.
  ASSERT(opt);
  const intptr_t kNumInputs = 1;
  LocationSummary* summary =
      new (zone) LocationSummary(zone, kNumInputs, 0, LocationSummary::kNoCall);
  if (representation() == kUnboxedDouble) {
    if (index() == 0) {
      summary->set_in(
          0, Location::Pair(Location::RequiresFpuRegister(), Location::Any()));
    } else {
      ASSERT(index() == 1);
      summary->set_in(
          0, Location::Pair(Location::Any(), Location::RequiresFpuRegister()));
    }
    summary->set_out(0, Location::RequiresFpuRegister());
  } else {
    ASSERT(representation() == kTagged);
    if (index() == 0) {
      summary->set_in(
          0, Location::Pair(Location::RequiresRegister(), Location::Any()));
    } else {
      ASSERT(index() == 1);
      summary->set_in(
          0, Location::Pair(Location::Any(), Location::RequiresRegister()));
    }
    summary->set_out(0, Location::RequiresRegister());
  }
  return summary;
}


void ExtractNthOutputInstr::EmitNativeCode(FlowGraphCompiler* compiler) {
  ASSERT(locs()->in(0).IsPairLocation());
  PairLocation* pair = locs()->in(0).AsPairLocation();
  Location in_loc = pair->At(index());
  if (representation() == kUnboxedDouble) {
    const VRegister out = locs()->out(0).fpu_reg();
    const VRegister in = in_loc.fpu_reg();
    __ fmovdd(out, in);
  } else {
    ASSERT(representation() == kTagged);
    const Register out = locs()->out(0).reg();
    const Register in = in_loc.reg();
    __ mov(out, in);
  }
}


LocationSummary* MergedMathInstr::MakeLocationSummary(Zone* zone,
                                                      bool opt) const {
  if (kind() == MergedMathInstr::kTruncDivMod) {
    const intptr_t kNumInputs = 2;
    const intptr_t kNumTemps = 0;
    LocationSummary* summary = new (zone)
        LocationSummary(zone, kNumInputs, kNumTemps, LocationSummary::kNoCall);
    summary->set_in(0, Location::RequiresRegister());
    summary->set_in(1, Location::RequiresRegister());
    // Output is a pair of registers.
    summary->set_out(0, Location::Pair(Location::RequiresRegister(),
                                       Location::RequiresRegister()));
    return summary;
  }
  UNIMPLEMENTED();
  return NULL;
}


void MergedMathInstr::EmitNativeCode(FlowGraphCompiler* compiler) {
  Label* deopt = NULL;
  if (CanDeoptimize()) {
    deopt = compiler->AddDeoptStub(deopt_id(), ICData::kDeoptBinarySmiOp);
  }
  if (kind() == MergedMathInstr::kTruncDivMod) {
    const Register left = locs()->in(0).reg();
    const Register right = locs()->in(1).reg();
    ASSERT(locs()->out(0).IsPairLocation());
    const PairLocation* pair = locs()->out(0).AsPairLocation();
    const Register result_div = pair->At(0).reg();
    const Register result_mod = pair->At(1).reg();
    const Range* right_range = InputAt(1)->definition()->range();
    if ((right_range == NULL) || right_range->Overlaps(0, 0)) {
      // Handle divide by zero in runtime.
      __ CompareRegisters(right, ZR);
      __ b(deopt, EQ);
    }

    __ SmiUntag(result_mod, left);
    __ SmiUntag(TMP, right);

    __ sdiv(result_div, result_mod, TMP);

    // Check the corner case of dividing the 'MIN_SMI' with -1, in which
    // case we cannot tag the result.
    __ CompareImmediate(result_div, 0x4000000000000000);
    __ b(deopt, EQ);
    // result_mod <- left - right * result_div.
    __ msub(result_mod, TMP, result_div, result_mod);
    __ SmiTag(result_div);
    __ SmiTag(result_mod);
    // Correct MOD result:
    //  res = left % right;
    //  if (res < 0) {
    //    if (right < 0) {
    //      res = res - right;
    //    } else {
    //      res = res + right;
    //    }
    //  }
    Label done;
    __ CompareRegisters(result_mod, ZR);
    __ b(&done, GE);
    // Result is negative, adjust it.
    __ CompareRegisters(right, ZR);
    __ sub(TMP2, result_mod, Operand(right));
    __ add(TMP, result_mod, Operand(right));
    __ csel(result_mod, TMP, TMP2, GE);
    __ Bind(&done);
    return;
  }
  UNIMPLEMENTED();
}


LocationSummary* PolymorphicInstanceCallInstr::MakeLocationSummary(
    Zone* zone,
    bool opt) const {
  return MakeCallSummary(zone);
}


LocationSummary* BranchInstr::MakeLocationSummary(Zone* zone, bool opt) const {
  comparison()->InitializeLocationSummary(zone, opt);
  // Branches don't produce a result.
  comparison()->locs()->set_out(0, Location::NoLocation());
  return comparison()->locs();
}


void BranchInstr::EmitNativeCode(FlowGraphCompiler* compiler) {
  comparison()->EmitBranchCode(compiler, this);
}


LocationSummary* CheckClassInstr::MakeLocationSummary(Zone* zone,
                                                      bool opt) const {
  const intptr_t kNumInputs = 1;
  const bool need_mask_temp = IsDenseSwitch() && !IsDenseMask(ComputeCidMask());
  const intptr_t kNumTemps = !IsNullCheck() ? (need_mask_temp ? 2 : 1) : 0;
  LocationSummary* summary = new (zone)
      LocationSummary(zone, kNumInputs, kNumTemps, LocationSummary::kNoCall);
  summary->set_in(0, Location::RequiresRegister());
  if (!IsNullCheck()) {
    summary->set_temp(0, Location::RequiresRegister());
    if (need_mask_temp) {
      summary->set_temp(1, Location::RequiresRegister());
    }
  }
  return summary;
}


void CheckClassInstr::EmitNativeCode(FlowGraphCompiler* compiler) {
  Label* deopt = compiler->AddDeoptStub(deopt_id(), ICData::kDeoptCheckClass,
                                        licm_hoisted_ ? ICData::kHoisted : 0);
  if (IsNullCheck()) {
    __ CompareObject(locs()->in(0).reg(), Object::null_object());
    ASSERT(DeoptIfNull() || DeoptIfNotNull());
    Condition cond = DeoptIfNull() ? EQ : NE;
    __ b(deopt, cond);
    return;
  }

  ASSERT((unary_checks().GetReceiverClassIdAt(0) != kSmiCid) ||
         (unary_checks().NumberOfChecks() > 1));
  const Register value = locs()->in(0).reg();
  const Register temp = locs()->temp(0).reg();
  Label is_ok;
  if (unary_checks().GetReceiverClassIdAt(0) == kSmiCid) {
    __ tsti(value, Immediate(kSmiTagMask));
    __ b(&is_ok, EQ);
  } else {
    __ tsti(value, Immediate(kSmiTagMask));
    __ b(deopt, EQ);
  }
  __ LoadClassId(temp, value);

  if (IsDenseSwitch()) {
    ASSERT(cids_[0] < cids_[cids_.length() - 1]);
    __ AddImmediate(temp, temp, -cids_[0]);
    __ CompareImmediate(temp, cids_[cids_.length() - 1] - cids_[0]);
    __ b(deopt, HI);

    intptr_t mask = ComputeCidMask();
    if (!IsDenseMask(mask)) {
      // Only need mask if there are missing numbers in the range.
      ASSERT(cids_.length() > 2);
      Register mask_reg = locs()->temp(1).reg();
      __ LoadImmediate(mask_reg, 1);
      __ lslv(mask_reg, mask_reg, temp);
      __ TestImmediate(mask_reg, mask);
      __ b(deopt, EQ);
    }

  } else {
    GrowableArray<CidTarget> sorted_ic_data;
    FlowGraphCompiler::SortICDataByCount(unary_checks(), &sorted_ic_data,
                                         /* drop_smi = */ true);
    const intptr_t num_checks = sorted_ic_data.length();
    for (intptr_t i = 0; i < num_checks; i++) {
      const intptr_t cid = sorted_ic_data[i].cid;
      ASSERT(cid != kSmiCid);
      __ CompareImmediate(temp, cid);
      if (i == (num_checks - 1)) {
        __ b(deopt, NE);
      } else {
        __ b(&is_ok, EQ);
      }
    }
  }
  __ Bind(&is_ok);
}


LocationSummary* CheckClassIdInstr::MakeLocationSummary(Zone* zone,
                                                        bool opt) const {
  const intptr_t kNumInputs = 1;
  const intptr_t kNumTemps = 0;
  LocationSummary* summary = new (zone)
      LocationSummary(zone, kNumInputs, kNumTemps, LocationSummary::kNoCall);
  summary->set_in(0, Location::RequiresRegister());
  return summary;
}


void CheckClassIdInstr::EmitNativeCode(FlowGraphCompiler* compiler) {
  Register value = locs()->in(0).reg();
  Label* deopt = compiler->AddDeoptStub(deopt_id(), ICData::kDeoptCheckClass);
  __ CompareImmediate(value, Smi::RawValue(cid_));
  __ b(deopt, NE);
}


LocationSummary* CheckSmiInstr::MakeLocationSummary(Zone* zone,
                                                    bool opt) const {
  const intptr_t kNumInputs = 1;
  const intptr_t kNumTemps = 0;
  LocationSummary* summary = new (zone)
      LocationSummary(zone, kNumInputs, kNumTemps, LocationSummary::kNoCall);
  summary->set_in(0, Location::RequiresRegister());
  return summary;
}


void CheckSmiInstr::EmitNativeCode(FlowGraphCompiler* compiler) {
  const Register value = locs()->in(0).reg();
  Label* deopt = compiler->AddDeoptStub(deopt_id(), ICData::kDeoptCheckSmi,
                                        licm_hoisted_ ? ICData::kHoisted : 0);
  __ BranchIfNotSmi(value, deopt);
}


LocationSummary* GenericCheckBoundInstr::MakeLocationSummary(Zone* zone,
                                                             bool opt) const {
  const intptr_t kNumInputs = 2;
  const intptr_t kNumTemps = 0;
  LocationSummary* locs = new (zone) LocationSummary(
      zone, kNumInputs, kNumTemps, LocationSummary::kCallOnSlowPath);
  locs->set_in(kLengthPos, Location::RequiresRegister());
  locs->set_in(kIndexPos, Location::RequiresRegister());
  return locs;
}


class RangeErrorSlowPath : public SlowPathCode {
 public:
  RangeErrorSlowPath(GenericCheckBoundInstr* instruction, intptr_t try_index)
      : instruction_(instruction), try_index_(try_index) {}

  virtual void EmitNativeCode(FlowGraphCompiler* compiler) {
    if (Assembler::EmittingComments()) {
      __ Comment("slow path check bound operation");
    }
    __ Bind(entry_label());
    LocationSummary* locs = instruction_->locs();
    __ Push(locs->in(0).reg());
    __ Push(locs->in(1).reg());
    __ CallRuntime(kRangeErrorRuntimeEntry, 2);
    compiler->AddDescriptor(
        RawPcDescriptors::kOther, compiler->assembler()->CodeSize(),
        instruction_->deopt_id(), instruction_->token_pos(), try_index_);
    compiler->RecordSafepoint(locs, 2);
    __ brk(0);
  }

 private:
  GenericCheckBoundInstr* instruction_;
  intptr_t try_index_;
};


void GenericCheckBoundInstr::EmitNativeCode(FlowGraphCompiler* compiler) {
  RangeErrorSlowPath* slow_path =
      new RangeErrorSlowPath(this, compiler->CurrentTryIndex());
  compiler->AddSlowPathCode(slow_path);

  Location length_loc = locs()->in(kLengthPos);
  Location index_loc = locs()->in(kIndexPos);
  Register length = length_loc.reg();
  Register index = index_loc.reg();
  const intptr_t index_cid = this->index()->Type()->ToCid();
  if (index_cid != kSmiCid) {
    __ BranchIfNotSmi(index, slow_path->entry_label());
  }
  __ cmp(index, Operand(length));
  __ b(slow_path->entry_label(), CS);
}


LocationSummary* CheckArrayBoundInstr::MakeLocationSummary(Zone* zone,
                                                           bool opt) const {
  const intptr_t kNumInputs = 2;
  const intptr_t kNumTemps = 0;
  LocationSummary* locs = new (zone)
      LocationSummary(zone, kNumInputs, kNumTemps, LocationSummary::kNoCall);
  locs->set_in(kLengthPos, Location::RegisterOrSmiConstant(length()));
  locs->set_in(kIndexPos, Location::RegisterOrSmiConstant(index()));
  return locs;
}


void CheckArrayBoundInstr::EmitNativeCode(FlowGraphCompiler* compiler) {
  uint32_t flags = generalized_ ? ICData::kGeneralized : 0;
  flags |= licm_hoisted_ ? ICData::kHoisted : 0;
  Label* deopt =
      compiler->AddDeoptStub(deopt_id(), ICData::kDeoptCheckArrayBound, flags);

  Location length_loc = locs()->in(kLengthPos);
  Location index_loc = locs()->in(kIndexPos);

  const intptr_t index_cid = index()->Type()->ToCid();
  if (length_loc.IsConstant() && index_loc.IsConstant()) {
    // TODO(srdjan): remove this code once failures are fixed.
    if ((Smi::Cast(length_loc.constant()).Value() >
         Smi::Cast(index_loc.constant()).Value()) &&
        (Smi::Cast(index_loc.constant()).Value() >= 0)) {
      // This CheckArrayBoundInstr should have been eliminated.
      return;
    }
    ASSERT((Smi::Cast(length_loc.constant()).Value() <=
            Smi::Cast(index_loc.constant()).Value()) ||
           (Smi::Cast(index_loc.constant()).Value() < 0));
    // Unconditionally deoptimize for constant bounds checks because they
    // only occur only when index is out-of-bounds.
    __ b(deopt);
    return;
  }

  if (index_loc.IsConstant()) {
    const Register length = length_loc.reg();
    const Smi& index = Smi::Cast(index_loc.constant());
    __ CompareImmediate(length, reinterpret_cast<int64_t>(index.raw()));
    __ b(deopt, LS);
  } else if (length_loc.IsConstant()) {
    const Smi& length = Smi::Cast(length_loc.constant());
    const Register index = index_loc.reg();
    if (index_cid != kSmiCid) {
      __ BranchIfNotSmi(index, deopt);
    }
    if (length.Value() == Smi::kMaxValue) {
      __ tst(index, Operand(index));
      __ b(deopt, MI);
    } else {
      __ CompareImmediate(index, reinterpret_cast<int64_t>(length.raw()));
      __ b(deopt, CS);
    }
  } else {
    const Register length = length_loc.reg();
    const Register index = index_loc.reg();
    if (index_cid != kSmiCid) {
      __ BranchIfNotSmi(index, deopt);
    }
    __ CompareRegisters(index, length);
    __ b(deopt, CS);
  }
}


LocationSummary* BinaryMintOpInstr::MakeLocationSummary(Zone* zone,
                                                        bool opt) const {
  UNIMPLEMENTED();
  return NULL;
}


void BinaryMintOpInstr::EmitNativeCode(FlowGraphCompiler* compiler) {
  UNIMPLEMENTED();
}


bool ShiftMintOpInstr::has_shift_count_check() const {
  UNREACHABLE();
  return false;
}


LocationSummary* ShiftMintOpInstr::MakeLocationSummary(Zone* zone,
                                                       bool opt) const {
  UNIMPLEMENTED();
  return NULL;
}


void ShiftMintOpInstr::EmitNativeCode(FlowGraphCompiler* compiler) {
  UNIMPLEMENTED();
}


LocationSummary* UnaryMintOpInstr::MakeLocationSummary(Zone* zone,
                                                       bool opt) const {
  UNIMPLEMENTED();
  return NULL;
}


void UnaryMintOpInstr::EmitNativeCode(FlowGraphCompiler* compiler) {
  UNIMPLEMENTED();
}


CompileType BinaryUint32OpInstr::ComputeType() const {
  return CompileType::FromCid(kSmiCid);
}


CompileType ShiftUint32OpInstr::ComputeType() const {
  return CompileType::FromCid(kSmiCid);
}


CompileType UnaryUint32OpInstr::ComputeType() const {
  return CompileType::FromCid(kSmiCid);
}


DEFINE_UNIMPLEMENTED_INSTRUCTION(BinaryUint32OpInstr)
DEFINE_UNIMPLEMENTED_INSTRUCTION(ShiftUint32OpInstr)
DEFINE_UNIMPLEMENTED_INSTRUCTION(UnaryUint32OpInstr)
DEFINE_UNIMPLEMENTED_INSTRUCTION(BinaryInt32OpInstr)


LocationSummary* UnboxedIntConverterInstr::MakeLocationSummary(Zone* zone,
                                                               bool opt) const {
  const intptr_t kNumInputs = 1;
  const intptr_t kNumTemps = 0;
  LocationSummary* summary = new (zone)
      LocationSummary(zone, kNumInputs, kNumTemps, LocationSummary::kNoCall);
  if (from() == kUnboxedMint) {
    UNREACHABLE();
  } else if (to() == kUnboxedMint) {
    UNREACHABLE();
  } else {
    ASSERT((to() == kUnboxedUint32) || (to() == kUnboxedInt32));
    ASSERT((from() == kUnboxedUint32) || (from() == kUnboxedInt32));
    summary->set_in(0, Location::RequiresRegister());
    summary->set_out(0, Location::RequiresRegister());
  }
  return summary;
}


void UnboxedIntConverterInstr::EmitNativeCode(FlowGraphCompiler* compiler) {
  if (from() == kUnboxedInt32 && to() == kUnboxedUint32) {
    const Register value = locs()->in(0).reg();
    const Register out = locs()->out(0).reg();
    // Representations are bitwise equivalent but we want to normalize
    // upperbits for safety reasons.
    // TODO(vegorov) if we ensure that we never use kDoubleWord size
    // with it then we could avoid this.
    // TODO(vegorov) implement and use UBFM for zero extension.
    __ LslImmediate(out, value, 32);
    __ LsrImmediate(out, out, 32);
  } else if (from() == kUnboxedUint32 && to() == kUnboxedInt32) {
    // Representations are bitwise equivalent.
    // TODO(vegorov) if we ensure that we never use kDoubleWord size
    // with it then we could avoid this.
    // TODO(vegorov) implement and use SBFM for sign extension.
    const Register value = locs()->in(0).reg();
    const Register out = locs()->out(0).reg();
    __ LslImmediate(out, value, 32);
    __ AsrImmediate(out, out, 32);
    if (CanDeoptimize()) {
      Label* deopt =
          compiler->AddDeoptStub(deopt_id(), ICData::kDeoptUnboxInteger);
      __ cmp(out, Operand(value, UXTW, 0));
      __ b(deopt, NE);
    }
  } else if (from() == kUnboxedMint) {
    UNREACHABLE();
  } else if (to() == kUnboxedMint) {
    ASSERT((from() == kUnboxedUint32) || (from() == kUnboxedInt32));
    UNREACHABLE();
  } else {
    UNREACHABLE();
  }
}


LocationSummary* ThrowInstr::MakeLocationSummary(Zone* zone, bool opt) const {
  return new (zone) LocationSummary(zone, 0, 0, LocationSummary::kCall);
}


void ThrowInstr::EmitNativeCode(FlowGraphCompiler* compiler) {
  compiler->GenerateRuntimeCall(token_pos(), deopt_id(), kThrowRuntimeEntry, 1,
                                locs());
  __ brk(0);
}


LocationSummary* ReThrowInstr::MakeLocationSummary(Zone* zone, bool opt) const {
  return new (zone) LocationSummary(zone, 0, 0, LocationSummary::kCall);
}


void ReThrowInstr::EmitNativeCode(FlowGraphCompiler* compiler) {
  compiler->SetNeedsStackTrace(catch_try_index());
  compiler->GenerateRuntimeCall(token_pos(), deopt_id(), kReThrowRuntimeEntry,
                                2, locs());
  __ brk(0);
}


LocationSummary* StopInstr::MakeLocationSummary(Zone* zone, bool opt) const {
  return new (zone) LocationSummary(zone, 0, 0, LocationSummary::kNoCall);
}


void StopInstr::EmitNativeCode(FlowGraphCompiler* compiler) {
  __ Stop(message());
}


void GraphEntryInstr::EmitNativeCode(FlowGraphCompiler* compiler) {
  if (!compiler->CanFallThroughTo(normal_entry())) {
    __ b(compiler->GetJumpLabel(normal_entry()));
  }
}


LocationSummary* GotoInstr::MakeLocationSummary(Zone* zone, bool opt) const {
  return new (zone) LocationSummary(zone, 0, 0, LocationSummary::kNoCall);
}


void GotoInstr::EmitNativeCode(FlowGraphCompiler* compiler) {
  if (!compiler->is_optimizing()) {
    if (FLAG_reorder_basic_blocks) {
      compiler->EmitEdgeCounter(block()->preorder_number());
    }
    // Add a deoptimization descriptor for deoptimizing instructions that
    // may be inserted before this instruction.
    compiler->AddCurrentDescriptor(RawPcDescriptors::kDeopt, GetDeoptId(),
                                   TokenPosition::kNoSource);
  }
  if (HasParallelMove()) {
    compiler->parallel_move_resolver()->EmitNativeCode(parallel_move());
  }

  // We can fall through if the successor is the next block in the list.
  // Otherwise, we need a jump.
  if (!compiler->CanFallThroughTo(successor())) {
    __ b(compiler->GetJumpLabel(successor()));
  }
}


LocationSummary* IndirectGotoInstr::MakeLocationSummary(Zone* zone,
                                                        bool opt) const {
  const intptr_t kNumInputs = 1;
  const intptr_t kNumTemps = 1;

  LocationSummary* summary = new (zone)
      LocationSummary(zone, kNumInputs, kNumTemps, LocationSummary::kNoCall);

  summary->set_in(0, Location::RequiresRegister());
  summary->set_temp(0, Location::RequiresRegister());

  return summary;
}


void IndirectGotoInstr::EmitNativeCode(FlowGraphCompiler* compiler) {
  Register target_address_reg = locs()->temp_slot(0)->reg();

  // Load code entry point.
  const intptr_t entry_offset = __ CodeSize();
  if (Utils::IsInt(21, -entry_offset)) {
    __ adr(target_address_reg, Immediate(-entry_offset));
  } else {
    __ adr(target_address_reg, Immediate(0));
    __ AddImmediate(target_address_reg, target_address_reg, -entry_offset);
  }

  // Add the offset.
  Register offset_reg = locs()->in(0).reg();
  Operand offset_opr = (offset()->definition()->representation() == kTagged)
                           ? Operand(offset_reg, ASR, kSmiTagSize)
                           : Operand(offset_reg);
  __ add(target_address_reg, target_address_reg, offset_opr);

  // Jump to the absolute address.
  __ br(target_address_reg);
}


LocationSummary* StrictCompareInstr::MakeLocationSummary(Zone* zone,
                                                         bool opt) const {
  const intptr_t kNumInputs = 2;
  const intptr_t kNumTemps = 0;
  if (needs_number_check()) {
    LocationSummary* locs = new (zone)
        LocationSummary(zone, kNumInputs, kNumTemps, LocationSummary::kCall);
    locs->set_in(0, Location::RegisterLocation(R0));
    locs->set_in(1, Location::RegisterLocation(R1));
    locs->set_out(0, Location::RegisterLocation(R0));
    return locs;
  }
  LocationSummary* locs = new (zone)
      LocationSummary(zone, kNumInputs, kNumTemps, LocationSummary::kNoCall);
  locs->set_in(0, Location::RegisterOrConstant(left()));
  // Only one of the inputs can be a constant. Choose register if the first one
  // is a constant.
  locs->set_in(1, locs->in(0).IsConstant()
                      ? Location::RequiresRegister()
                      : Location::RegisterOrConstant(right()));
  locs->set_out(0, Location::RequiresRegister());
  return locs;
}


Condition StrictCompareInstr::EmitComparisonCode(FlowGraphCompiler* compiler,
                                                 BranchLabels labels) {
  Location left = locs()->in(0);
  Location right = locs()->in(1);
  ASSERT(!left.IsConstant() || !right.IsConstant());
  Condition true_condition;
  if (left.IsConstant()) {
    true_condition = compiler->EmitEqualityRegConstCompare(
        right.reg(), left.constant(), needs_number_check(), token_pos());
  } else if (right.IsConstant()) {
    true_condition = compiler->EmitEqualityRegConstCompare(
        left.reg(), right.constant(), needs_number_check(), token_pos());
  } else {
    true_condition = compiler->EmitEqualityRegRegCompare(
        left.reg(), right.reg(), needs_number_check(), token_pos());
  }
  if (kind() != Token::kEQ_STRICT) {
    ASSERT(kind() == Token::kNE_STRICT);
    true_condition = NegateCondition(true_condition);
  }
  return true_condition;
}


void StrictCompareInstr::EmitNativeCode(FlowGraphCompiler* compiler) {
  __ Comment("StrictCompareInstr");
  ASSERT(kind() == Token::kEQ_STRICT || kind() == Token::kNE_STRICT);

  Label is_true, is_false;
  BranchLabels labels = {&is_true, &is_false, &is_false};
  Condition true_condition = EmitComparisonCode(compiler, labels);
  EmitBranchOnCondition(compiler, true_condition, labels);

  const Register result = locs()->out(0).reg();
  Label done;
  __ Bind(&is_false);
  __ LoadObject(result, Bool::False());
  __ b(&done);
  __ Bind(&is_true);
  __ LoadObject(result, Bool::True());
  __ Bind(&done);
}


void StrictCompareInstr::EmitBranchCode(FlowGraphCompiler* compiler,
                                        BranchInstr* branch) {
  ASSERT(kind() == Token::kEQ_STRICT || kind() == Token::kNE_STRICT);

  BranchLabels labels = compiler->CreateBranchLabels(branch);
  Condition true_condition = EmitComparisonCode(compiler, labels);
  EmitBranchOnCondition(compiler, true_condition, labels);
}


LocationSummary* BooleanNegateInstr::MakeLocationSummary(Zone* zone,
                                                         bool opt) const {
  return LocationSummary::Make(zone, 1, Location::RequiresRegister(),
                               LocationSummary::kNoCall);
}


void BooleanNegateInstr::EmitNativeCode(FlowGraphCompiler* compiler) {
  const Register value = locs()->in(0).reg();
  const Register result = locs()->out(0).reg();

  __ LoadObject(result, Bool::True());
  __ LoadObject(TMP, Bool::False());
  __ CompareRegisters(result, value);
  __ csel(result, TMP, result, EQ);
}


LocationSummary* AllocateObjectInstr::MakeLocationSummary(Zone* zone,
                                                          bool opt) const {
  return MakeCallSummary(zone);
}


void AllocateObjectInstr::EmitNativeCode(FlowGraphCompiler* compiler) {
  const Code& stub = Code::ZoneHandle(
      compiler->zone(), StubCode::GetAllocationStubForClass(cls()));
  const StubEntry stub_entry(stub);
  compiler->GenerateCall(token_pos(), stub_entry, RawPcDescriptors::kOther,
                         locs());
  compiler->AddStubCallTarget(stub);
  __ Drop(ArgumentCount());  // Discard arguments.
}


void DebugStepCheckInstr::EmitNativeCode(FlowGraphCompiler* compiler) {
  ASSERT(!compiler->is_optimizing());
  __ BranchLinkPatchable(*StubCode::DebugStepCheck_entry());
  compiler->AddCurrentDescriptor(stub_kind_, Thread::kNoDeoptId, token_pos());
  compiler->RecordSafepoint(locs());
}


LocationSummary* GrowRegExpStackInstr::MakeLocationSummary(Zone* zone,
                                                           bool opt) const {
  const intptr_t kNumInputs = 1;
  const intptr_t kNumTemps = 0;
  LocationSummary* locs = new (zone)
      LocationSummary(zone, kNumInputs, kNumTemps, LocationSummary::kCall);
  locs->set_in(0, Location::RegisterLocation(R0));
  locs->set_out(0, Location::RegisterLocation(R0));
  return locs;
}


void GrowRegExpStackInstr::EmitNativeCode(FlowGraphCompiler* compiler) {
  const Register typed_data = locs()->in(0).reg();
  const Register result = locs()->out(0).reg();
  __ PushObject(Object::null_object());
  __ Push(typed_data);
  compiler->GenerateRuntimeCall(TokenPosition::kNoSource, deopt_id(),
                                kGrowRegExpStackRuntimeEntry, 1, locs());
  __ Drop(1);
  __ Pop(result);
}


}  // namespace dart

#endif  // defined TARGET_ARCH_ARM64<|MERGE_RESOLUTION|>--- conflicted
+++ resolved
@@ -2642,11 +2642,7 @@
       : instruction_(instruction) {}
 
   virtual void EmitNativeCode(FlowGraphCompiler* compiler) {
-<<<<<<< HEAD
-    if (FLAG_use_osr && osr_entry_label()->IsLinked()) {
-=======
     if (compiler->isolate()->use_osr() && osr_entry_label()->IsLinked()) {
->>>>>>> 7fe4c099
       const Register value = instruction_->locs()->temp(0).reg();
       __ Comment("CheckStackOverflowSlowPathOsr");
       __ Bind(osr_entry_label());
