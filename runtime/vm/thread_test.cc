// Copyright (c) 2012, the Dart project authors.  Please see the AUTHORS file
// for details. All rights reserved. Use of this source code is governed by a
// BSD-style license that can be found in the LICENSE file.

#include "platform/assert.h"
#include "vm/isolate.h"
#include "vm/lockers.h"
#include "vm/unit_test.h"
#include "vm/profiler.h"
#include "vm/safepoint.h"
#include "vm/stack_frame.h"
#include "vm/thread_pool.h"

namespace dart {

VM_UNIT_TEST_CASE(Mutex) {
  // This unit test case needs a running isolate.
  Dart_CreateIsolate(NULL, NULL, bin::core_isolate_snapshot_data,
                     bin::core_isolate_snapshot_instructions, NULL, NULL, NULL);

  Mutex* mutex = new Mutex();
  mutex->Lock();
  EXPECT_EQ(false, mutex->TryLock());
  mutex->Unlock();
  EXPECT_EQ(true, mutex->TryLock());
  mutex->Unlock();
  {
    MutexLocker ml(mutex);
    EXPECT_EQ(false, mutex->TryLock());
  }
  // The isolate shutdown and the destruction of the mutex are out-of-order on
  // purpose.
  Dart_ShutdownIsolate();
  delete mutex;
}


VM_UNIT_TEST_CASE(Monitor) {
  // This unit test case needs a running isolate.
  Dart_CreateIsolate(NULL, NULL, bin::core_isolate_snapshot_data,
                     bin::core_isolate_snapshot_instructions, NULL, NULL, NULL);
  OSThread* thread = OSThread::Current();
  // Thread interrupter interferes with this test, disable interrupts.
  thread->DisableThreadInterrupts();
  Monitor* monitor = new Monitor();
  monitor->Enter();
  monitor->Exit();
  EXPECT_EQ(true, monitor->TryEnter());
  monitor->Exit();

  const int kNumAttempts = 5;
  int attempts = 0;
  while (attempts < kNumAttempts) {
    MonitorLocker ml(monitor);
    int64_t start = OS::GetCurrentMonotonicMicros();
    int64_t wait_time = 2017;
    Monitor::WaitResult wait_result = ml.Wait(wait_time);
    int64_t stop = OS::GetCurrentMonotonicMicros();

    // We expect to be timing out here.
    EXPECT_EQ(Monitor::kTimedOut, wait_result);

    // Check whether this attempt falls within the exptected time limits.
    int64_t wakeup_time = (stop - start) / kMicrosecondsPerMillisecond;
    OS::Print("wakeup_time: %" Pd64 "\n", wakeup_time);
    const int kAcceptableTimeJitter = 20;    // Measured in milliseconds.
    const int kAcceptableWakeupDelay = 150;  // Measured in milliseconds.
    if (((wait_time - kAcceptableTimeJitter) <= wakeup_time) &&
        (wakeup_time <= (wait_time + kAcceptableWakeupDelay))) {
      break;
    }

    // Record the attempt.
    attempts++;
  }
  EXPECT_LT(attempts, kNumAttempts);

  // The isolate shutdown and the destruction of the mutex are out-of-order on
  // purpose.
  Dart_ShutdownIsolate();
  delete monitor;
}


class ObjectCounter : public ObjectPointerVisitor {
 public:
  explicit ObjectCounter(Isolate* isolate, const Object* obj)
      : ObjectPointerVisitor(isolate), obj_(obj), count_(0) {}

  virtual void VisitPointers(RawObject** first, RawObject** last) {
    for (RawObject** current = first; current <= last; ++current) {
      if (*current == obj_->raw()) {
        ++count_;
      }
    }
  }

  intptr_t count() const { return count_; }

 private:
  const Object* obj_;
  intptr_t count_;
};


class TaskWithZoneAllocation : public ThreadPool::Task {
 public:
  TaskWithZoneAllocation(Isolate* isolate,
                         Monitor* monitor,
                         bool* done,
                         intptr_t id)
      : isolate_(isolate), monitor_(monitor), done_(done), id_(id) {}
  virtual void Run() {
    Thread::EnterIsolateAsHelper(isolate_, Thread::kUnknownTask);
    {
      Thread* thread = Thread::Current();
      // Create a zone (which is also a stack resource) and exercise it a bit.
      StackZone stack_zone(thread);
      HANDLESCOPE(thread);
      Zone* zone = thread->zone();
      EXPECT_EQ(zone, stack_zone.GetZone());
      ZoneGrowableArray<bool>* a0 = new (zone) ZoneGrowableArray<bool>(zone, 1);
      GrowableArray<bool> a1(zone, 1);
      for (intptr_t i = 0; i < 100000; ++i) {
        a0->Add(true);
        a1.Add(true);
      }
      // Check that we can create handles and allocate in old space.
      String& str = String::Handle(zone, String::New("old", Heap::kOld));
      EXPECT(str.Equals("old"));

      const intptr_t unique_smi = id_ + 928327281;
      Smi& smi = Smi::Handle(zone, Smi::New(unique_smi));
      EXPECT(smi.Value() == unique_smi);
      {
        ObjectCounter counter(isolate_, &smi);
        // Ensure that our particular zone is visited.
        isolate_->IterateObjectPointers(&counter,
                                        StackFrameIterator::kValidateFrames);
        EXPECT_EQ(1, counter.count());
      }
      char* unique_chars = zone->PrintToString("unique_str_%" Pd, id_);
      String& unique_str = String::Handle(zone);
      {
        // String::New may create additional handles in the topmost scope that
        // we don't want to count, so wrap this in its own scope.
        HANDLESCOPE(thread);
        unique_str = String::New(unique_chars, Heap::kOld);
      }
      EXPECT(unique_str.Equals(unique_chars));
      {
        ObjectCounter str_counter(isolate_, &unique_str);
        // Ensure that our particular zone is visited.
        isolate_->IterateObjectPointers(&str_counter,
                                        StackFrameIterator::kValidateFrames);
        // We should visit the string object exactly once.
        EXPECT_EQ(1, str_counter.count());
      }
    }
    Thread::ExitIsolateAsHelper();
    {
      MonitorLocker ml(monitor_);
      *done_ = true;
      ml.Notify();
    }
  }

 private:
  Isolate* isolate_;
  Monitor* monitor_;
  bool* done_;
  intptr_t id_;
};


ISOLATE_UNIT_TEST_CASE(ManyTasksWithZones) {
  const int kTaskCount = 100;
  Monitor sync[kTaskCount];
  bool done[kTaskCount];
  Isolate* isolate = Thread::Current()->isolate();
  EXPECT(isolate->heap()->GrowthControlState());
  isolate->heap()->DisableGrowthControl();
  for (int i = 0; i < kTaskCount; i++) {
    done[i] = false;
    Dart::thread_pool()->Run(
        new TaskWithZoneAllocation(isolate, &sync[i], &done[i], i));
  }
  for (int i = 0; i < kTaskCount; i++) {
    // Check that main mutator thread can still freely use its own zone.
    String& bar = String::Handle(String::New("bar"));
    if (i % 10 == 0) {
      // Mutator thread is free to independently move in/out/between isolates.
      Thread::ExitIsolate();
    }
    MonitorLocker ml(&sync[i]);
    while (!done[i]) {
      ml.Wait();
    }
    EXPECT(done[i]);
    if (i % 10 == 0) {
      Thread::EnterIsolate(isolate);
    }
    EXPECT(bar.Equals("bar"));
  }
}


#ifndef PRODUCT
class SimpleTaskWithZoneAllocation : public ThreadPool::Task {
 public:
  SimpleTaskWithZoneAllocation(intptr_t id,
                               Isolate* isolate,
                               Thread** thread_ptr,
                               Monitor* sync,
                               Monitor* monitor,
                               intptr_t* done_count,
                               bool* wait)
      : id_(id),
        isolate_(isolate),
        thread_ptr_(thread_ptr),
        sync_(sync),
        monitor_(monitor),
        done_count_(done_count),
        wait_(wait) {}

  virtual void Run() {
    Thread::EnterIsolateAsHelper(isolate_, Thread::kUnknownTask);
    {
      Thread* thread = Thread::Current();
      *thread_ptr_ = thread;
      CreateStackZones(id_);
    }
    Thread::ExitIsolateAsHelper();
    // Notify the main thread that this thread has exited.
    {
      MonitorLocker ml(monitor_);
      *done_count_ += 1;
      ml.Notify();
    }
  }

 private:
  void CreateStackZones(intptr_t num) {
    Thread* thread = Thread::Current();
    *thread_ptr_ = thread;

    StackZone stack_zone(thread);
    HANDLESCOPE(thread);
    Zone* zone = thread->zone();
    EXPECT_EQ(zone, stack_zone.GetZone());

    // Create a zone (which is also a stack resource) and exercise it a bit.
    ZoneGrowableArray<bool>* a0 = new (zone) ZoneGrowableArray<bool>(zone, 1);
    GrowableArray<bool> a1(zone, 1);
    for (intptr_t i = 0; i < 1000 * num + id_; ++i) {
      a0->Add(true);
      a1.Add(true);
    }

    num -= 1;
    if (num != 0) {
      CreateStackZones(num);
      return;
    }
    {
      // Let the main thread know we're done with memory ops on this thread.
      MonitorLocker ml(monitor_);
      *done_count_ += 1;
      ml.Notify();
    }
    // Wait for the go-ahead from the main thread to exit.
    {
      MonitorLocker sync_ml(sync_);
      while (*wait_) {
        sync_ml.Wait();
      }
    }
  }

  intptr_t id_;
  Isolate* isolate_;
  Thread** thread_ptr_;
  Monitor* sync_;
  Monitor* monitor_;
  intptr_t* done_count_;
  bool* wait_;
};


TEST_CASE(ManySimpleTasksWithZones) {
  const int kTaskCount = 10;
  Monitor monitor;
  Monitor sync;
  Thread* threads[kTaskCount + 1];
  Isolate* isolate = Thread::Current()->isolate();
  intptr_t done_count = 0;
  bool wait = true;
  threads[kTaskCount] = Thread::Current();

  EXPECT(isolate->heap()->GrowthControlState());
  isolate->heap()->DisableGrowthControl();
  for (intptr_t i = 0; i < kTaskCount; i++) {
    Dart::thread_pool()->Run(new SimpleTaskWithZoneAllocation(
        (i + 1), isolate, &threads[i], &sync, &monitor, &done_count, &wait));
  }
  // Wait until all spawned tasks finish their memory operations.
  {
    MonitorLocker ml(&monitor);
    while (done_count < kTaskCount) {
      ml.Wait();
    }
    // Reset the done counter for use later.
    done_count = 0;
  }

  // Get the information for the current isolate.
  // We only need to check the current isolate since all tasks are spawned
  // inside this single isolate.
  JSONStream stream;
  isolate->PrintJSON(&stream, false);
  const char* json = stream.ToCString();

  Thread* current_thread = Thread::Current();

  // Confirm all expected entries are in the JSON output.
  for (intptr_t i = 0; i < kTaskCount + 1; i++) {
    Thread* thread = threads[i];
<<<<<<< HEAD
    Zone* top_zone = thread->zone();

    StackZone stack_zone(current_thread);
    Zone* current_zone = current_thread->zone();

    // Check that all zones are present with correct sizes.
    while (top_zone != NULL) {
      char* zone_info_buf =
          OS::SCreate(current_zone,
                      "\"type\":\"_Zone\","
                      "\"capacity\":%" Pd
                      ","
                      "\"used\":%" Pd "",
                      top_zone->CapacityInBytes(), top_zone->SizeInBytes());
      EXPECT_SUBSTRING(zone_info_buf, json);
      top_zone = top_zone->previous();
    }

=======
    StackZone stack_zone(current_thread);
    Zone* current_zone = current_thread->zone();

>>>>>>> 7fe4c099
    // Check the thread exists and is the correct size.
    char* thread_info_buf =
        OS::SCreate(current_zone,
                    "\"type\":\"_Thread\","
                    "\"id\":\"threads\\/%" Pd
                    "\","
                    "\"kind\":\"%s\","
                    "\"_memoryHighWatermark\":\"%" Pu "\"",
                    OSThread::ThreadIdToIntPtr(thread->os_thread()->trace_id()),
                    Thread::TaskKindToCString(thread->task_kind()),
                    thread->memory_high_watermark());

    EXPECT_SUBSTRING(thread_info_buf, json);
  }

  // Unblock the tasks so they can finish.
  {
    MonitorLocker sync_ml(&sync);
    wait = false;
    sync_ml.NotifyAll();
  }
  // Now wait for them all to exit before destroying the isolate.
  {
    MonitorLocker ml(&monitor);
    while (done_count < kTaskCount) {
      ml.Wait();
    }
  }
}
#endif


TEST_CASE(ThreadRegistry) {
  Isolate* orig = Thread::Current()->isolate();
  Zone* orig_zone = Thread::Current()->zone();
  char* orig_str = orig_zone->PrintToString("foo");
  Dart_ExitIsolate();
  // Create and enter a new isolate.
  Dart_CreateIsolate(NULL, NULL, bin::core_isolate_snapshot_data,
                     bin::core_isolate_snapshot_instructions, NULL, NULL, NULL);
  Zone* zone0 = Thread::Current()->zone();
  EXPECT(zone0 != orig_zone);
  Dart_ShutdownIsolate();
  // Create and enter yet another isolate.
  Dart_CreateIsolate(NULL, NULL, bin::core_isolate_snapshot_data,
                     bin::core_isolate_snapshot_instructions, NULL, NULL, NULL);
  {
    // Create a stack resource this time, and exercise it.
    StackZone stack_zone(Thread::Current());
    Zone* zone1 = Thread::Current()->zone();
    EXPECT(zone1 != zone0);
    EXPECT(zone1 != orig_zone);
  }
  Dart_ShutdownIsolate();
  Dart_EnterIsolate(reinterpret_cast<Dart_Isolate>(orig));
  // Original zone should be preserved.
  EXPECT_EQ(orig_zone, Thread::Current()->zone());
  EXPECT_STREQ("foo", orig_str);
}


// A helper thread that alternatingly cooperates and organizes
// safepoint rendezvous. At rendezvous, it explicitly visits the
// stacks looking for a specific marker (Smi) to verify that the expected
// number threads are actually visited. The task is "done" when it has
// successfully made all other tasks and the main thread rendezvous (may
// not happen in the first rendezvous, since tasks are still starting up).
class SafepointTestTask : public ThreadPool::Task {
 public:
  static const intptr_t kTaskCount;

  SafepointTestTask(Isolate* isolate,
                    Monitor* monitor,
                    intptr_t* expected_count,
                    intptr_t* total_done,
                    intptr_t* exited)
      : isolate_(isolate),
        monitor_(monitor),
        expected_count_(expected_count),
        total_done_(total_done),
        exited_(exited),
        local_done_(false) {}

  virtual void Run() {
    Thread::EnterIsolateAsHelper(isolate_, Thread::kUnknownTask);
    {
      MonitorLocker ml(monitor_);
      ++*expected_count_;
    }
    Thread* thread = Thread::Current();
    for (int i = reinterpret_cast<intptr_t>(thread);; ++i) {
      StackZone stack_zone(thread);
      Zone* zone = thread->zone();
      HANDLESCOPE(thread);
      const intptr_t kUniqueSmi = 928327281;
      Smi& smi = Smi::Handle(zone, Smi::New(kUniqueSmi));
      if ((i % 100) != 0) {
        // Usually, we just cooperate.
        TransitionVMToBlocked transition(thread);
      } else {
        // But occasionally, organize a rendezvous.
        SafepointOperationScope safepoint_scope(thread);
        ObjectCounter counter(isolate_, &smi);
        isolate_->IterateObjectPointers(&counter,
                                        StackFrameIterator::kValidateFrames);
        {
          MonitorLocker ml(monitor_);
          EXPECT_EQ(*expected_count_, counter.count());
        }
        UserTag& tag = UserTag::Handle(zone, isolate_->current_tag());
        if (tag.raw() != isolate_->default_tag()) {
          String& label = String::Handle(zone, tag.label());
          EXPECT(label.Equals("foo"));
          MonitorLocker ml(monitor_);
          if (*expected_count_ == kTaskCount && !local_done_) {
            // Success for the first time! Remember that we are done, and
            // update the total count.
            local_done_ = true;
            ++*total_done_;
          }
        }
      }
      // Check whether everyone is done.
      {
        MonitorLocker ml(monitor_);
        if (*total_done_ == kTaskCount) {
          // Another task might be at SafepointThreads when resuming. Ensure its
          // expectation reflects reality, since we pop our handles here.
          --*expected_count_;
          break;
        }
      }
    }
    Thread::ExitIsolateAsHelper();
    {
      MonitorLocker ml(monitor_);
      ++*exited_;
      ml.Notify();
    }
  }

 private:
  Isolate* isolate_;
  Monitor* monitor_;
  intptr_t* expected_count_;  // # copies of kUniqueSmi we expect to visit.
  intptr_t* total_done_;      // # tasks that successfully safepointed once.
  intptr_t* exited_;          // # tasks that are no longer running.
  bool local_done_;           // this task has successfully safepointed >= once.
};


const intptr_t SafepointTestTask::kTaskCount = 5;


// Test rendezvous of:
// - helpers in VM code,
// - main thread in pure Dart,
// organized by
// - helpers.
TEST_CASE(SafepointTestDart) {
  Isolate* isolate = Thread::Current()->isolate();
  Monitor monitor;
  intptr_t expected_count = 0;
  intptr_t total_done = 0;
  intptr_t exited = 0;
  for (int i = 0; i < SafepointTestTask::kTaskCount; i++) {
    Dart::thread_pool()->Run(new SafepointTestTask(
        isolate, &monitor, &expected_count, &total_done, &exited));
  }
// Run Dart code on the main thread long enough to allow all helpers
// to get their verification done and exit. Use a specific UserTag
// to enable the helpers to verify that the main thread is
// successfully interrupted in the pure Dart loop.
#if defined(USING_SIMULATOR)
  const intptr_t kLoopCount = 12345678;
#else
  const intptr_t kLoopCount = 1234567890;
#endif  // USING_SIMULATOR
  char buffer[1024];
  OS::SNPrint(buffer, sizeof(buffer),
              "import 'dart:developer';\n"
              "int dummy = 0;\n"
              "main() {\n"
              "  new UserTag('foo').makeCurrent();\n"
              "  for (dummy = 0; dummy < %" Pd
              "; ++dummy) {\n"
              "    dummy += (dummy & 1);\n"
              "  }\n"
              "}\n",
              kLoopCount);
  Dart_Handle lib = TestCase::LoadTestScript(buffer, NULL);
  EXPECT_VALID(lib);
  Dart_Handle result = Dart_Invoke(lib, NewString("main"), 0, NULL);
  EXPECT_VALID(result);
  // Ensure we looped long enough to allow all helpers to succeed and exit.
  {
    MonitorLocker ml(&monitor);
    while (exited != SafepointTestTask::kTaskCount) {
      ml.Wait();
    }
    EXPECT_EQ(SafepointTestTask::kTaskCount, total_done);
    EXPECT_EQ(SafepointTestTask::kTaskCount, exited);
  }
}


// Test rendezvous of:
// - helpers in VM code, and
// - main thread in VM code,
// organized by
// - helpers.
ISOLATE_UNIT_TEST_CASE(SafepointTestVM) {
  Isolate* isolate = thread->isolate();
  Monitor monitor;
  intptr_t expected_count = 0;
  intptr_t total_done = 0;
  intptr_t exited = 0;
  for (int i = 0; i < SafepointTestTask::kTaskCount; i++) {
    Dart::thread_pool()->Run(new SafepointTestTask(
        isolate, &monitor, &expected_count, &total_done, &exited));
  }
  String& label = String::Handle(String::New("foo"));
  UserTag& tag = UserTag::Handle(UserTag::New(label));
  isolate->set_current_tag(tag);
  MonitorLocker ml(&monitor);
  while (exited != SafepointTestTask::kTaskCount) {
    ml.WaitWithSafepointCheck(thread);
  }
}


// Test case for recursive safepoint operations.
ISOLATE_UNIT_TEST_CASE(RecursiveSafepointTest1) {
  intptr_t count = 0;
  {
    SafepointOperationScope safepoint_scope(thread);
    count += 1;
    {
      SafepointOperationScope safepoint_scope(thread);
      count += 1;
      {
        SafepointOperationScope safepoint_scope(thread);
        count += 1;
      }
    }
  }
  EXPECT(count == 3);
}


ISOLATE_UNIT_TEST_CASE(ThreadIterator_Count) {
  intptr_t thread_count_0 = 0;
  intptr_t thread_count_1 = 0;

  {
    OSThreadIterator ti;
    while (ti.HasNext()) {
      OSThread* thread = ti.Next();
      EXPECT(thread != NULL);
      thread_count_0++;
    }
  }

  {
    OSThreadIterator ti;
    while (ti.HasNext()) {
      OSThread* thread = ti.Next();
      EXPECT(thread != NULL);
      thread_count_1++;
    }
  }

  EXPECT(thread_count_0 > 0);
  EXPECT(thread_count_1 > 0);
  EXPECT(thread_count_0 >= thread_count_1);
}


ISOLATE_UNIT_TEST_CASE(ThreadIterator_FindSelf) {
  OSThread* current = OSThread::Current();
  EXPECT(OSThread::IsThreadInList(current->id()));
}


struct ThreadIteratorTestParams {
  ThreadId spawned_thread_id;
  ThreadJoinId spawned_thread_join_id;
  Monitor* monitor;
};


void ThreadIteratorTestMain(uword parameter) {
  ThreadIteratorTestParams* params =
      reinterpret_cast<ThreadIteratorTestParams*>(parameter);
  OSThread* thread = OSThread::Current();
  EXPECT(thread != NULL);

  MonitorLocker ml(params->monitor);
  params->spawned_thread_id = thread->id();
  params->spawned_thread_join_id = OSThread::GetCurrentThreadJoinId(thread);
  EXPECT(params->spawned_thread_id != OSThread::kInvalidThreadId);
  EXPECT(OSThread::IsThreadInList(thread->id()));
  ml.Notify();
}


// NOTE: This test case also verifies that known TLS destructors are called
// on Windows. See |OnDartThreadExit| in os_thread_win.cc for more details.
TEST_CASE(ThreadIterator_AddFindRemove) {
  ThreadIteratorTestParams params;
  params.spawned_thread_id = OSThread::kInvalidThreadId;
  params.monitor = new Monitor();

  {
    MonitorLocker ml(params.monitor);
    EXPECT(params.spawned_thread_id == OSThread::kInvalidThreadId);
    // Spawn thread and wait to receive the thread id.
    OSThread::Start("ThreadIteratorTest", ThreadIteratorTestMain,
                    reinterpret_cast<uword>(&params));
    while (params.spawned_thread_id == OSThread::kInvalidThreadId) {
      ml.Wait();
    }
    EXPECT(params.spawned_thread_id != OSThread::kInvalidThreadId);
    EXPECT(params.spawned_thread_join_id != OSThread::kInvalidThreadJoinId);
    OSThread::Join(params.spawned_thread_join_id);
  }

  EXPECT(!OSThread::IsThreadInList(params.spawned_thread_id))

  delete params.monitor;
}


// Test rendezvous of:
// - helpers in VM code, and
// - main thread in VM code,
// organized by
// - main thread, and
// - helpers.
ISOLATE_UNIT_TEST_CASE(SafepointTestVM2) {
  Isolate* isolate = thread->isolate();
  Monitor monitor;
  intptr_t expected_count = 0;
  intptr_t total_done = 0;
  intptr_t exited = 0;
  for (int i = 0; i < SafepointTestTask::kTaskCount; i++) {
    Dart::thread_pool()->Run(new SafepointTestTask(
        isolate, &monitor, &expected_count, &total_done, &exited));
  }
  bool all_helpers = false;
  do {
    SafepointOperationScope safepoint_scope(thread);
    {
      MonitorLocker ml(&monitor);
      if (expected_count == SafepointTestTask::kTaskCount) {
        all_helpers = true;
      }
    }
  } while (!all_helpers);
  String& label = String::Handle(String::New("foo"));
  UserTag& tag = UserTag::Handle(UserTag::New(label));
  isolate->set_current_tag(tag);
  MonitorLocker ml(&monitor);
  while (exited != SafepointTestTask::kTaskCount) {
    ml.WaitWithSafepointCheck(thread);
  }
}


// Test recursive safepoint operation scopes with other threads trying
// to also start a safepoint operation scope.
ISOLATE_UNIT_TEST_CASE(RecursiveSafepointTest2) {
  Isolate* isolate = thread->isolate();
  Monitor monitor;
  intptr_t expected_count = 0;
  intptr_t total_done = 0;
  intptr_t exited = 0;
  for (int i = 0; i < SafepointTestTask::kTaskCount; i++) {
    Dart::thread_pool()->Run(new SafepointTestTask(
        isolate, &monitor, &expected_count, &total_done, &exited));
  }
  bool all_helpers = false;
  do {
    SafepointOperationScope safepoint_scope(thread);
    {
      SafepointOperationScope safepoint_scope(thread);
      MonitorLocker ml(&monitor);
      if (expected_count == SafepointTestTask::kTaskCount) {
        all_helpers = true;
      }
    }
  } while (!all_helpers);
  String& label = String::Handle(String::New("foo"));
  UserTag& tag = UserTag::Handle(UserTag::New(label));
  isolate->set_current_tag(tag);
  bool all_exited = false;
  do {
    SafepointOperationScope safepoint_scope(thread);
    {
      SafepointOperationScope safepoint_scope(thread);
      MonitorLocker ml(&monitor);
      if (exited == SafepointTestTask::kTaskCount) {
        all_exited = true;
      }
    }
  } while (!all_exited);
}


class AllocAndGCTask : public ThreadPool::Task {
 public:
  AllocAndGCTask(Isolate* isolate, Monitor* done_monitor, bool* done)
      : isolate_(isolate), done_monitor_(done_monitor), done_(done) {}

  virtual void Run() {
    Thread::EnterIsolateAsHelper(isolate_, Thread::kUnknownTask);
    {
      Thread* thread = Thread::Current();
      StackZone stack_zone(thread);
      Zone* zone = stack_zone.GetZone();
      HANDLESCOPE(thread);
      String& old_str = String::Handle(zone, String::New("old", Heap::kOld));
      isolate_->heap()->CollectAllGarbage();
      EXPECT(old_str.Equals("old"));
    }
    Thread::ExitIsolateAsHelper();
    // Tell main thread that we are ready.
    {
      MonitorLocker ml(done_monitor_);
      ASSERT(!*done_);
      *done_ = true;
      ml.Notify();
    }
  }

 private:
  Isolate* isolate_;
  Monitor* done_monitor_;
  bool* done_;
};


ISOLATE_UNIT_TEST_CASE(HelperAllocAndGC) {
  Monitor done_monitor;
  bool done = false;
  Isolate* isolate = thread->isolate();
  Dart::thread_pool()->Run(new AllocAndGCTask(isolate, &done_monitor, &done));
  {
    while (true) {
      TransitionVMToBlocked transition(thread);
      MonitorLocker ml(&done_monitor);
      if (done) {
        break;
      }
    }
  }
}

}  // namespace dart<|MERGE_RESOLUTION|>--- conflicted
+++ resolved
@@ -325,30 +325,9 @@
   // Confirm all expected entries are in the JSON output.
   for (intptr_t i = 0; i < kTaskCount + 1; i++) {
     Thread* thread = threads[i];
-<<<<<<< HEAD
-    Zone* top_zone = thread->zone();
-
     StackZone stack_zone(current_thread);
     Zone* current_zone = current_thread->zone();
 
-    // Check that all zones are present with correct sizes.
-    while (top_zone != NULL) {
-      char* zone_info_buf =
-          OS::SCreate(current_zone,
-                      "\"type\":\"_Zone\","
-                      "\"capacity\":%" Pd
-                      ","
-                      "\"used\":%" Pd "",
-                      top_zone->CapacityInBytes(), top_zone->SizeInBytes());
-      EXPECT_SUBSTRING(zone_info_buf, json);
-      top_zone = top_zone->previous();
-    }
-
-=======
-    StackZone stack_zone(current_thread);
-    Zone* current_zone = current_thread->zone();
-
->>>>>>> 7fe4c099
     // Check the thread exists and is the correct size.
     char* thread_info_buf =
         OS::SCreate(current_zone,
