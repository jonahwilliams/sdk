--- conflicted
+++ resolved
@@ -80,21 +80,8 @@
     cls.set_state_bits(reader->Read<uint16_t>());
 
     // Set all the object fields.
-<<<<<<< HEAD
-    // TODO(5411462): Need to assert No GC can happen here, even though
-    // allocations may happen.
-    intptr_t num_flds = (cls.raw()->to() - cls.raw()->from());
-    intptr_t from_offset = OFFSET_OF_FROM(cls);
-    for (intptr_t i = 0; i <= num_flds; i++) {
-      (*reader->PassiveObjectHandle()) =
-          reader->ReadObjectImpl(kAsReference, object_id, (i + from_offset));
-      cls.StorePointer((cls.raw()->from() + i),
-                       reader->PassiveObjectHandle()->raw());
-    }
-=======
     READ_OBJECT_FIELDS(cls, cls.raw()->from(), cls.raw()->to(), kAsReference);
 
->>>>>>> 71b3d5ab
     ASSERT(!cls.IsInFullSnapshot() || (kind == Snapshot::kFull));
   } else {
     cls ^= reader->ReadClassId(object_id);
@@ -117,21 +104,12 @@
   // Write out the class and tags information.
   writer->WriteVMIsolateObject(kClassCid);
   writer->WriteTags(writer->GetObjectTags(this));
-<<<<<<< HEAD
 
   // Write out the boolean is_in_fullsnapshot first as this will
   // help the reader decide how the rest of the information needs
   // to be interpreted.
   writer->Write<bool>(is_in_fullsnapshot);
 
-=======
-
-  // Write out the boolean is_in_fullsnapshot first as this will
-  // help the reader decide how the rest of the information needs
-  // to be interpreted.
-  writer->Write<bool>(is_in_fullsnapshot);
-
->>>>>>> 71b3d5ab
   if ((kind == Snapshot::kFull) ||
       (kind == Snapshot::kScript && !is_in_fullsnapshot)) {
     // Write out all the non object pointer fields.
@@ -256,20 +234,7 @@
   type.set_type_state(reader->Read<int8_t>());
 
   // Set all the object fields.
-<<<<<<< HEAD
-  // TODO(5411462): Need to assert No GC can happen here, even though
-  // allocations may happen.
-  intptr_t num_flds = (type.raw()->to() - type.raw()->from());
-  intptr_t from_offset = OFFSET_OF_FROM(type);
-  for (intptr_t i = 0; i <= num_flds; i++) {
-    (*reader->PassiveObjectHandle()) =
-        reader->ReadObjectImpl(kAsReference, object_id, (i + from_offset));
-    type.StorePointer((type.raw()->from() + i),
-                      reader->PassiveObjectHandle()->raw());
-  }
-=======
   READ_OBJECT_FIELDS(type, type.raw()->from(), type.raw()->to(), kAsReference);
->>>>>>> 71b3d5ab
 
   // Set the canonical bit.
   if (!defer_canonicalization && RawObject::IsCanonical(tags)) {
@@ -314,11 +279,7 @@
   // the type object when reading it back we should write out all the fields
   // inline and not as references.
   ASSERT(ptr()->type_class_ != Object::null());
-<<<<<<< HEAD
-  SnapshotWriterVisitor visitor(writer);
-=======
   SnapshotWriterVisitor visitor(writer, kAsReference);
->>>>>>> 71b3d5ab
   visitor.VisitPointers(from(), to());
 }
 
@@ -561,21 +522,7 @@
   reader->AddBackRef(object_id, &cls, kIsDeserialized);
 
   // Set all the object fields.
-<<<<<<< HEAD
-  // TODO(5411462): Need to assert No GC can happen here, even though
-  // allocations may happen.
-  intptr_t num_flds = (cls.raw()->to() - cls.raw()->from());
-  for (intptr_t i = 0; i <= num_flds; i++) {
-    (*reader->PassiveObjectHandle()) = reader->ReadObjectImpl(kAsReference);
-    cls.StorePointer((cls.raw()->from() + i),
-                     reader->PassiveObjectHandle()->raw());
-  }
-  ASSERT(((kind == Snapshot::kScript) &&
-          !Class::IsInFullSnapshot(cls.source_class())) ||
-         (kind == Snapshot::kFull));
-=======
   READ_OBJECT_FIELDS(cls, cls.raw()->from(), cls.raw()->to(), kAsReference);
->>>>>>> 71b3d5ab
 
   ASSERT((kind == Snapshot::kScript) || (kind == Snapshot::kFull));
   return cls.raw();
@@ -711,24 +658,6 @@
   ASSERT(reader != NULL);
   ASSERT((kind == Snapshot::kScript) || (kind == Snapshot::kFull));
 
-<<<<<<< HEAD
-  // Allocate function object.
-  Function& func = Function::ZoneHandle(
-      reader->zone(), NEW_OBJECT(Function));
-  reader->AddBackRef(object_id, &func, kIsDeserialized);
-
-  // Set all the non object fields.
-  func.set_token_pos(reader->Read<int32_t>());
-  func.set_end_token_pos(reader->Read<int32_t>());
-  func.set_usage_counter(reader->Read<int32_t>());
-  func.set_num_fixed_parameters(reader->Read<int16_t>());
-  func.set_num_optional_parameters(reader->Read<int16_t>());
-  func.set_deoptimization_counter(reader->Read<int16_t>());
-  func.set_regexp_cid(reader->ReadClassIDValue());
-  func.set_kind_tag(reader->Read<uint32_t>());
-  func.set_optimized_instruction_count(reader->Read<uint16_t>());
-  func.set_optimized_call_site_count(reader->Read<uint16_t>());
-=======
   bool is_in_fullsnapshot = reader->Read<bool>();
   if ((kind == Snapshot::kFull) || !is_in_fullsnapshot) {
     // Allocate function object.
@@ -753,7 +682,6 @@
       func.set_optimized_instruction_count(reader->Read<uint16_t>());
       func.set_optimized_call_site_count(reader->Read<uint16_t>());
     }
->>>>>>> 71b3d5ab
 
     // Set all the object fields.
     READ_OBJECT_FIELDS(func,
@@ -790,8 +718,6 @@
                           bool as_reference) {
   ASSERT(writer != NULL);
   ASSERT((kind == Snapshot::kScript) || (kind == Snapshot::kFull));
-<<<<<<< HEAD
-=======
   bool is_in_fullsnapshot = false;
   bool owner_is_class = false;
   if (kind == Snapshot::kScript) {
@@ -803,7 +729,6 @@
         PatchClass::IsInFullSnapshot(
             reinterpret_cast<RawPatchClass*>(ptr()->owner_));
   }
->>>>>>> 71b3d5ab
 
   // Write out the serialization header value for this object.
   writer->WriteInlinedObjectHeader(object_id);
@@ -1620,14 +1545,10 @@
                            reader->NewStackmap(length));
   reader->AddBackRef(object_id, &result, kIsDeserialized);
 
-<<<<<<< HEAD
-  if (result.Length() > 0) {
-=======
   result.SetRegisterBitCount(reader->Read<int32_t>());
   result.SetPcOffset(reader->Read<uint32_t>());
 
   if (length > 0) {
->>>>>>> 71b3d5ab
     NoSafepointScope no_safepoint;
     intptr_t len = (result.Length() + 7) / 8;
     uint8_t* data = result.UnsafeMutableNonPointer(result.raw_ptr()->data());
@@ -2711,16 +2632,6 @@
     array = &(Array::ZoneHandle(
         reader->zone(),
         NEW_OBJECT_WITH_LEN_SPACE(ImmutableArray, len, kind)));
-<<<<<<< HEAD
-    reader->AddBackRef(object_id, array, kIsDeserialized);
-  }
-  reader->ArrayReadFrom(object_id, *array, len, tags);
-  if (RawObject::IsCanonical(tags)) {
-    if (kind == Snapshot::kFull) {
-      array->SetCanonical();
-    } else {
-      *array ^= array->CheckAndCanonicalize(NULL);
-=======
     reader->AddBackRef(object_id, array, state);
   }
   if (!as_reference) {
@@ -2732,7 +2643,6 @@
       } else {
         *array ^= array->CheckAndCanonicalize(NULL);
       }
->>>>>>> 71b3d5ab
     }
   }
   return raw(*array);
@@ -2797,11 +2707,7 @@
   array.SetLength(reader->ReadSmiValue());
 
   // Read the backing array of growable array object.
-<<<<<<< HEAD
-  *(reader->ArrayHandle()) ^= reader->ReadObjectImpl(kAsInlinedObject);
-=======
   *(reader->ArrayHandle()) ^= reader->ReadObjectImpl(kAsReference);
->>>>>>> 71b3d5ab
   array.SetData(*(reader->ArrayHandle()));
 
   return array.raw();
