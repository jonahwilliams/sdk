// Copyright (c) 2012, the Dart project authors.  Please see the AUTHORS file
// for details. All rights reserved. Use of this source code is governed by a
// BSD-style license that can be found in the LICENSE file.

#include <stdio.h>
#include <stdlib.h>
#include <string.h>
#include <memory>

#include "include/bin/dart_io_api.h"
#include "include/dart_api.h"
#include "include/dart_embedder_api.h"
#include "include/dart_tools_api.h"

#include "bin/builtin.h"
#include "bin/console.h"
#include "bin/crashpad.h"
#include "bin/dartutils.h"
#include "bin/dfe.h"
#include "bin/directory.h"
#include "bin/error_exit.h"
#include "bin/eventhandler.h"
#include "bin/extensions.h"
#include "bin/file.h"
#include "bin/gzip.h"
#include "bin/isolate_data.h"
#include "bin/loader.h"
#include "bin/main_options.h"
#include "bin/platform.h"
#include "bin/process.h"
#include "bin/snapshot_utils.h"
#include "bin/thread.h"
#include "bin/utils.h"
#include "bin/vmservice_impl.h"
#include "platform/globals.h"
#include "platform/growable_array.h"
#include "platform/hashmap.h"
#include "platform/syslog.h"
#include "platform/text_buffer.h"

extern "C" {
extern const uint8_t kDartVmSnapshotData[];
extern const uint8_t kDartVmSnapshotInstructions[];
extern const uint8_t kDartCoreIsolateSnapshotData[];
extern const uint8_t kDartCoreIsolateSnapshotInstructions[];
}

namespace dart {
namespace bin {

// Snapshot pieces if we link in a snapshot, otherwise initialized to NULL.
#if defined(DART_NO_SNAPSHOT)
const uint8_t* vm_snapshot_data = NULL;
const uint8_t* vm_snapshot_instructions = NULL;
const uint8_t* core_isolate_snapshot_data = NULL;
const uint8_t* core_isolate_snapshot_instructions = NULL;
#else
const uint8_t* vm_snapshot_data = kDartVmSnapshotData;
const uint8_t* vm_snapshot_instructions = kDartVmSnapshotInstructions;
const uint8_t* core_isolate_snapshot_data = kDartCoreIsolateSnapshotData;
const uint8_t* core_isolate_snapshot_instructions =
    kDartCoreIsolateSnapshotInstructions;
#endif

/**
 * Global state used to control and store generation of application snapshots.
 * An application snapshot can be generated and run using the following
 * command
 *   dart --snapshot-kind=app-jit --snapshot=<app_snapshot_filename>
 *       <script_uri> [<script_options>]
 * To Run the application snapshot generated above, use :
 *   dart <app_snapshot_filename> [<script_options>]
 */
static bool vm_run_app_snapshot = false;
static char* app_script_uri = NULL;
static const uint8_t* app_isolate_snapshot_data = NULL;
static const uint8_t* app_isolate_snapshot_instructions = NULL;
static bool kernel_isolate_is_running = false;

static Dart_Isolate main_isolate = NULL;

static void ReadFile(const char* filename, uint8_t** buffer, intptr_t* size);

static Dart_Handle CreateRuntimeOptions(CommandLineOptions* options) {
  int options_count = options->count();
  Dart_Handle dart_arguments =
      Dart_NewListOf(Dart_CoreType_String, options_count);
  if (Dart_IsError(dart_arguments)) {
    return dart_arguments;
  }
  for (int i = 0; i < options_count; i++) {
    Dart_Handle argument_value = DartUtils::NewString(options->GetArgument(i));
    if (Dart_IsError(argument_value)) {
      return argument_value;
    }
    Dart_Handle result = Dart_ListSetAt(dart_arguments, i, argument_value);
    if (Dart_IsError(result)) {
      return result;
    }
  }
  return dart_arguments;
}

#define SAVE_ERROR_AND_EXIT(result)                                            \
  *error = strdup(Dart_GetError(result));                                      \
  if (Dart_IsCompilationError(result)) {                                       \
    *exit_code = kCompilationErrorExitCode;                                    \
  } else if (Dart_IsApiError(result)) {                                        \
    *exit_code = kApiErrorExitCode;                                            \
  } else {                                                                     \
    *exit_code = kErrorExitCode;                                               \
  }                                                                            \
  Dart_ExitScope();                                                            \
  Dart_ShutdownIsolate();                                                      \
  return NULL;

#define CHECK_RESULT(result)                                                   \
  if (Dart_IsError(result)) {                                                  \
    SAVE_ERROR_AND_EXIT(result);                                               \
  }

#define CHECK_RESULT_CLEANUP(result, cleanup)                                  \
  if (Dart_IsError(result)) {                                                  \
    delete (cleanup);                                                          \
    SAVE_ERROR_AND_EXIT(result);                                               \
  }

static void WriteDepsFile(Dart_Isolate isolate) {
  if (Options::depfile() == NULL) {
    return;
  }
  File* file =
      File::Open(NULL, Options::depfile(), File::kWriteTruncate);
  if (file == NULL) {
    ErrorExit(kErrorExitCode, "Error: Unable to open snapshot depfile: %s\n\n",
              Options::depfile());
  }
  bool success = true;
  if (Options::snapshot_filename() != NULL) {
    success &= file->Print("%s: ", Options::snapshot_filename());
  } else {
    success &= file->Print("%s: ", Options::depfile_output_filename());
  }
  if (kernel_isolate_is_running) {
    Dart_KernelCompilationResult result = Dart_KernelListDependencies();
    if (result.status != Dart_KernelCompilationStatus_Ok) {
      ErrorExit(
          kErrorExitCode,
          "Error: Failed to fetch dependencies from kernel service: %s\n\n",
          result.error);
    }
    success &= file->WriteFully(result.kernel, result.kernel_size);
    free(result.kernel);
  }
  success &= file->Print("\n");
  if (!success) {
    ErrorExit(kErrorExitCode, "Error: Unable to write snapshot depfile: %s\n\n",
              Options::depfile());
  }
  file->Release();
}

static void OnExitHook(int64_t exit_code) {
  if (Dart_CurrentIsolate() != main_isolate) {
    Syslog::PrintErr(
        "A snapshot was requested, but a secondary isolate "
        "performed a hard exit (%" Pd64 ").\n",
        exit_code);
    Platform::Exit(kErrorExitCode);
  }
  if (exit_code == 0) {
    if (Options::gen_snapshot_kind() == kAppJIT) {
      Snapshot::GenerateAppJIT(Options::snapshot_filename());
    }
    WriteDepsFile(main_isolate);
  }
}

static Dart_Handle SetupCoreLibraries(Dart_Isolate isolate,
                                      IsolateData* isolate_data,
                                      bool is_isolate_group_start,
                                      const char** resolved_packages_config) {
  auto isolate_group_data = isolate_data->isolate_group_data();
  const auto packages_file = isolate_data->packages_file();
  const auto script_uri = isolate_group_data->script_url;

  Dart_Handle result;

  // Prepare builtin and other core libraries for use to resolve URIs.
  // Set up various closures, e.g: printing, timers etc.
  // Set up 'package root' for URI resolution.
  result = DartUtils::PrepareForScriptLoading(false, Options::trace_loading());
  if (Dart_IsError(result)) return result;

  if (Dart_IsVMFlagSet("support_service") || !Dart_IsPrecompiledRuntime()) {
    // Set up the load port provided by the service isolate so that we can
    // load scripts.
    result = DartUtils::SetupServiceLoadPort();
    if (Dart_IsError(result)) return result;
  }

  // Setup package root if specified.
  result = DartUtils::SetupPackageRoot(nullptr, packages_file);
  if (Dart_IsError(result)) return result;
  if (!Dart_IsNull(result) && resolved_packages_config != nullptr) {
    result = Dart_StringToCString(result, resolved_packages_config);
    if (Dart_IsError(result)) return result;
    ASSERT(*resolved_packages_config != nullptr);

#if !defined(DART_PRECOMPILED_RUNTIME)
    if (is_isolate_group_start) {
      isolate_group_data->set_resolved_packages_config(
          *resolved_packages_config);
    } else {
      ASSERT(strcmp(isolate_group_data->resolved_packages_config(),
                    *resolved_packages_config) == 0);
    }
#endif
  }

  result = Dart_SetEnvironmentCallback(DartUtils::EnvironmentCallback);
  if (Dart_IsError(result)) return result;

  // Setup the native resolver as the snapshot does not carry it.
  Builtin::SetNativeResolver(Builtin::kBuiltinLibrary);
  Builtin::SetNativeResolver(Builtin::kIOLibrary);
  Builtin::SetNativeResolver(Builtin::kCLILibrary);
  VmService::SetNativeResolver();

  const char* namespc =
      Dart_IsKernelIsolate(isolate) ? NULL : Options::namespc();
  result =
      DartUtils::SetupIOLibrary(namespc, script_uri, Options::exit_disabled());
  if (Dart_IsError(result)) return result;

  return Dart_Null();
}

static bool OnIsolateInitialize(void** child_callback_data, char** error) {
  Dart_Isolate isolate = Dart_CurrentIsolate();
  ASSERT(isolate != nullptr);

  auto isolate_group_data =
      reinterpret_cast<IsolateGroupData*>(Dart_CurrentIsolateGroupData());

  auto isolate_data = new IsolateData(isolate_group_data);
  *child_callback_data = isolate_data;

  Dart_EnterScope();
  const auto script_uri = isolate_group_data->script_url;
  const bool isolate_run_app_snapshot =
      isolate_group_data->RunFromAppSnapshot();
  Dart_Handle result = SetupCoreLibraries(isolate, isolate_data,
                                          /*group_start=*/false,
                                          /*resolved_packages_config=*/nullptr);
  if (Dart_IsError(result)) goto failed;

  if (isolate_run_app_snapshot) {
    if (Dart_IsVMFlagSet("support_service") || !Dart_IsPrecompiledRuntime()) {
      Loader::InitForSnapshot(script_uri, isolate_data);
    }
  } else {
    result = DartUtils::ResolveScript(Dart_NewStringFromCString(script_uri));
    if (Dart_IsError(result)) return result != nullptr;

    if (isolate_group_data->kernel_buffer().get() != nullptr) {
      // Various core-library parts will send requests to the Loader to resolve
      // relative URIs and perform other related tasks. We need Loader to be
      // initialized for this to work because loading from Kernel binary
      // bypasses normal source code loading paths that initialize it.
      const char* resolved_script_uri = NULL;
      result = Dart_StringToCString(result, &resolved_script_uri);
      if (Dart_IsError(result)) return result != nullptr;
      Loader::InitForSnapshot(resolved_script_uri, isolate_data);
    }
  }

  if (isolate_run_app_snapshot) {
    result = Loader::ReloadNativeExtensions();
    if (Dart_IsError(result)) goto failed;
  }

  if (Options::gen_snapshot_kind() == kAppJIT) {
    // If we sort, we must do it for all isolates, not just the main isolate,
    // otherwise isolates related by spawnFunction will disagree on CIDs and
    // cannot correctly send each other messages.
    result = Dart_SortClasses();
    if (Dart_IsError(result)) goto failed;
  }

  // Make the isolate runnable so that it is ready to handle messages.
  Dart_ExitScope();
  Dart_ExitIsolate();
  *error = Dart_IsolateMakeRunnable(isolate);
  Dart_EnterIsolate(isolate);
  return *error == nullptr;

failed:
  *error = strdup(Dart_GetError(result));
  Dart_ExitScope();
  return false;
}

static Dart_Isolate IsolateSetupHelper(Dart_Isolate isolate,
                                       bool is_main_isolate,
                                       const char* script_uri,
                                       const char* packages_config,
                                       bool isolate_run_app_snapshot,
                                       Dart_IsolateFlags* flags,
                                       char** error,
                                       int* exit_code) {
  Dart_EnterScope();

  // Set up the library tag handler for the isolate group shared by all
  // isolates in the group.
  Dart_Handle result = Dart_SetLibraryTagHandler(Loader::LibraryTagHandler);
  CHECK_RESULT(result);

  auto isolate_data = reinterpret_cast<IsolateData*>(Dart_IsolateData(isolate));

  const char* resolved_packages_config = nullptr;
  result = SetupCoreLibraries(isolate, isolate_data,
                              /*is_isolate_group_start=*/true,
                              &resolved_packages_config);
  CHECK_RESULT(result);

#if !defined(DART_PRECOMPILED_RUNTIME)
  auto isolate_group_data = isolate_data->isolate_group_data();
  const uint8_t* kernel_buffer = isolate_group_data->kernel_buffer().get();
  intptr_t kernel_buffer_size = isolate_group_data->kernel_buffer_size();
  if (!isolate_run_app_snapshot && kernel_buffer == NULL &&
      !Dart_IsKernelIsolate(isolate)) {
    if (!dfe.CanUseDartFrontend()) {
      const char* format = "Dart frontend unavailable to compile script %s.";
      intptr_t len = snprintf(NULL, 0, format, script_uri) + 1;
      *error = reinterpret_cast<char*>(malloc(len));
      ASSERT(error != NULL);
      snprintf(*error, len, format, script_uri);
      *exit_code = kErrorExitCode;
      Dart_ExitScope();
      Dart_ShutdownIsolate();
      return NULL;
    }
    uint8_t* application_kernel_buffer = NULL;
    intptr_t application_kernel_buffer_size = 0;
    dfe.CompileAndReadScript(script_uri, &application_kernel_buffer,
                             &application_kernel_buffer_size, error, exit_code,
                             resolved_packages_config);
    if (application_kernel_buffer == NULL) {
      Dart_ExitScope();
      Dart_ShutdownIsolate();
      return NULL;
    }
    isolate_group_data->SetKernelBufferNewlyOwned(
        application_kernel_buffer, application_kernel_buffer_size);
    kernel_buffer = application_kernel_buffer;
    kernel_buffer_size = application_kernel_buffer_size;
  }
  if (kernel_buffer != NULL) {
    Dart_Handle uri = Dart_NewStringFromCString(script_uri);
    CHECK_RESULT(uri);
    Dart_Handle resolved_script_uri = DartUtils::ResolveScript(uri);
    CHECK_RESULT(resolved_script_uri);
    result = Dart_LoadScriptFromKernel(kernel_buffer, kernel_buffer_size);
    CHECK_RESULT(result);
  }
#endif  // !defined(DART_PRECOMPILED_RUNTIME)

  if (isolate_run_app_snapshot) {
    Dart_Handle result = Loader::ReloadNativeExtensions();
    CHECK_RESULT(result);
  }

  if (isolate_run_app_snapshot) {
    if (Dart_IsVMFlagSet("support_service") || !Dart_IsPrecompiledRuntime()) {
      Loader::InitForSnapshot(script_uri, isolate_data);
    }
#if !defined(DART_PRECOMPILED_RUNTIME)
    if (is_main_isolate) {
      // Find the canonical uri of the app snapshot. We'll use this to decide if
      // other isolates should use the app snapshot or the core snapshot.
      const char* resolved_script_uri = NULL;
      result = Dart_StringToCString(
          DartUtils::ResolveScript(Dart_NewStringFromCString(script_uri)),
          &resolved_script_uri);
      CHECK_RESULT(result);
      ASSERT(app_script_uri == NULL);
      app_script_uri = strdup(resolved_script_uri);
    }
#endif  // !defined(DART_PRECOMPILED_RUNTIME)
  } else {
#if !defined(DART_PRECOMPILED_RUNTIME)
    // Load the specified application script into the newly created isolate.
    Dart_Handle uri =
        DartUtils::ResolveScript(Dart_NewStringFromCString(script_uri));
    CHECK_RESULT(uri);
    if (kernel_buffer != NULL) {
      // relative URIs and perform other related tasks. We need Loader to be
      // initialized for this to work because loading from Kernel binary
      // bypasses normal source code loading paths that initialize it.
      const char* resolved_script_uri = NULL;
      result = Dart_StringToCString(uri, &resolved_script_uri);
      CHECK_RESULT(result);
      Loader::InitForSnapshot(resolved_script_uri, isolate_data);
    }
    Dart_TimelineEvent("LoadScript", Dart_TimelineGetMicros(),
                       Dart_GetMainPortId(), Dart_Timeline_Event_Async_End, 0,
                       NULL, NULL);
#else
    UNREACHABLE();
#endif  // !defined(DART_PRECOMPILED_RUNTIME)
  }

  if (Options::gen_snapshot_kind() == kAppJIT) {
    // If we sort, we must do it for all isolates, not just the main isolate,
    // otherwise isolates related by spawnFunction will disagree on CIDs and
    // cannot correctly send each other messages.
    result = Dart_SortClasses();
    CHECK_RESULT(result);
  }

  // Make the isolate runnable so that it is ready to handle messages.
  Dart_ExitScope();
  Dart_ExitIsolate();
  *error = Dart_IsolateMakeRunnable(isolate);
  if (*error != NULL) {
    Dart_EnterIsolate(isolate);
    Dart_ShutdownIsolate();
    return NULL;
  }

  return isolate;
}

#if !defined(EXCLUDE_CFE_AND_KERNEL_PLATFORM)
// Returns newly created Kernel Isolate on success, NULL on failure.
// For now we only support the kernel isolate coming up from an
// application snapshot or from a .dill file.
static Dart_Isolate CreateAndSetupKernelIsolate(const char* script_uri,
                                                const char* package_root,
                                                const char* packages_config,
                                                Dart_IsolateFlags* flags,
                                                char** error,
                                                int* exit_code) {
  // Do not start a kernel isolate if we are doing a training run
  // to create an app JIT snapshot and a kernel file is specified
  // as the application to run.
  if (Options::gen_snapshot_kind() == kAppJIT) {
    const uint8_t* kernel_buffer = NULL;
    intptr_t kernel_buffer_size = 0;
    dfe.application_kernel_buffer(&kernel_buffer, &kernel_buffer_size);
    if (kernel_buffer_size != 0) {
      return NULL;
    }
  }
  // Create and Start the kernel isolate.
  const char* kernel_snapshot_uri = dfe.frontend_filename();
  const char* uri =
      kernel_snapshot_uri != NULL ? kernel_snapshot_uri : script_uri;

  if (packages_config == NULL) {
    packages_config = Options::packages_file();
  }

  Dart_Isolate isolate = NULL;
  IsolateGroupData* isolate_group_data = nullptr;
  IsolateData* isolate_data = nullptr;
  bool isolate_run_app_snapshot = false;
  AppSnapshot* app_snapshot = NULL;
  // Kernel isolate uses an app snapshot or uses the dill file.
  if ((kernel_snapshot_uri != NULL) &&
      (app_snapshot = Snapshot::TryReadAppSnapshot(kernel_snapshot_uri)) !=
          NULL) {
    const uint8_t* isolate_snapshot_data = NULL;
    const uint8_t* isolate_snapshot_instructions = NULL;
    const uint8_t* ignore_vm_snapshot_data;
    const uint8_t* ignore_vm_snapshot_instructions;
    isolate_run_app_snapshot = true;
    app_snapshot->SetBuffers(
        &ignore_vm_snapshot_data, &ignore_vm_snapshot_instructions,
        &isolate_snapshot_data, &isolate_snapshot_instructions);
    isolate_group_data =
        new IsolateGroupData(uri, package_root, packages_config, app_snapshot,
                             isolate_run_app_snapshot);
    isolate_data = new IsolateData(isolate_group_data);
    isolate = Dart_CreateIsolateGroup(
        DART_KERNEL_ISOLATE_NAME, DART_KERNEL_ISOLATE_NAME,
        isolate_snapshot_data, isolate_snapshot_instructions, flags,
        isolate_group_data, isolate_data, error);
  }
  if (isolate == NULL) {
    // Clear error from app snapshot and re-trying from kernel file.
    free(*error);
    *error = NULL;
    delete isolate_data;
    delete isolate_group_data;

    const uint8_t* kernel_service_buffer = NULL;
    intptr_t kernel_service_buffer_size = 0;
    dfe.LoadKernelService(&kernel_service_buffer, &kernel_service_buffer_size);
    ASSERT(kernel_service_buffer != NULL);
    isolate_group_data = new IsolateGroupData(
        uri, package_root, packages_config, nullptr, isolate_run_app_snapshot);
    isolate_group_data->SetKernelBufferUnowned(
        const_cast<uint8_t*>(kernel_service_buffer),
        kernel_service_buffer_size);
    isolate_data = new IsolateData(isolate_group_data);
    isolate = Dart_CreateIsolateGroupFromKernel(
        DART_KERNEL_ISOLATE_NAME, DART_KERNEL_ISOLATE_NAME,
        kernel_service_buffer, kernel_service_buffer_size, flags,
        isolate_group_data, isolate_data, error);
  }

  if (isolate == NULL) {
    Syslog::PrintErr("%s\n", *error);
    delete isolate_data;
    delete isolate_group_data;
    return NULL;
  }
  kernel_isolate_is_running = true;

  return IsolateSetupHelper(isolate, false, uri, packages_config,
                            isolate_run_app_snapshot, flags, error, exit_code);
}
#endif  // !defined(EXCLUDE_CFE_AND_KERNEL_PLATFORM)

// Returns newly created Service Isolate on success, NULL on failure.
// For now we only support the service isolate coming up from sources
// which are compiled by the VM parser.
static Dart_Isolate CreateAndSetupServiceIsolate(const char* script_uri,
                                                 const char* package_root,
                                                 const char* packages_config,
                                                 Dart_IsolateFlags* flags,
                                                 char** error,
                                                 int* exit_code) {
  ASSERT(script_uri != NULL);
  Dart_Isolate isolate = NULL;
  auto isolate_group_data = new IsolateGroupData(
      script_uri, package_root, packages_config, nullptr, false);

#if defined(DART_PRECOMPILED_RUNTIME)
  // AOT: All isolates start from the app snapshot.
  const uint8_t* isolate_snapshot_data = app_isolate_snapshot_data;
  const uint8_t* isolate_snapshot_instructions =
      app_isolate_snapshot_instructions;
  isolate = Dart_CreateIsolateGroup(
      script_uri, DART_VM_SERVICE_ISOLATE_NAME, isolate_snapshot_data,
      isolate_snapshot_instructions, flags, isolate_group_data,
      /*isolate_data=*/nullptr, error);
#else
  // JIT: Service isolate uses the core libraries snapshot.

  // Set flag to load and retain the vmservice library.
  ASSERT(flags != NULL);
  flags->load_vmservice_library = true;
  const uint8_t* isolate_snapshot_data = core_isolate_snapshot_data;
  const uint8_t* isolate_snapshot_instructions =
      core_isolate_snapshot_instructions;
  isolate = Dart_CreateIsolateGroup(
      script_uri, DART_VM_SERVICE_ISOLATE_NAME, isolate_snapshot_data,
      isolate_snapshot_instructions, flags, isolate_group_data,
      /*isolate_data=*/nullptr, error);
#endif  // !defined(DART_PRECOMPILED_RUNTIME)
  if (isolate == NULL) {
    delete isolate_group_data;
    return NULL;
  }

  Dart_EnterScope();

  Dart_Handle result = Dart_SetLibraryTagHandler(Loader::LibraryTagHandler);
  CHECK_RESULT(result);

  // Load embedder specific bits and return.
  if (!VmService::Setup(
          Options::vm_service_server_ip(), Options::vm_service_server_port(),
          Options::vm_service_dev_mode(), Options::vm_service_auth_disabled(),
          Options::vm_write_service_info_filename(), Options::trace_loading(),
          Options::deterministic())) {
    *error = strdup(VmService::GetErrorMessage());
    return NULL;
  }
  if (Options::compile_all()) {
    result = Dart_CompileAll();
    CHECK_RESULT(result);
  }
  result = Dart_SetEnvironmentCallback(DartUtils::EnvironmentCallback);
  CHECK_RESULT(result);
  Dart_ExitScope();
  Dart_ExitIsolate();
  return isolate;
}

// Returns newly created Isolate on success, NULL on failure.
static Dart_Isolate CreateIsolateGroupAndSetupHelper(
    bool is_main_isolate,
    const char* script_uri,
    const char* name,
    const char* package_root,
    const char* packages_config,
    Dart_IsolateFlags* flags,
    void* callback_data,
    char** error,
    int* exit_code) {
  int64_t start = Dart_TimelineGetMicros();
  ASSERT(script_uri != NULL);
  uint8_t* kernel_buffer = NULL;
  std::shared_ptr<uint8_t> parent_kernel_buffer;
  intptr_t kernel_buffer_size = 0;
  AppSnapshot* app_snapshot = NULL;

#if defined(DART_PRECOMPILED_RUNTIME)
  // AOT: All isolates start from the app snapshot.
  bool isolate_run_app_snapshot = true;
  const uint8_t* isolate_snapshot_data = app_isolate_snapshot_data;
  const uint8_t* isolate_snapshot_instructions =
      app_isolate_snapshot_instructions;
#else
  // JIT: Main isolate starts from the app snapshot, if any. Other isolates
  // use the core libraries snapshot.
  bool isolate_run_app_snapshot = false;
  const uint8_t* isolate_snapshot_data = core_isolate_snapshot_data;
  const uint8_t* isolate_snapshot_instructions =
      core_isolate_snapshot_instructions;
  if ((app_isolate_snapshot_data != NULL) &&
      (is_main_isolate || ((app_script_uri != NULL) &&
                           (strcmp(script_uri, app_script_uri) == 0)))) {
    isolate_run_app_snapshot = true;
    isolate_snapshot_data = app_isolate_snapshot_data;
    isolate_snapshot_instructions = app_isolate_snapshot_instructions;
  } else if (!is_main_isolate) {
    app_snapshot = Snapshot::TryReadAppSnapshot(script_uri);
    if (app_snapshot != NULL) {
      isolate_run_app_snapshot = true;
      const uint8_t* ignore_vm_snapshot_data;
      const uint8_t* ignore_vm_snapshot_instructions;
      app_snapshot->SetBuffers(
          &ignore_vm_snapshot_data, &ignore_vm_snapshot_instructions,
          &isolate_snapshot_data, &isolate_snapshot_instructions);
    }
  }

  if (flags->copy_parent_code && callback_data != nullptr) {
    auto parent_isolate_group_data =
        reinterpret_cast<IsolateData*>(callback_data)->isolate_group_data();
    parent_kernel_buffer = parent_isolate_group_data->kernel_buffer();
    kernel_buffer = parent_kernel_buffer.get();
    kernel_buffer_size = parent_isolate_group_data->kernel_buffer_size();
  }

  if (kernel_buffer == NULL && !isolate_run_app_snapshot) {
    dfe.ReadScript(script_uri, &kernel_buffer, &kernel_buffer_size);
  }
#endif  // !defined(DART_PRECOMPILED_RUNTIME)

  auto isolate_group_data =
      new IsolateGroupData(script_uri, package_root, packages_config,
                           app_snapshot, isolate_run_app_snapshot);
  if (kernel_buffer != NULL) {
    if (parent_kernel_buffer) {
      isolate_group_data->SetKernelBufferAlreadyOwned(
          std::move(parent_kernel_buffer), kernel_buffer_size);
    } else {
      isolate_group_data->SetKernelBufferNewlyOwned(kernel_buffer,
                                                    kernel_buffer_size);
    }
  }

  Dart_Isolate isolate = NULL;

#if !defined(DART_PRECOMPILED_RUNTIME)
  if (!isolate_run_app_snapshot && (isolate_snapshot_data == NULL)) {
    const uint8_t* platform_kernel_buffer = NULL;
    intptr_t platform_kernel_buffer_size = 0;
    dfe.LoadPlatform(&platform_kernel_buffer, &platform_kernel_buffer_size);
    if (platform_kernel_buffer == NULL) {
      platform_kernel_buffer = kernel_buffer;
      platform_kernel_buffer_size = kernel_buffer_size;
    }
    if (platform_kernel_buffer == NULL) {
#if defined(EXCLUDE_CFE_AND_KERNEL_PLATFORM)
      FATAL(
          "Binary built with --exclude-kernel-service. Cannot run"
          " from source.");
#else
      FATAL("platform_program cannot be NULL.");
#endif  // defined(EXCLUDE_CFE_AND_KERNEL_PLATFORM)
    }
    // TODO(sivachandra): When the platform program is unavailable, check if
    // application kernel binary is self contained or an incremental binary.
    // Isolate should be created only if it is a self contained kernel binary.
    auto isolate_data = new IsolateData(isolate_group_data);
    isolate = Dart_CreateIsolateGroupFromKernel(
        script_uri, name, platform_kernel_buffer, platform_kernel_buffer_size,
        flags, isolate_group_data, isolate_data, error);
  } else {
    auto isolate_data = new IsolateData(isolate_group_data);
    isolate = Dart_CreateIsolateGroup(script_uri, name, isolate_snapshot_data,
                                      isolate_snapshot_instructions, flags,
                                      isolate_group_data, isolate_data, error);
  }
#else
  auto isolate_data = new IsolateData(isolate_group_data);
  isolate = Dart_CreateIsolateGroup(script_uri, name, isolate_snapshot_data,
                                    isolate_snapshot_instructions, flags,
                                    isolate_group_data, isolate_data, error);
#endif  // !defined(DART_PRECOMPILED_RUNTIME)

  Dart_Isolate created_isolate = NULL;
  if (isolate == NULL) {
    delete isolate_group_data;
  } else {
    created_isolate = IsolateSetupHelper(
        isolate, is_main_isolate, script_uri, packages_config,
        isolate_run_app_snapshot, flags, error, exit_code);
  }
  int64_t end = Dart_TimelineGetMicros();
  Dart_TimelineEvent("CreateIsolateGroupAndSetupHelper", start, end,
                     Dart_Timeline_Event_Duration, 0, NULL, NULL);
  return created_isolate;
}

#undef CHECK_RESULT

static Dart_Isolate CreateIsolateGroupAndSetup(const char* script_uri,
                                               const char* main,
                                               const char* package_root,
                                               const char* package_config,
                                               Dart_IsolateFlags* flags,
                                               void* callback_data,
                                               char** error) {
  // The VM should never call the isolate helper with a NULL flags.
  ASSERT(flags != NULL);
  ASSERT(flags->version == DART_FLAGS_CURRENT_VERSION);
  if ((package_root != NULL) && (package_config != NULL)) {
    *error = strdup(
        "Invalid arguments - Cannot simultaneously specify "
        "package root and package map.");
    return NULL;
  }

  int exit_code = 0;
#if !defined(EXCLUDE_CFE_AND_KERNEL_PLATFORM)
  if (strcmp(script_uri, DART_KERNEL_ISOLATE_NAME) == 0) {
    return CreateAndSetupKernelIsolate(script_uri, package_root, package_config,
                                       flags, error, &exit_code);
  }
#endif  // !defined(EXCLUDE_CFE_AND_KERNEL_PLATFORM)
  if (strcmp(script_uri, DART_VM_SERVICE_ISOLATE_NAME) == 0) {
    return CreateAndSetupServiceIsolate(
        script_uri, package_root, package_config, flags, error, &exit_code);
  }
  bool is_main_isolate = false;
  return CreateIsolateGroupAndSetupHelper(is_main_isolate, script_uri, main,
                                          package_root, package_config, flags,
                                          callback_data, error, &exit_code);
}

static void OnIsolateShutdown(void* isolate_group_data, void* isolate_data) {
  Dart_EnterScope();
  Dart_Handle sticky_error = Dart_GetStickyError();
  if (!Dart_IsNull(sticky_error) && !Dart_IsFatalError(sticky_error)) {
    Syslog::PrintErr("%s\n", Dart_GetError(sticky_error));
  }
  Dart_ExitScope();
}

static void DeleteIsolateData(void* isolate_group_data, void* callback_data) {
  auto isolate_data = reinterpret_cast<IsolateData*>(callback_data);
  delete isolate_data;
}

static void DeleteIsolateGroupData(void* callback_data) {
  auto isolate_group_data = reinterpret_cast<IsolateGroupData*>(callback_data);
  delete isolate_group_data;
}

static const char* kStdoutStreamId = "Stdout";
static const char* kStderrStreamId = "Stderr";

static bool ServiceStreamListenCallback(const char* stream_id) {
  if (strcmp(stream_id, kStdoutStreamId) == 0) {
    SetCaptureStdout(true);
    return true;
  } else if (strcmp(stream_id, kStderrStreamId) == 0) {
    SetCaptureStderr(true);
    return true;
  }
  return false;
}

static void ServiceStreamCancelCallback(const char* stream_id) {
  if (strcmp(stream_id, kStdoutStreamId) == 0) {
    SetCaptureStdout(false);
  } else if (strcmp(stream_id, kStderrStreamId) == 0) {
    SetCaptureStderr(false);
  }
}

static bool FileModifiedCallback(const char* url, int64_t since) {
  if (strncmp(url, "file:///", 8) != 0) {
    // If it isn't a file on local disk, we don't know if it has been
    // modified.
    return true;
  }
  int64_t data[File::kStatSize];
  File::Stat(NULL, url + 7, data);
  if (data[File::kType] == File::kDoesNotExist) {
    return true;
  }
  bool modified = data[File::kModifiedTime] > since;
  return modified;
}

static void EmbedderInformationCallback(Dart_EmbedderInformation* info) {
  info->version = DART_EMBEDDER_INFORMATION_CURRENT_VERSION;
  info->name = "Dart VM";
  Process::GetRSSInformation(&(info->max_rss), &(info->current_rss));
}

#define CHECK_RESULT(result)                                                   \
  if (Dart_IsError(result)) {                                                  \
    const int exit_code = Dart_IsCompilationError(result)                      \
                              ? kCompilationErrorExitCode                      \
                              : kErrorExitCode;                                \
    ErrorExit(exit_code, "%s\n", Dart_GetError(result));                       \
  }

static void WriteFile(const char* filename,
                      const uint8_t* buffer,
                      const intptr_t size) {
  File* file = File::Open(NULL, filename, File::kWriteTruncate);
  if (file == NULL) {
    ErrorExit(kErrorExitCode, "Unable to open file %s\n", filename);
  }
  if (!file->WriteFully(buffer, size)) {
    ErrorExit(kErrorExitCode, "Unable to write file %s\n", filename);
  }
  file->Release();
}

static void ReadFile(const char* filename, uint8_t** buffer, intptr_t* size) {
  File* file = File::Open(NULL, filename, File::kRead);
  if (file == NULL) {
    ErrorExit(kErrorExitCode, "Unable to open file %s\n", filename);
  }
  *size = file->Length();
  *buffer = reinterpret_cast<uint8_t*>(malloc(*size));
  if (!file->ReadFully(*buffer, *size)) {
    ErrorExit(kErrorExitCode, "Unable to read file %s\n", filename);
  }
  file->Release();
}

bool RunMainIsolate(const char* script_name, CommandLineOptions* dart_options) {
  // Call CreateIsolateGroupAndSetup which creates an isolate and loads up
  // the specified application script.
  char* error = NULL;
  bool is_main_isolate = true;
  int exit_code = 0;
  Dart_IsolateFlags flags;
  Dart_IsolateFlagsInitialize(&flags);

  Dart_Isolate isolate = CreateIsolateGroupAndSetupHelper(
      is_main_isolate, script_name, "main", Options::package_root(),
      Options::packages_file(), &flags, NULL /* callback_data */, &error,
      &exit_code);

  if (isolate == NULL) {
    Syslog::PrintErr("%s\n", error);
    free(error);
    error = NULL;
    Process::TerminateExitCodeHandler();
    error = Dart_Cleanup();
    if (error != NULL) {
      Syslog::PrintErr("VM cleanup failed: %s\n", error);
      free(error);
    }
    Process::ClearAllSignalHandlers();
    EventHandler::Stop();
    Platform::Exit((exit_code != 0) ? exit_code : kErrorExitCode);
  }
  main_isolate = isolate;

  Dart_EnterIsolate(isolate);
  ASSERT(isolate == Dart_CurrentIsolate());
  ASSERT(isolate != NULL);
  Dart_Handle result;

  Dart_EnterScope();

  auto isolate_group_data =
      reinterpret_cast<IsolateGroupData*>(Dart_IsolateGroupData(isolate));
  if (Options::gen_snapshot_kind() == kKernel) {
    if (vm_run_app_snapshot) {
      Syslog::PrintErr(
          "Cannot create a script snapshot from an app snapshot.\n");
      // The snapshot would contain references to the app snapshot instead of
      // the core snapshot.
      Platform::Exit(kErrorExitCode);
    }
    Snapshot::GenerateKernel(Options::snapshot_filename(), script_name,
                             isolate_group_data->resolved_packages_config());
  } else {
    // Lookup the library of the root script.
    Dart_Handle root_lib = Dart_RootLibrary();

#if !defined(DART_PRECOMPILED_RUNTIME)
    if (Options::compile_all()) {
      result = Dart_CompileAll();
      CHECK_RESULT(result);
    }
#endif  // !defined(DART_PRECOMPILED_RUNTIME)

    if (Dart_IsNull(root_lib)) {
      ErrorExit(kErrorExitCode, "Unable to find root library for '%s'\n",
                script_name);
    }

    if (Options::load_compilation_trace_filename() != NULL) {
      uint8_t* buffer = NULL;
      intptr_t size = 0;
      ReadFile(Options::load_compilation_trace_filename(), &buffer, &size);
      result = Dart_LoadCompilationTrace(buffer, size);
      free(buffer);
      CHECK_RESULT(result);
    }
    if (Options::load_type_feedback_filename() != NULL) {
      uint8_t* buffer = NULL;
      intptr_t size = 0;
      ReadFile(Options::load_type_feedback_filename(), &buffer, &size);
      result = Dart_LoadTypeFeedback(buffer, size);
      free(buffer);
      CHECK_RESULT(result);
    }

    // Create a closure for the main entry point which is in the exported
    // namespace of the root library or invoke a getter of the same name
    // in the exported namespace and return the resulting closure.
    Dart_Handle main_closure =
        Dart_GetField(root_lib, Dart_NewStringFromCString("main"));
    CHECK_RESULT(main_closure);
    if (!Dart_IsClosure(main_closure)) {
      ErrorExit(kErrorExitCode, "Unable to find 'main' in root library '%s'\n",
                script_name);
    }

    // Call _startIsolate in the isolate library to enable dispatching the
    // initial startup message.
    const intptr_t kNumIsolateArgs = 2;
    Dart_Handle isolate_args[kNumIsolateArgs];
    isolate_args[0] = main_closure;                        // entryPoint
    isolate_args[1] = CreateRuntimeOptions(dart_options);  // args

    Dart_Handle isolate_lib =
        Dart_LookupLibrary(Dart_NewStringFromCString("dart:isolate"));
    result =
        Dart_Invoke(isolate_lib, Dart_NewStringFromCString("_startMainIsolate"),
                    kNumIsolateArgs, isolate_args);
    CHECK_RESULT(result);

    // Keep handling messages until the last active receive port is closed.
    result = Dart_RunLoop();
    // Generate an app snapshot after execution if specified.
    if (Options::gen_snapshot_kind() == kAppJIT) {
      if (!Dart_IsCompilationError(result)) {
        Snapshot::GenerateAppJIT(Options::snapshot_filename());
      }
    }
    CHECK_RESULT(result);

    if (Options::save_compilation_trace_filename() != NULL) {
      uint8_t* buffer = NULL;
      intptr_t size = 0;
      result = Dart_SaveCompilationTrace(&buffer, &size);
      CHECK_RESULT(result);
      WriteFile(Options::save_compilation_trace_filename(), buffer, size);
    }
    if (Options::save_type_feedback_filename() != NULL) {
      uint8_t* buffer = NULL;
      intptr_t size = 0;
      result = Dart_SaveTypeFeedback(&buffer, &size);
      CHECK_RESULT(result);
      WriteFile(Options::save_type_feedback_filename(), buffer, size);
    }
  }

  WriteDepsFile(isolate);

  Dart_ExitScope();

  // Shutdown the isolate.
  Dart_ShutdownIsolate();

  // No restart.
  return false;
}

#undef CHECK_RESULT

// Observatory assets are only needed in the regular dart binary.
#if !defined(NO_OBSERVATORY)
extern unsigned int observatory_assets_archive_len;
extern const uint8_t* observatory_assets_archive;


Dart_Handle GetVMServiceAssetsArchiveCallback() {
  uint8_t* decompressed = NULL;
  intptr_t decompressed_len = 0;
  Decompress(observatory_assets_archive, observatory_assets_archive_len,
             &decompressed, &decompressed_len);
  Dart_Handle tar_file =
      DartUtils::MakeUint8Array(decompressed, decompressed_len);
  // Free decompressed memory as it has been copied into a Dart array.
  free(decompressed);
  return tar_file;
}
#else   // !defined(NO_OBSERVATORY)
static Dart_GetVMServiceAssetsArchive GetVMServiceAssetsArchiveCallback = NULL;
#endif  // !defined(NO_OBSERVATORY)

void main(int argc, char** argv) {
  char* script_name;
  const int EXTRA_VM_ARGUMENTS = 10;
  CommandLineOptions vm_options(argc + EXTRA_VM_ARGUMENTS);
  CommandLineOptions dart_options(argc);
  bool print_flags_seen = false;
  bool verbose_debug_seen = false;

  // Perform platform specific initialization.
  if (!Platform::Initialize()) {
    Syslog::PrintErr("Initialization failed\n");
    Platform::Exit(kErrorExitCode);
  }

  // Save the console state so we can restore it at shutdown.
  Console::SaveConfig();

  // On Windows, the argv strings are code page encoded and not
  // utf8. We need to convert them to utf8.
  bool argv_converted = ShellUtils::GetUtf8Argv(argc, argv);

#if !defined(DART_PRECOMPILED_RUNTIME)
  // Processing of some command line flags directly manipulates dfe.
  Options::set_dfe(&dfe);
#endif  // !defined(DART_PRECOMPILED_RUNTIME)

  // When running from the command line we assume that we are optimizing for
  // throughput, and therefore use a larger new gen semi space size and a faster
  // new gen growth factor unless others have been specified.
  if (kWordSize <= 4) {
    vm_options.AddArgument("--new_gen_semi_max_size=16");
  } else {
    vm_options.AddArgument("--new_gen_semi_max_size=32");
  }
  vm_options.AddArgument("--new_gen_growth_factor=4");

  AppSnapshot* app_snapshot = nullptr;
#if defined(DART_PRECOMPILED_RUNTIME)
  // If the executable binary contains the runtime together with an appended
  // snapshot, load and run that.
  // Any arguments passed to such an executable are meant for the actual
  // application so skip all Dart VM flag parsing.

  const size_t kPathBufSize = PATH_MAX + 1;
  char executable_path[kPathBufSize];
  if (Platform::ResolveExecutablePathInto(executable_path, kPathBufSize) > 0) {
    app_snapshot = Snapshot::TryReadAppendedAppSnapshotElf(executable_path);
    if (app_snapshot != nullptr) {
      script_name = argv[0];
<<<<<<< HEAD

      // Store the executable name.
      Platform::SetExecutableName(argv[0]);

=======

      // Store the executable name.
      Platform::SetExecutableName(argv[0]);

>>>>>>> 28cc4594
      // Parse out options to be passed to dart main.
      for (int i = 1; i < argc; i++) {
        dart_options.AddArgument(argv[i]);
      }
    }
  }
#endif

  // Parse command line arguments.
  if (app_snapshot == nullptr &&
      Options::ParseArguments(argc, argv, vm_run_app_snapshot, &vm_options,
                              &script_name, &dart_options, &print_flags_seen,
                              &verbose_debug_seen) < 0) {
    if (Options::help_option()) {
      Options::PrintUsage();
      Platform::Exit(0);
    } else if (Options::version_option()) {
      Options::PrintVersion();
      Platform::Exit(0);
    } else if (print_flags_seen) {
      // Will set the VM flags, print them out and then we exit as no
      // script was specified on the command line.
      char* error = Dart_SetVMFlags(vm_options.count(), vm_options.arguments());
      if (error != NULL) {
        Syslog::PrintErr("Setting VM flags failed: %s\n", error);
        free(error);
        Platform::Exit(kErrorExitCode);
      }
      Platform::Exit(0);
    } else {
      Options::PrintUsage();
      Platform::Exit(kErrorExitCode);
    }
  }
  DartUtils::SetEnvironment(Options::environment());

  if (Options::suppress_core_dump()) {
    Platform::SetCoreDumpResourceLimit(0);
  } else {
    InitializeCrashpadClient();
  }

  Loader::InitOnce();

  if (app_snapshot == nullptr) {
    app_snapshot = Snapshot::TryReadAppSnapshot(script_name);
  }
  if (app_snapshot != nullptr) {
    vm_run_app_snapshot = true;
    app_snapshot->SetBuffers(&vm_snapshot_data, &vm_snapshot_instructions,
                             &app_isolate_snapshot_data,
                             &app_isolate_snapshot_instructions);
  }

  if (Options::gen_snapshot_kind() == kAppJIT) {
    vm_options.AddArgument("--fields_may_be_reset");
  }
#if defined(DART_PRECOMPILED_RUNTIME)
  vm_options.AddArgument("--precompilation");
#endif
  // If we need to write an app-jit snapshot or a depfile, then add an exit
  // hook that writes the snapshot and/or depfile as appropriate.
  if ((Options::gen_snapshot_kind() == kAppJIT) ||
      (Options::depfile() != NULL)) {
    Process::SetExitHook(OnExitHook);
  }

  char* error = nullptr;
  if (!dart::embedder::InitOnce(&error)) {
    Syslog::PrintErr("Standalone embedder initialization failed: %s\n", error);
    free(error);
    Platform::Exit(kErrorExitCode);
  }

  error = Dart_SetVMFlags(vm_options.count(), vm_options.arguments());
  if (error != NULL) {
    Syslog::PrintErr("Setting VM flags failed: %s\n", error);
    free(error);
    Platform::Exit(kErrorExitCode);
  }

// Note: must read platform only *after* VM flags are parsed because
// they might affect how the platform is loaded.
#if !defined(DART_PRECOMPILED_RUNTIME)
  dfe.Init(Options::target_abi_version());
  uint8_t* application_kernel_buffer = NULL;
  intptr_t application_kernel_buffer_size = 0;
  dfe.ReadScript(script_name, &application_kernel_buffer,
                 &application_kernel_buffer_size);
  if (application_kernel_buffer != NULL) {
    // Since we loaded the script anyway, save it.
    dfe.set_application_kernel_buffer(application_kernel_buffer,
                                      application_kernel_buffer_size);
    Options::dfe()->set_use_dfe();
  }
#endif

  // Initialize the Dart VM.
  Dart_InitializeParams init_params;
  memset(&init_params, 0, sizeof(init_params));
  init_params.version = DART_INITIALIZE_PARAMS_CURRENT_VERSION;
  init_params.vm_snapshot_data = vm_snapshot_data;
  init_params.vm_snapshot_instructions = vm_snapshot_instructions;
  init_params.create_group = CreateIsolateGroupAndSetup;
  init_params.initialize_isolate = OnIsolateInitialize;
  init_params.shutdown_isolate = OnIsolateShutdown;
  init_params.cleanup_isolate = DeleteIsolateData;
  init_params.cleanup_group = DeleteIsolateGroupData;
  init_params.file_open = DartUtils::OpenFile;
  init_params.file_read = DartUtils::ReadFile;
  init_params.file_write = DartUtils::WriteFile;
  init_params.file_close = DartUtils::CloseFile;
  init_params.entropy_source = DartUtils::EntropySource;
  init_params.get_service_assets = GetVMServiceAssetsArchiveCallback;
#if !defined(DART_PRECOMPILED_RUNTIME)
  init_params.start_kernel_isolate =
      dfe.UseDartFrontend() && dfe.CanUseDartFrontend();
#else
  init_params.start_kernel_isolate = false;
#endif

  error = Dart_Initialize(&init_params);
  if (error != NULL) {
    EventHandler::Stop();
    Syslog::PrintErr("VM initialization failed: %s\n", error);
    free(error);
    Platform::Exit(kErrorExitCode);
  }

  Dart_SetServiceStreamCallbacks(&ServiceStreamListenCallback,
                                 &ServiceStreamCancelCallback);
  Dart_SetFileModifiedCallback(&FileModifiedCallback);
  Dart_SetEmbedderInformationCallback(&EmbedderInformationCallback);

  // Run the main isolate until we aren't told to restart.
  while (RunMainIsolate(script_name, &dart_options)) {
    Syslog::PrintErr("Restarting VM\n");
  }

  // Terminate process exit-code handler.
  Process::TerminateExitCodeHandler();

  error = Dart_Cleanup();
  if (error != NULL) {
    Syslog::PrintErr("VM cleanup failed: %s\n", error);
    free(error);
  }
  Process::ClearAllSignalHandlers();
  EventHandler::Stop();

  delete app_snapshot;
  free(app_script_uri);

  // Free copied argument strings if converted.
  if (argv_converted) {
    for (int i = 0; i < argc; i++) {
      free(argv[i]);
    }
  }

  // Free environment if any.
  Options::DestroyEnvironment();

  Platform::Exit(Process::GlobalExitCode());
}

}  // namespace bin
}  // namespace dart

int main(int argc, char** argv) {
  dart::bin::main(argc, argv);
  UNREACHABLE();
}<|MERGE_RESOLUTION|>--- conflicted
+++ resolved
@@ -1068,17 +1068,10 @@
     app_snapshot = Snapshot::TryReadAppendedAppSnapshotElf(executable_path);
     if (app_snapshot != nullptr) {
       script_name = argv[0];
-<<<<<<< HEAD
 
       // Store the executable name.
       Platform::SetExecutableName(argv[0]);
 
-=======
-
-      // Store the executable name.
-      Platform::SetExecutableName(argv[0]);
-
->>>>>>> 28cc4594
       // Parse out options to be passed to dart main.
       for (int i = 1; i < argc; i++) {
         dart_options.AddArgument(argv[i]);
