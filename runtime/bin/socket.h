--- conflicted
+++ resolved
@@ -32,7 +32,6 @@
 union RawAddr {
   struct sockaddr_in in;
   struct sockaddr_in6 in6;
-  struct sockaddr_un un;
   struct sockaddr_storage ss;
   struct sockaddr addr;
 };
@@ -43,7 +42,6 @@
     TYPE_ANY = -1,
     TYPE_IPV4,
     TYPE_IPV6,
-    TYPE_UNIX,
   };
 
   enum {
@@ -60,51 +58,19 @@
   ~SocketAddress() {}
 
   int GetType() {
-<<<<<<< HEAD
-    switch (addr_.ss.ss_family) {
-      case AF_INET: return TYPE_IPV4;
-      case AF_INET6: return TYPE_IPV6;
-      case AF_UNIX: return TYPE_UNIX;
-      default:
-        UNREACHABLE();
-        return TYPE_ANY;
-    }
-  }
-
-  const char* as_string() const {
-    if (addr_.ss.ss_family == AF_UNIX) {
-      return addr_.un.sun_path;
-    } else {
-      return as_string_;
-    }
-=======
     if (addr_.ss.ss_family == AF_INET6) {
       return TYPE_IPV6;
     }
     return TYPE_IPV4;
->>>>>>> 900e4288
-  }
-
+  }
+
+  const char* as_string() const { return as_string_; }
   const RawAddr& addr() const { return addr_; }
 
   static intptr_t GetAddrLength(const RawAddr& addr) {
-<<<<<<< HEAD
-    ASSERT(addr.ss.ss_family == AF_INET ||
-           addr.ss.ss_family == AF_INET6 ||
-           addr.ss.ss_family == AF_UNIX);
-    switch (addr.ss.ss_family) {
-      case AF_INET: return sizeof(struct sockaddr_in);
-      case AF_INET6: return sizeof(struct sockaddr_in6);
-      case AF_UNIX: return sizeof(struct sockaddr_un);
-      default:
-        UNREACHABLE();
-        return 0;
-    }
-=======
     ASSERT((addr.ss.ss_family == AF_INET) || (addr.ss.ss_family == AF_INET6));
     return (addr.ss.ss_family == AF_INET6) ?
         sizeof(struct sockaddr_in6) : sizeof(struct sockaddr_in);
->>>>>>> 900e4288
   }
 
   static intptr_t GetInAddrLength(const RawAddr& addr) {
@@ -126,13 +92,6 @@
       return memcmp(&a.in6.sin6_addr,
                     &b.in6.sin6_addr,
                     sizeof(a.in6.sin6_addr)) == 0;
-    } else if (a.ss.ss_family == AF_UNIX) {
-      int len = sizeof(a.un.sun_path);
-      for (int i = 0; i < len; i++) {
-        if (a.un.sun_path[i] != b.un.sun_path[i]) return false;
-        if (a.un.sun_path[i] == '\0') return true;
-      }
-      return true;
     } else {
       UNREACHABLE();
       return false;
@@ -179,23 +138,16 @@
   static void SetAddrPort(RawAddr* addr, intptr_t port) {
     if (addr->ss.ss_family == AF_INET) {
       addr->in.sin_port = htons(port);
-    } else if (addr->ss.ss_family == AF_INET6) {
+    } else {
       addr->in6.sin6_port = htons(port);
-    } else {
-      UNREACHABLE();
     }
   }
 
   static intptr_t GetAddrPort(const RawAddr& addr) {
     if (addr.ss.ss_family == AF_INET) {
       return ntohs(addr.in.sin_port);
-    } else if (addr.ss.ss_family == AF_INET6) {
+    } else {
       return ntohs(addr.in6.sin6_port);
-    } else if (addr.ss.ss_family == AF_UNIX) {
-      return 1;  // TODO(sgjesse): Should be -1.
-    } else {
-      UNREACHABLE();
-      return -1;
     }
   }
 
@@ -320,7 +272,6 @@
   // specified as the port component of the passed RawAddr structure.
   static intptr_t CreateBindConnect(const RawAddr& addr,
                                     const RawAddr& source_addr);
-  static intptr_t CreateConnectUnix(const RawAddr& addr);
   // Creates a datagram socket which is bound. The port to bind
   // to is specified as the port component of the RawAddr structure.
   static intptr_t CreateBindDatagram(const RawAddr& addr, bool reuseAddress);
@@ -398,9 +349,6 @@
                                    intptr_t backlog,
                                    bool v6_only = false);
 
-  static intptr_t CreateBindListenUnix(const RawAddr& addr,
-                                       intptr_t backlog);
-
   // Start accepting on a newly created listening socket. If it was unable to
   // start accepting incoming sockets, the fd is invalidated.
   static bool StartAccept(intptr_t fd);
@@ -452,8 +400,7 @@
                                RawAddr addr,
                                intptr_t backlog,
                                bool v6_only,
-                               bool shared,
-                               bool uds);
+                               bool shared);
 
   // This should be called from the event handler for every kCloseEvent it gets
   // on listening sockets.
