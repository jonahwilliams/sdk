--- conflicted
+++ resolved
@@ -323,13 +323,8 @@
     alias = 'n';
   }
 
-<<<<<<< HEAD
-  Future run(List<String> args) {
-    return debugger.next();
-=======
   Future run(List<String> args) async {
     return debugger.smartNext();
->>>>>>> 71b3d5ab
   }
 
   String helpShort =
@@ -522,11 +517,7 @@
   SetCommand(Debugger debugger)
       : super(debugger, 'set', []);
 
-<<<<<<< HEAD
-  static var _boeValues = ['all', 'none', 'unhandled'];
-=======
   static var _boeValues = ['All', 'None', 'Unhandled'];
->>>>>>> 71b3d5ab
   static var _boolValues = ['false', 'true'];
 
   static var _options = {
@@ -539,11 +530,7 @@
   };
 
   static Future _setBreakOnException(debugger, name, value) async {
-<<<<<<< HEAD
-    var result = await debugger.isolate.setExceptionPauseInfo(value);
-=======
     var result = await debugger.isolate.setExceptionPauseMode(value);
->>>>>>> 71b3d5ab
     if (result.isError) {
       debugger.console.print(result.toString());
     } else {
@@ -578,7 +565,6 @@
         var getHandler = optionInfo[2];
         var value = await getHandler(debugger, name);
         debugger.console.print("${name} = ${value}");
-<<<<<<< HEAD
       }
     } else if (args.length == 2) {
       var name = args[0].trim();
@@ -588,17 +574,6 @@
         debugger.console.print("unrecognized option: $name");
         return;
       }
-=======
-      }
-    } else if (args.length == 2) {
-      var name = args[0].trim();
-      var value = args[1].trim();
-      var optionInfo = _options[name];
-      if (optionInfo == null) {
-        debugger.console.print("unrecognized option: $name");
-        return;
-      }
->>>>>>> 71b3d5ab
       var validValues = optionInfo[0];
       if (!validValues.contains(value)) {
         debugger.console.print("'${value}' is not in ${validValues}");
@@ -645,15 +620,6 @@
 
   String helpLong =
       'Set a debugger option.\n'
-<<<<<<< HEAD
-      '\n'
-      'Known options:\n'
-      '  break-on-exceptions   # Should the debugger break on exceptions?\n'
-      "                        # ${_boeValues}\n"
-      '  up-is-down            # Reverse meaning of up/down commands?\n'
-      "                        # ${_boolValues}\n"
-      '\n'
-=======
       '\n'
       'Known options:\n'
       '  break-on-exception    # Should the debugger break on exceptions?\n'
@@ -661,7 +627,6 @@
       '  up-is-down            # Reverse meaning of up/down commands?\n'
       "                        # ${_boolValues}\n"
       '\n'
->>>>>>> 71b3d5ab
       'Syntax: set                    # Display all option settings\n'
       '        set <option>           # Get current value for option\n'
       '        set <option> <value>   # Set value for option';
@@ -981,11 +946,7 @@
   Future<List<String>> complete(List<String> args) {
     if (args.length != 1) {
       return new Future.value([args.join('')]);
-<<<<<<< HEAD
-    } 
-=======
-    }
->>>>>>> 71b3d5ab
+    }
     var result = [];
     for (var isolate in debugger.vm.isolates) {
       var str = isolate.number.toString();
@@ -1044,10 +1005,6 @@
     for (var isolate in debugger.vm.isolates) {
       maxNameLen = max(maxNameLen, isolate.name.length);
     }
-<<<<<<< HEAD
-    for (var isolate in debugger.vm.isolates) {
-      String current = (isolate == debugger.isolate ? ' *' : '');
-=======
     debugger.console.print("${'ID'.padLeft(maxIdLen, ' ')} "
                            "${'ORIGIN'.padLeft(maxIdLen, ' ')} "
                            "${'NAME'.padRight(maxNameLen, ' ')} "
@@ -1055,7 +1012,6 @@
                            "CURRENT");
     for (var isolate in debugger.vm.isolates) {
       String current = (isolate == debugger.isolate ? '*' : '');
->>>>>>> 71b3d5ab
       debugger.console.print(
           "${isolate.number.toString().padLeft(maxIdLen, ' ')} "
           "${isolate.originNumber.toString().padLeft(maxIdLen, ' ')} "
@@ -1419,9 +1375,6 @@
         new InfoCommand(this),
         new IsolateCommand(this),
         new LogCommand(this),
-<<<<<<< HEAD
-        new ClsCommand(this),
-=======
         new PauseCommand(this),
         new PrintCommand(this),
         new RefreshCommand(this),
@@ -1431,7 +1384,6 @@
         new SyncNextCommand(this),
         new UpCommand(this),
         new VmCommand(this),
->>>>>>> 71b3d5ab
     ]);
     _consolePrinter = new _ConsoleStreamPrinter(this);
   }
@@ -1566,14 +1518,6 @@
   void _reportPause(ServiceEvent event) {
     if (event.kind == ServiceEvent.kPauseStart) {
       console.print(
-<<<<<<< HEAD
-          "Paused at isolate start (type 'continue' [F7] or 'step' [F10] to start the isolate')");
-    } else if (event.kind == ServiceEvent.kPauseExit) {
-      console.print(
-          "Paused at isolate exit (type 'continue' or [F7] to exit the isolate')");
-    }
-    if (stack['frames'].length > 0) {
-=======
           "Paused at isolate start "
           "(type 'continue' [F7] or 'step' [F10] to start the isolate')");
     } else if (event.kind == ServiceEvent.kPauseExit) {
@@ -1581,7 +1525,6 @@
           "Paused at isolate exit "
           "(type 'continue' or [F7] to exit the isolate')");
     } else if (stack['frames'].length > 0) {
->>>>>>> 71b3d5ab
       Frame frame = stack['frames'][0];
       var script = frame.location.script;
       script.load().then((_) {
@@ -1863,9 +1806,6 @@
     return new Future.value(null);
   }
 
-<<<<<<< HEAD
-  Future next() {
-=======
 
   Future smartNext() async {
     if (isolatePaused()) {
@@ -1894,33 +1834,20 @@
   }
 
   Future syncNext() async {
->>>>>>> 71b3d5ab
     if (isolatePaused()) {
       var event = isolate.pauseEvent;
       if (event.kind == ServiceEvent.kPauseStart) {
         console.print("Type 'continue' [F7] or 'step' [F10] to start the isolate");
-<<<<<<< HEAD
-        return new Future.value(null);
-      }
-      if (event.kind == ServiceEvent.kPauseExit) {
-        console.print("Type 'continue' [F7] to exit the isolate");
-        return new Future.value(null);
-=======
         return null;
       }
       if (event.kind == ServiceEvent.kPauseExit) {
         console.print("Type 'continue' [F7] to exit the isolate");
         return null;
->>>>>>> 71b3d5ab
       }
       return isolate.stepOver();
     } else {
       console.print('The program is already running');
-<<<<<<< HEAD
-      return new Future.value(null);
-=======
       return null;
->>>>>>> 71b3d5ab
     }
   }
 
@@ -1987,10 +1914,7 @@
       // TODO(turnidge): How do we want to handle this in general?
       _stdoutSubscriptionFuture.catchError((e, st) {
         Logger.root.info('Failed to subscribe to stdout: $e\n$st\n');
-<<<<<<< HEAD
-=======
         _stdoutSubscriptionFuture = null;
->>>>>>> 71b3d5ab
       });
     }
     _stderrSubscriptionFuture =
@@ -1999,10 +1923,7 @@
       // TODO(turnidge): How do we want to handle this in general?
       _stderrSubscriptionFuture.catchError((e, st) {
         Logger.root.info('Failed to subscribe to stderr: $e\n$st\n');
-<<<<<<< HEAD
-=======
         _stderrSubscriptionFuture = null;
->>>>>>> 71b3d5ab
       });
     }
     _logSubscriptionFuture =
@@ -2587,11 +2508,7 @@
             e.preventDefault();
             try {
               debugger.upFrame(1);
-<<<<<<< HEAD
-            } on RangeError catch (e) {
-=======
             } on RangeError catch (_) {
->>>>>>> 71b3d5ab
               // Ignore.
             }
             busy = false;
@@ -2601,11 +2518,7 @@
             e.preventDefault();
             try {
               debugger.downFrame(1);
-<<<<<<< HEAD
-            } on RangeError catch (e) {
-=======
             } on RangeError catch (_) {
->>>>>>> 71b3d5ab
               // Ignore.
             }
             busy = false;
@@ -2627,11 +2540,7 @@
 
           case KeyCode.F9:
             e.preventDefault();
-<<<<<<< HEAD
-            debugger.next().whenComplete(() {
-=======
             debugger.smartNext().whenComplete(() {
->>>>>>> 71b3d5ab
               busy = false;
             });
             break;
