// Copyright (c) 2014, the Dart project authors.  Please see the AUTHORS file
// for details. All rights reserved. Use of this source code is governed by a
// BSD-style license that can be found in the LICENSE file.

library debugger_page_element;

import 'dart:async';
import 'dart:html';
import 'observatory_element.dart';
import 'package:observatory/app.dart';
import 'package:observatory/cli.dart';
import 'package:observatory/debugger.dart';
import 'package:observatory/service.dart';
import 'package:logging/logging.dart';
import 'package:polymer/polymer.dart';

// TODO(turnidge): Move Debugger, DebuggerCommand to debugger library.
abstract class DebuggerCommand extends Command {
  ObservatoryDebugger debugger;

  DebuggerCommand(this.debugger, name, children)
      : super(name, children);

  String get helpShort;
  String get helpLong;
}

// TODO(turnidge): Rewrite HelpCommand so that it is a general utility
// provided by the cli library.
class HelpCommand extends DebuggerCommand {
  HelpCommand(Debugger debugger) : super(debugger, 'help', [
    new HelpHotkeysCommand(debugger),
  ]);

  String _nameAndAlias(Command cmd) {
    if (cmd.alias == null) {
      return cmd.fullName;
    } else {
      return '${cmd.fullName}, ${cmd.alias}';
    }
  }

  Future run(List<String> args) {
    var con = debugger.console;
    if (args.length == 0) {
      // Print list of all top-level commands.
      var commands = debugger.cmd.matchCommand([], false);
      commands.sort((a, b) => a.name.compareTo(b.name));
      con.print('List of commands:\n');
      for (var command in commands) {
        con.print('${_nameAndAlias(command).padRight(12)} '
                  '- ${command.helpShort}');
      }
      con.print(
          "\nFor more information on a specific command type 'help <command>'\n"
          "For a list of hotkeys type 'help hotkeys'\n"
          "\n"
          "Command prefixes are accepted (e.g. 'h' for 'help')\n"
          "Hit [TAB] to complete a command (try 'is[TAB][TAB]')\n"
          "Hit [ENTER] to repeat the last command\n"
          "Use up/down arrow for command history\n");
      return new Future.value(null);
    } else {
      // Print any matching commands.
      var commands = debugger.cmd.matchCommand(args, true);
      commands.sort((a, b) => a.name.compareTo(b.name));
      if (commands.isEmpty) {
        var line = args.join(' ');
        con.print("No command matches '${line}'");
        return new Future.value(null);
      }
      con.print('');
      for (var command in commands) {
        con.printBold(_nameAndAlias(command));
        con.print(command.helpLong);

        var newArgs = [];
        newArgs.addAll(args.take(args.length - 1));
        newArgs.add(command.name);
        newArgs.add('');
        var subCommands = debugger.cmd.matchCommand(newArgs, false);
        subCommands.remove(command);
        if (subCommands.isNotEmpty) {
          subCommands.sort((a, b) => a.name.compareTo(b.name));
          con.print('Subcommands:\n');
          for (var subCommand in subCommands) {
            con.print('    ${subCommand.fullName.padRight(16)} '
                      '- ${subCommand.helpShort}');
          }
          con.print('');
        }
      }
      return new Future.value(null);
    }
  }

  Future<List<String>> complete(List<String> args) {
    var commands = debugger.cmd.matchCommand(args, false);
    var result = commands.map((command) => '${command.fullName} ');
    return new Future.value(result);
  }

  String helpShort = 'List commands or provide details about a specific command';

  String helpLong =
      'List commands or provide details about a specific command.\n'
      '\n'
      'Syntax: help            - Show a list of all commands\n'
      '        help <command>  - Help for a specific command\n';
}

class HelpHotkeysCommand extends DebuggerCommand {
  HelpHotkeysCommand(Debugger debugger) : super(debugger, 'hotkeys', []);

  Future run(List<String> args) {
    var con = debugger.console;
    con.print("List of hotkeys:\n"
              "\n"
              "[TAB]        - complete a command\n"
              "[Up Arrow]   - history previous\n"
              "[Down Arrow] - history next\n"
              "\n"
              "[Page Up]    - move up one frame\n"
              "[Page Down]  - move down one frame\n"
              "\n"
              "[F7]         - continue execution of the current isolate\n"
              "[Ctrl ;]     - pause execution of the current isolate\n"
              "\n"
              "[F8]         - toggle breakpoint at current location\n"
              "[F9]         - next\n"
              "[F10]        - step\n"
              "\n");
    return new Future.value(null);
  }

  String helpShort = 'Provide a list of hotkeys';

  String helpLong =
      'Provide a list of key hotkeys.\n'
      '\n'
      'Syntax: help hotkeys\n';
}

class PrintCommand extends DebuggerCommand {
  PrintCommand(Debugger debugger) : super(debugger, 'print', []) {
    alias = 'p';
  }

  Future run(List<String> args) async {
    if (args.length < 1) {
      debugger.console.print('print expects arguments');
      return;
    }
    if (debugger.currentFrame == null) {
      debugger.console.print('No stack');
      return;
    }
    var expression = args.join('');
    var response = await debugger.isolate.evalFrame(debugger.currentFrame,
                                                    expression);
    if (response is DartError) {
      debugger.console.print(response.message);
    } else {
      debugger.console.print('= ', newline:false);
      debugger.console.printRef(response);
    }
  }

  String helpShort = 'Evaluate and print an expression in the current frame';

  String helpLong =
      'Evaluate and print an expression in the current frame.\n'
      '\n'
      'Syntax: print <expression>\n'
      '        p <expression>\n';
}

class DownCommand extends DebuggerCommand {
  DownCommand(Debugger debugger) : super(debugger, 'down', []);

  Future run(List<String> args) {
    int count = 1;
    if (args.length == 1) {
      count = int.parse(args[0]);
    } else if (args.length > 1) {
      debugger.console.print('down expects 0 or 1 argument');
      return new Future.value(null);
    }
    if (debugger.currentFrame == null) {
      debugger.console.print('No stack');
      return new Future.value(null);
    }
    try {
      debugger.downFrame(count);
      debugger.console.print('frame = ${debugger.currentFrame}');
    } catch (e) {
      debugger.console.print('frame must be in range [${e.start},${e.end-1}]');
    }
    return new Future.value(null);
  }

  String helpShort = 'Move down one or more frames (hotkey: [Page Down])';

  String helpLong =
      'Move down one or more frames.\n'
      '\n'
      'Hotkey: [Page Down]\n'
      '\n'
      'Syntax: down\n'
      '        down <count>\n';
}

class UpCommand extends DebuggerCommand {
  UpCommand(Debugger debugger) : super(debugger, 'up', []);

  Future run(List<String> args) {
    int count = 1;
    if (args.length == 1) {
      count = int.parse(args[0]);
    } else if (args.length > 1) {
      debugger.console.print('up expects 0 or 1 argument');
      return new Future.value(null);
    }
    if (debugger.currentFrame == null) {
      debugger.console.print('No stack');
      return new Future.value(null);
    }
    try {
      debugger.upFrame(count);
      debugger.console.print('frame = ${debugger.currentFrame}');
    } on RangeError catch (e) {
      debugger.console.print('frame must be in range [${e.start},${e.end-1}]');
    }
    return new Future.value(null);
  }

  String helpShort = 'Move up one or more frames (hotkey: [Page Up])';

  String helpLong =
      'Move up one or more frames.\n'
      '\n'
      'Hotkey: [Page Up]\n'
      '\n'
      'Syntax: up\n'
      '        up <count>\n';
}

class FrameCommand extends DebuggerCommand {
  FrameCommand(Debugger debugger) : super(debugger, 'frame', []) {
    alias = 'f';
  }

  Future run(List<String> args) {
    int frame = 1;
    if (args.length == 1) {
      frame = int.parse(args[0]);
    } else {
      debugger.console.print('frame expects 1 argument');
      return new Future.value(null);
    }
    if (debugger.currentFrame == null) {
      debugger.console.print('No stack');
      return new Future.value(null);
    }
    try {
      debugger.currentFrame = frame;
      debugger.console.print('frame = ${debugger.currentFrame}');
    } on RangeError catch (e) {
      debugger.console.print('frame must be in range [${e.start},${e.end-1}]');
    }
    return new Future.value(null);
  }

  String helpShort = 'Set the current frame';

  String helpLong =
      'Set the current frame.\n'
      '\n'
      'Syntax: frame <number>\n'
      '        f <count>\n';
}

class PauseCommand extends DebuggerCommand {
  PauseCommand(Debugger debugger) : super(debugger, 'pause', []);

  Future run(List<String> args) {
    return debugger.pause();
  }

  String helpShort = 'Pause the isolate (hotkey: [Ctrl ;])';

  String helpLong =
      'Pause the isolate.\n'
      '\n'
      'Hotkey: [Ctrl ;]\n'
      '\n'
      'Syntax: pause\n';
}

class ContinueCommand extends DebuggerCommand {
  ContinueCommand(Debugger debugger) : super(debugger, 'continue', []) {
    alias = 'c';
  }

  Future run(List<String> args) {
    return debugger.resume();
  }

  String helpShort = 'Resume execution of the isolate (hotkey: [F7])';

  String helpLong =
      'Continue running the isolate.\n'
      '\n'
      'Hotkey: [F7]\n'
      '\n'
      'Syntax: continue\n'
      '        c\n';
}

class SmartNextCommand extends DebuggerCommand {
  SmartNextCommand(Debugger debugger) : super(debugger, 'next', []) {
    alias = 'n';
  }

<<<<<<< HEAD
  Future run(List<String> args) {
    return debugger.next();
=======
  Future run(List<String> args) async {
    return debugger.smartNext();
>>>>>>> 17dbad18
  }

  String helpShort =
      'Continue running the isolate until it reaches the next source location '
      'in the current function (hotkey: [F9])';

  String helpLong =
      'Continue running the isolate until it reaches the next source location '
      'in the current function.\n'
      '\n'
      'Hotkey: [F9]\n'
      '\n'
      'Syntax: next\n';
}

class SyncNextCommand extends DebuggerCommand {
  SyncNextCommand(Debugger debugger) : super(debugger, 'next-sync', []);

  Future run(List<String> args) {
    return debugger.syncNext();
  }

  String helpShort =
      'Run until return/unwind to current activation.';

  String helpLong =
      'Continue running the isolate until control returns to the current '
      'activation or one of its callers.\n'
      '\n'
      'Syntax: next-sync\n';
}

class AsyncNextCommand extends DebuggerCommand {
  AsyncNextCommand(Debugger debugger) : super(debugger, 'next-async', []);

  Future run(List<String> args) {
    return debugger.asyncNext();
  }

  String helpShort =
      'Step over await or yield';

  String helpLong =
      'Continue running the isolate until control returns to the current '
      'activation of an async or async* function.\n'
      '\n'
      'Syntax: next-async\n';
}

class StepCommand extends DebuggerCommand {
  StepCommand(Debugger debugger) : super(debugger, 'step', []) {
    alias = 's';
  }

  Future run(List<String> args) {
    return debugger.step();
  }

  String helpShort =
      'Continue running the isolate until it reaches the next source location'
      ' (hotkey: [F10]';

  String helpLong =
      'Continue running the isolate until it reaches the next source '
      'location.\n'
      '\n'
      'Hotkey: [F10]\n'
      '\n'
      'Syntax: step\n';
}

class ClsCommand extends DebuggerCommand {
  ClsCommand(Debugger debugger) : super(debugger, 'cls', []) {}

  Future run(List<String> args) {
    debugger.console.clear();
    debugger.console.newline();
    return new Future.value(null);
  }

  String helpShort = 'Clear the console';

  String helpLong =
      'Clear the console.\n'
      '\n'
      'Syntax: cls\n';
}

class LogCommand extends DebuggerCommand {
  LogCommand(Debugger debugger) : super(debugger, 'log', []);

  Future run(List<String> args) async {
    if (args.length == 0) {
      debugger.console.print(
          'Current log level: '
          '${debugger._consolePrinter._minimumLogLevel.name}');
      return new Future.value(null);
    }
    if (args.length > 1) {
      debugger.console.print("log expects zero or one arguments");
      return new Future.value(null);
    }
    var level = _findLevel(args[0]);
    if (level == null) {
      debugger.console.print('No such log level: ${args[0]}');
      return new Future.value(null);
    }
    debugger._consolePrinter._minimumLogLevel = level;
    debugger.console.print('Set log level to: ${level.name}');
    return new Future.value(null);
  }

  Level _findLevel(String levelName) {
    levelName = levelName.toUpperCase();
    for (var level in Level.LEVELS) {
      if (level.name == levelName) {
        return level;
      }
    }
    return null;
  }

  Future<List<String>> complete(List<String> args) {
    if (args.length != 1) {
      return new Future.value([args.join('')]);
    }
    var prefix = args[0].toUpperCase();
    var result = <String>[];
    for (var level in Level.LEVELS) {
      if (level.name.startsWith(prefix)) {
        result.add(level.name);
      }
    }
    return new Future.value(result);
  }

  String helpShort =
      'Control which log messages are displayed';

  String helpLong =
      'Get or set the minimum log level that should be displayed.\n'
      '\n'
      'Log levels (in ascending order): ALL, FINEST, FINER, FINE, CONFIG, '
      'INFO, WARNING, SEVERE, SHOUT, OFF\n'
      '\n'
      'Default: OFF\n'
      '\n'
      'Syntax: log          '
      '# Display the current minimum log level.\n'
      '        log <level>  '
      '# Set the minimum log level to <level>.\n'
      '        log OFF      '
      '# Display no log messages.\n'
      '        log ALL      '
      '# Display all log messages.\n';
}

class FinishCommand extends DebuggerCommand {
  FinishCommand(Debugger debugger) : super(debugger, 'finish', []);

  Future run(List<String> args) {
    if (debugger.isolatePaused()) {
      var event = debugger.isolate.pauseEvent;
      if (event.kind == ServiceEvent.kPauseStart) {
        debugger.console.print(
            "Type 'continue' [F7] or 'step' [F10] to start the isolate");
        return new Future.value(null);
      }
      if (event.kind == ServiceEvent.kPauseExit) {
        debugger.console.print("Type 'continue' [F7] to exit the isolate");
        return new Future.value(null);
      }
      return debugger.isolate.stepOut();
    } else {
      debugger.console.print('The program is already running');
      return new Future.value(null);
    }
  }

  String helpShort =
      'Continue running the isolate until the current function exits';

  String helpLong =
      'Continue running the isolate until the current function exits.\n'
      '\n'
      'Syntax: finish\n';
}

class SetCommand extends DebuggerCommand {
  SetCommand(Debugger debugger)
      : super(debugger, 'set', []);

  static var _boeValues = ['all', 'none', 'unhandled'];
  static var _boolValues = ['false', 'true'];

  static var _options = {
    'break-on-exception': [_boeValues,
                           _setBreakOnException,
                           (debugger, _) => debugger.breakOnException],
    'up-is-down': [_boolValues,
                   _setUpIsDown,
                   (debugger, _) => debugger.upIsDown],
  };

  static Future _setBreakOnException(debugger, name, value) async {
    var result = await debugger.isolate.setExceptionPauseInfo(value);
    if (result.isError) {
      debugger.console.print(result.toString());
    } else {
      // Printing will occur elsewhere.
      debugger.breakOnException = value;
    }
  }

  static Future _setUpIsDown(debugger, name, value) async {
    if (value == 'true') {
      debugger.upIsDown = true;
    } else {
      debugger.upIsDown = false;
    }
    debugger.console.print('${name} = ${value}');
  }

  Future run(List<String> args) async {
    if (args.length == 0) {
      for (var name in _options.keys) {
        var getHandler = _options[name][2];
        var value = await getHandler(debugger, name);
        debugger.console.print("${name} = ${value}");
      }
    } else if (args.length == 1) {
      var name = args[0].trim();
      var optionInfo = _options[name];
      if (optionInfo == null) {
        debugger.console.print("unrecognized option: $name");
        return;
      } else {
        var getHandler = optionInfo[2];
        var value = await getHandler(debugger, name);
        debugger.console.print("${name} = ${value}");
<<<<<<< HEAD
      }
    } else if (args.length == 2) {
      var name = args[0].trim();
      var value = args[1].trim();
      var optionInfo = _options[name];
      if (optionInfo == null) {
        debugger.console.print("unrecognized option: $name");
        return;
      }
      var validValues = optionInfo[0];
      if (!validValues.contains(value)) {
        debugger.console.print("'${value}' is not in ${validValues}");
        return;
      }
=======
      }
    } else if (args.length == 2) {
      var name = args[0].trim();
      var value = args[1].trim();
      var optionInfo = _options[name];
      if (optionInfo == null) {
        debugger.console.print("unrecognized option: $name");
        return;
      }
      var validValues = optionInfo[0];
      if (!validValues.contains(value)) {
        debugger.console.print("'${value}' is not in ${validValues}");
        return;
      }
>>>>>>> 17dbad18
      var setHandler = optionInfo[1];
      await setHandler(debugger, name, value);
    } else {
      debugger.console.print("set expects 0, 1, or 2 arguments");
    }
  }

  Future<List<String>> complete(List<String> args) {
    if (args.length < 1 || args.length > 2) {
      return new Future.value([args.join('')]);
    }
    var result = [];
    if (args.length == 1) {
      var prefix = args[0];
      for (var option in _options.keys) {
        if (option.startsWith(prefix)) {
          result.add('${option} ');
        }
      }
    }
    if (args.length == 2) {
      var name = args[0].trim();
      var prefix = args[1];
      var optionInfo = _options[name];
      if (optionInfo != null) {
        var validValues = optionInfo[0];
        for (var value in validValues) {
          if (value.startsWith(prefix)) {
            result.add('${args[0]}${value} ');
          }
        }
      }
    }
    return new Future.value(result);
  }

  String helpShort =
      'Set a debugger option';

  String helpLong =
      'Set a debugger option.\n'
      '\n'
      'Known options:\n'
      '  break-on-exceptions   # Should the debugger break on exceptions?\n'
      "                        # ${_boeValues}\n"
      '  up-is-down            # Reverse meaning of up/down commands?\n'
      "                        # ${_boolValues}\n"
      '\n'
      'Syntax: set                    # Display all option settings\n'
      '        set <option>           # Get current value for option\n'
      '        set <option> <value>   # Set value for option';
}

class BreakCommand extends DebuggerCommand {
  BreakCommand(Debugger debugger) : super(debugger, 'break', []);

  Future run(List<String> args) async {
    if (args.length > 1) {
      debugger.console.print('not implemented');
      return new Future.value(null);
    }
    var arg = (args.length == 0 ? '' : args[0]);
    var loc = await DebuggerLocation.parse(debugger, arg);
    if (loc.valid) {
      if (loc.function != null) {
        try {
          await debugger.isolate.addBreakpointAtEntry(loc.function);
        } on ServerRpcException catch(e) {
          if (e.code == ServerRpcException.kCannotAddBreakpoint) {
            debugger.console.print('Unable to set breakpoint at ${loc}');
          } else {
            rethrow;
          }
        }
      } else {
        assert(loc.script != null);
        if (loc.col != null) {
          // TODO(turnidge): Add tokenPos breakpoint support.
          debugger.console.print(
              'Ignoring column: '
              'adding breakpoint at a specific column not yet implemented');
          }
        try {
          await debugger.isolate.addBreakpoint(loc.script, loc.line);
        } on ServerRpcException catch(e) {
          if (e.code == ServerRpcException.kCannotAddBreakpoint) {
            debugger.console.print('Unable to set breakpoint at ${loc}');
          } else {
            rethrow;
          }
        }
      }
    } else {
      debugger.console.print(loc.errorMessage);
    }
  }

  Future<List<String>> complete(List<String> args) {
    if (args.length != 1) {
      return new Future.value([args.join('')]);
    }
    // TODO - fix DebuggerLocation complete
    return new Future.value(DebuggerLocation.complete(debugger, args[0]));
  }

  String helpShort = 'Add a breakpoint by source location or function name'
      ' (hotkey: [F8])';

  String helpLong =
      'Add a breakpoint by source location or function name.\n'
      '\n'
      'Hotkey: [F8]\n'
      '\n'
      'Syntax: break                       '
      '# Break at the current position\n'
      '        break <line>                '
      '# Break at a line in the current script\n'
      '                                    '
      '  (e.g \'break 11\')\n'
      '        break <line>:<col>          '
      '# Break at a line:col in the current script\n'
      '                                    '
      '  (e.g \'break 11:8\')\n'
      '        break <script>:<line>       '
      '# Break at a line:col in a specific script\n'
      '                                    '
      '  (e.g \'break test.dart:11\')\n'
      '        break <script>:<line>:<col> '
      '# Break at a line:col in a specific script\n'
      '                                    '
      '  (e.g \'break test.dart:11:8\')\n'
      '        break <function>            '
      '# Break at the named function\n'
      '                                    '
      '  (e.g \'break main\' or \'break Class.someFunction\')\n';
}

class ClearCommand extends DebuggerCommand {
  ClearCommand(Debugger debugger) : super(debugger, 'clear', []);

  Future run(List<String> args) {
    if (args.length > 1) {
      debugger.console.print('not implemented');
      return new Future.value(null);
    }
    var arg = (args.length == 0 ? '' : args[0]);
    return DebuggerLocation.parse(debugger, arg).then((loc) {
      if (loc.valid) {
        if (loc.function != null) {
          debugger.console.print(
              'Ignoring breakpoint at $loc: '
              'Function entry breakpoints not yet implemented');
          return null;
        }
        if (loc.col != null) {
          // TODO(turnidge): Add tokenPos clear support.
          debugger.console.print(
              'Ignoring column: '
              'clearing breakpoint at a specific column not yet implemented');
        }

        for (var bpt in debugger.isolate.breakpoints.values) {
          var script = bpt.location.script;
          if (script.id == loc.script.id) {
            assert(script.loaded);
            var line = script.tokenToLine(bpt.location.tokenPos);
            if (line == loc.line) {
              return debugger.isolate.removeBreakpoint(bpt).then((result) {
                if (result is DartError) {
                  debugger.console.print(
                      'Unable to clear breakpoint at ${loc}: ${result.message}');
                  return;
                }
              });
            }
          }
        }
        debugger.console.print('No breakpoint found at ${loc}');
      } else {
        debugger.console.print(loc.errorMessage);
      }
    });
  }

  Future<List<String>> complete(List<String> args) {
    if (args.length != 1) {
      return new Future.value([args.join('')]);
    }
    return new Future.value(DebuggerLocation.complete(debugger, args[0]));
  }

  String helpShort = 'Remove a breakpoint by source location or function name'
      ' (hotkey: [F8])';

  String helpLong =
      'Remove a breakpoint by source location or function name.\n'
      '\n'
      'Hotkey: [F8]\n'
      '\n'
      'Syntax: clear                       '
      '# Clear at the current position\n'
      '        clear <line>                '
      '# Clear at a line in the current script\n'
      '                                    '
      '  (e.g \'clear 11\')\n'
      '        clear <line>:<col>          '
      '# Clear at a line:col in the current script\n'
      '                                    '
      '  (e.g \'clear 11:8\')\n'
      '        clear <script>:<line>       '
      '# Clear at a line:col in a specific script\n'
      '                                    '
      '  (e.g \'clear test.dart:11\')\n'
      '        clear <script>:<line>:<col> '
      '# Clear at a line:col in a specific script\n'
      '                                    '
      '  (e.g \'clear test.dart:11:8\')\n'
      '        clear <function>            '
      '# Clear at the named function\n'
      '                                    '
      '  (e.g \'clear main\' or \'clear Class.someFunction\')\n';
}

// TODO(turnidge): Add argument completion.
class DeleteCommand extends DebuggerCommand {
  DeleteCommand(Debugger debugger) : super(debugger, 'delete', []);

  Future run(List<String> args) {
    if (args.length < 1) {
      debugger.console.print('delete expects one or more arguments');
      return new Future.value(null);
    }
    List toRemove = [];
    for (var arg in args) {
      int id = int.parse(arg);
      var bptToRemove = null;
      for (var bpt in debugger.isolate.breakpoints.values) {
        if (bpt.number == id) {
          bptToRemove = bpt;
          break;
        }
      }
      if (bptToRemove == null) {
        debugger.console.print("Invalid breakpoint id '${id}'");
        return new Future.value(null);
      }
      toRemove.add(bptToRemove);
    }
    List pending = [];
    for (var bpt in toRemove) {
      pending.add(debugger.isolate.removeBreakpoint(bpt));
    }
    return Future.wait(pending);
  }

  String helpShort = 'Remove a breakpoint by breakpoint id';

  String helpLong =
      'Remove a breakpoint by breakpoint id.\n'
      '\n'
      'Syntax: delete <bp-id>\n'
      '        delete <bp-id> <bp-id> ...\n';
}

class InfoBreakpointsCommand extends DebuggerCommand {
  InfoBreakpointsCommand(Debugger debugger)
      : super(debugger, 'breakpoints', []);

  Future run(List<String> args) {
    if (debugger.isolate.breakpoints.isEmpty) {
      debugger.console.print('No breakpoints');
    }
    List bpts = debugger.isolate.breakpoints.values.toList();
    bpts.sort((a, b) => a.number - b.number);
    for (var bpt in bpts) {
      var bpId = bpt.number;
      var script = bpt.location.script;
      var tokenPos = bpt.location.tokenPos;
      var line = script.tokenToLine(tokenPos);
      var col = script.tokenToCol(tokenPos);
      if (!bpt.resolved) {
        debugger.console.print(
            'Future breakpoint ${bpId} at ${script.name}:${line}:${col}');
      } else {
        debugger.console.print(
            'Breakpoint ${bpId} at ${script.name}:${line}:${col}');
      }
    }
    return new Future.value(null);
  }

  String helpShort = 'List all breakpoints';

  String helpLong =
      'List all breakpoints.\n'
      '\n'
      'Syntax: info breakpoints\n';
}

class InfoFrameCommand extends DebuggerCommand {
  InfoFrameCommand(Debugger debugger) : super(debugger, 'frame', []);

  Future run(List<String> args) {
    if (args.length > 0) {
      debugger.console.print('info frame expects no arguments');
      return new Future.value(null);
    }
    debugger.console.print('frame = ${debugger.currentFrame}');
    return new Future.value(null);
  }

  String helpShort = 'Show current frame';

  String helpLong =
      'Show current frame.\n'
      '\n'
      'Syntax: info frame\n';
}

class IsolateCommand extends DebuggerCommand {
  IsolateCommand(Debugger debugger) : super(debugger, 'isolate', [
    new IsolateListCommand(debugger),
    new IsolateNameCommand(debugger),
  ]) {
    alias = 'i';
  }

  Future run(List<String> args) {
    if (args.length != 1) {
      debugger.console.print('isolate expects one argument');
      return new Future.value(null);
    }
    var arg = args[0].trim();
    var num = int.parse(arg, onError:(_) => null);

    var candidate;
    for (var isolate in debugger.vm.isolates) {
      if (num != null && num == isolate.number) {
        candidate = isolate;
        break;
      } else if (arg == isolate.name) {
        if (candidate != null) {
          debugger.console.print(
              "Isolate identifier '${arg}' is ambiguous: "
              'use the isolate number instead');
          return new Future.value(null);
        }
        candidate = isolate;
      }
    }
    if (candidate == null) {
      debugger.console.print("Invalid isolate identifier '${arg}'");
    } else {
      if (candidate == debugger.isolate) {
        debugger.console.print(
            "Current isolate is already ${candidate.number} '${candidate.name}'");
      } else {
        debugger.console.print(
            "Switching to isolate ${candidate.number} '${candidate.name}'");
        debugger.isolate = candidate;
      }
    }
    return new Future.value(null);
  }

  Future<List<String>> complete(List<String> args) {
    if (args.length != 1) {
      return new Future.value([args.join('')]);
<<<<<<< HEAD
    } 
=======
    }
>>>>>>> 17dbad18
    var result = [];
    for (var isolate in debugger.vm.isolates) {
      var str = isolate.number.toString();
      if (str.startsWith(args[0])) {
        result.add('$str ');
      }
    }
    for (var isolate in debugger.vm.isolates) {
      if (isolate.name.startsWith(args[0])) {
        result.add('${isolate.name} ');
      }
    }
    return new Future.value(result);
  }
  String helpShort = 'Switch the current isolate';

  String helpLong =
      'Switch the current isolate.\n'
      '\n'
      'Syntax: isolate <number>\n'
      '        isolate <name>\n';
}

class IsolateListCommand extends DebuggerCommand {
  IsolateListCommand(Debugger debugger) : super(debugger, 'list', []);

  Future run(List<String> args) {
    if (debugger.vm == null) {
      debugger.console.print(
          "Internal error: vm has not been set");
      return new Future.value(null);
    }
    for (var isolate in debugger.vm.isolates) {
      String current = (isolate == debugger.isolate ? ' *' : '');
      debugger.console.print(
          "Isolate ${isolate.number} '${isolate.name}'${current}");
    }
    return new Future.value(null);
  }

  String helpShort = 'List all isolates';

  String helpLong =
      'List all isolates.\n'
      '\n'
      'Syntax: isolate list\n';
}

class IsolateNameCommand extends DebuggerCommand {
  IsolateNameCommand(Debugger debugger) : super(debugger, 'name', []);

  Future run(List<String> args) {
    if (args.length != 1) {
      debugger.console.print('isolate name expects one argument');
      return new Future.value(null);
    }
    return debugger.isolate.setName(args[0]);
  }

  String helpShort = 'Rename an isolate';

  String helpLong =
      'Rename an isolate.\n'
      '\n'
      'Syntax: isolate name <name>\n';
}

class InfoCommand extends DebuggerCommand {
  InfoCommand(Debugger debugger) : super(debugger, 'info', [
      new InfoBreakpointsCommand(debugger),
      new InfoFrameCommand(debugger)]);

  Future run(List<String> args) {
    debugger.console.print("'info' expects a subcommand (see 'help info')");
    return new Future.value(null);
  }

  String helpShort = 'Show information on a variety of topics';

  String helpLong =
      'Show information on a variety of topics.\n'
      '\n'
      'Syntax: info <subcommand>\n';
}

class RefreshCoverageCommand extends DebuggerCommand {
  RefreshCoverageCommand(Debugger debugger) : super(debugger, 'coverage', []);

  Future run(List<String> args) {
    Set<Script> scripts = debugger.stackElement.activeScripts();
    List pending = [];
    for (var script in scripts) {
      pending.add(script.refreshCoverage().then((_) {
          debugger.console.print('Refreshed coverage for ${script.name}');
        }));
    }
    return Future.wait(pending);
  }

  String helpShort = 'Refresh code coverage information for current frames';

  String helpLong =
      'Refresh code coverage information for current frames.\n'
      '\n'
      'Syntax: refresh coverage\n\n';
}

class RefreshStackCommand extends DebuggerCommand {
  RefreshStackCommand(Debugger debugger) : super(debugger, 'stack', []);

  Future run(List<String> args) {
    return debugger.refreshStack();
  }

  String helpShort = 'Refresh isolate stack';

  String helpLong =
      'Refresh isolate stack.\n'
      '\n'
      'Syntax: refresh stack\n';
}

class RefreshCommand extends DebuggerCommand {
  RefreshCommand(Debugger debugger) : super(debugger, 'refresh', [
      new RefreshCoverageCommand(debugger),
      new RefreshStackCommand(debugger),
  ]);

  Future run(List<String> args) {
    debugger.console.print("'refresh' expects a subcommand (see 'help refresh')");
    return new Future.value(null);
  }

  String helpShort = 'Refresh debugging information of various sorts';

  String helpLong =
      'Refresh debugging information of various sorts.\n'
      '\n'
      'Syntax: refresh <subcommand>\n';
}

class _ConsoleStreamPrinter {
  ObservatoryDebugger _debugger;

  _ConsoleStreamPrinter(this._debugger);
  Level _minimumLogLevel = Level.OFF;
  String _savedStream;
  String _savedIsolate;
  String _savedLine;
  List<String> _buffer = [];

  void onEvent(String streamName, ServiceEvent event) {
    if (event.kind == ServiceEvent.kLogging) {
      // Check if we should print this log message.
      if (event.logRecord['level'].value < _minimumLogLevel.value) {
        return;
      }
    }
    String isolateName = event.isolate.name;
    // If we get a line from a different isolate/stream, flush
    // any pending output, even if it is not newline-terminated.
    if ((_savedIsolate != null && isolateName != _savedIsolate) ||
        (_savedStream != null && streamName != _savedStream)) {
       flush();
    }
    String data;
    bool hasNewline;
    if (event.kind == ServiceEvent.kLogging) {
      data = event.logRecord["message"].valueAsString;
      hasNewline = true;
    } else {
      data = event.bytesAsString;
      hasNewline = data.endsWith('\n');
    }
    if (_savedLine != null) {
       data = _savedLine + data;
      _savedIsolate = null;
      _savedStream = null;
      _savedLine = null;
    }
    var lines = data.split('\n').where((line) => line != '').toList();
    if (lines.isEmpty) {
      return;
    }
    int limit = (hasNewline ? lines.length : lines.length - 1);
    for (int i = 0; i < limit; i++) {
      _buffer.add(_format(isolateName, streamName, lines[i]));
    }
    // If there is no newline, we save the last line of output for next time.
    if (!hasNewline) {
      _savedIsolate = isolateName;
      _savedStream = streamName;
      _savedLine = lines[lines.length - 1];
    }
  }

  void flush() {
    // If there is any saved output, flush it now.
    if (_savedLine != null) {
      _buffer.add(_format(_savedIsolate, _savedStream, _savedLine));
      _savedIsolate = null;
      _savedStream = null;
      _savedLine = null;
    }
    if (_buffer.isNotEmpty) {
      _debugger.console.printStdio(_buffer);
      _buffer.clear();
    }
  }

  String _format(String isolateName, String streamName, String line) {
    return '${isolateName}:${streamName}> ${line}';
  }
}

// Tracks the state for an isolate debugging session.
class ObservatoryDebugger extends Debugger {
  final SettingsGroup settings = new SettingsGroup('debugger');
  RootCommand cmd;
  DebuggerPageElement page;
  DebuggerConsoleElement console;
  DebuggerInputElement input;
  DebuggerStackElement stackElement;
  ServiceMap stack;
  String breakOnException = "none";  // Last known setting.

  int get currentFrame => _currentFrame;

  void set currentFrame(int value) {
    if (value != null && (value < 0 || value >= stackDepth)) {
      throw new RangeError.range(value, 0, stackDepth);
    }
    _currentFrame = value;
    if (stackElement != null) {
      stackElement.setCurrentFrame(value);
    }
  }
  int _currentFrame = null;

  bool get upIsDown => _upIsDown;
  void set upIsDown(bool value) {
    settings.set('up-is-down', value);
    _upIsDown = value;
  }
  bool _upIsDown;

  void upFrame(int count) {
    if (_upIsDown) {
      currentFrame += count;
    } else {
      currentFrame -= count;
    }
  }

  void downFrame(int count) {
    if (_upIsDown) {
      currentFrame -= count;
    } else {
      currentFrame += count;
    }
  }

  int get stackDepth => stack['frames'].length;

  ObservatoryDebugger() {
    _loadSettings();
    cmd = new RootCommand([
        new AsyncNextCommand(this),
        new BreakCommand(this),
        new ClearCommand(this),
        new ClsCommand(this),
        new ContinueCommand(this),
        new DeleteCommand(this),
        new DownCommand(this),
        new FinishCommand(this),
        new FrameCommand(this),
        new HelpCommand(this),
        new InfoCommand(this),
        new IsolateCommand(this),
        new LogCommand(this),
<<<<<<< HEAD
        new ClsCommand(this),
=======
        new PauseCommand(this),
        new PrintCommand(this),
        new RefreshCommand(this),
        new SetCommand(this),
        new SmartNextCommand(this),
        new StepCommand(this),
        new SyncNextCommand(this),
        new UpCommand(this),
>>>>>>> 17dbad18
    ]);
    _consolePrinter = new _ConsoleStreamPrinter(this);
  }

  void _loadSettings() {
    _upIsDown = settings.get('up-is-down');
  }

  VM get vm => page.app.vm;

  void updateIsolate(Isolate iso) {
    _isolate = iso;
    if (_isolate != null) {
      if ((breakOnException != iso.exceptionsPauseInfo) &&
          (iso.exceptionsPauseInfo != null)) {
        breakOnException = iso.exceptionsPauseInfo;
        console.print("Now pausing for exceptions: $breakOnException");
      }

      _isolate.reload().then((response) {
        // TODO(turnidge): Currently the debugger relies on all libs
        // being loaded.  Fix this.
        var pending = [];
        for (var lib in _isolate.libraries) {
          if (!lib.loaded) {
            pending.add(lib.load());
          }
        }
        Future.wait(pending).then((_) {
          _refreshStack(isolate.pauseEvent).then((_) {
            reportStatus();
          });
        }).catchError((_) {
          // Error loading libraries, try and display stack.
          _refreshStack(isolate.pauseEvent).then((_) {
            reportStatus();
          });
        });
      });
    } else {
      reportStatus();
    }
  }

  set isolate(Isolate iso) {
    // Setting the page's isolate will trigger updateIsolate to be called.
    //
    // TODO(turnidge): Rework ownership of the ObservatoryDebugger in another
    // change.
    page.isolate = iso;
  }
  Isolate get isolate => _isolate;
  Isolate _isolate;

  void init() {
    console.newline();
    console.printBold("Type 'h' for help");
    // Wait a bit and if polymer still hasn't set up the isolate,
    // report this to the user.
    new Timer(const Duration(seconds:1), () {
      if (isolate == null) {
        reportStatus();
      }
    });
  }

  Future refreshStack() {
    return _refreshStack(isolate.pauseEvent).then((_) {
      reportStatus();
    });
  }

  bool isolatePaused() {
    // TODO(turnidge): Stop relying on the isolate to track the last
    // pause event.  Since we listen to events directly in the
    // debugger, this could introduce a race.
    return (isolate != null &&
            isolate.pauseEvent != null &&
            isolate.pauseEvent.kind != ServiceEvent.kResume);
  }

  void warnOutOfDate() {
    // Wait a bit, then tell the user that the stack may be out of date.
    new Timer(const Duration(seconds:2), () {
      if (!isolatePaused()) {
        stackElement.isSampled = true;
      }
    });
  }

  Future<ServiceMap> _refreshStack(ServiceEvent pauseEvent) {
    return isolate.getStack().then((result) {
      stack = result;
      // TODO(turnidge): Replace only the changed part of the stack to
      // reduce flicker.
      stackElement.updateStack(stack, pauseEvent);
      if (stack['frames'].length > 0) {
        currentFrame = 0;
      } else {
        currentFrame = null;
      }
      input.focus();
    });
  }

  void reportStatus() {
    flushStdio();
    if (_isolate == null) {
      console.print('No current isolate');
    } else if (_isolate.idle) {
      console.print('Isolate is idle');
    } else if (_isolate.running) {
      console.print("Isolate is running (type 'pause' to interrupt)");
    } else if (_isolate.pauseEvent != null) {
      _reportPause(_isolate.pauseEvent);
    } else {
      console.print('Isolate is in unknown state');
    }
    warnOutOfDate();
  }

  void _reportPause(ServiceEvent event) {
    if (event.kind == ServiceEvent.kPauseStart) {
      console.print(
          "Paused at isolate start (type 'continue' [F7] or 'step' [F10] to start the isolate')");
    } else if (event.kind == ServiceEvent.kPauseExit) {
      console.print(
          "Paused at isolate exit (type 'continue' or [F7] to exit the isolate')");
    }
    if (stack['frames'].length > 0) {
      Frame frame = stack['frames'][0];
      var script = frame.location.script;
      script.load().then((_) {
        var line = script.tokenToLine(frame.location.tokenPos);
        var col = script.tokenToCol(frame.location.tokenPos);
        if (event.breakpoint != null) {
          var bpId = event.breakpoint.number;
          console.print('Paused at breakpoint ${bpId} at '
                        '${script.name}:${line}:${col}');
        } else if (event.exception != null) {
          console.print('Paused due to exception at '
                        '${script.name}:${line}:${col}');
          // This seems to be missing if we are paused-at-exception after
          // paused-at-isolate-exit. Maybe we shutdown part of the debugger too
          // soon?
          console.printRef(event.exception);
        } else {
          console.print('Paused at ${script.name}:${line}:${col}');
        }
      });
    }
  }

  Future _reportBreakpointEvent(ServiceEvent event) {
    var bpt = event.breakpoint;
    var verb = null;
    switch (event.kind) {
      case ServiceEvent.kBreakpointAdded:
        verb = 'added';
        break;
      case ServiceEvent.kBreakpointResolved:
        verb = 'resolved';
        break;
      case ServiceEvent.kBreakpointRemoved:
        verb = 'removed';
        break;
      default:
        break;
    }
    var script = bpt.location.script;
    return script.load().then((_) {
      var bpId = bpt.number;
      var tokenPos = bpt.location.tokenPos;
      var line = script.tokenToLine(tokenPos);
      var col = script.tokenToCol(tokenPos);
      if (bpt.resolved) {
        console.print(
            'Breakpoint ${bpId} ${verb} at ${script.name}:${line}:${col}');
      } else {
        console.print(
            'Future breakpoint ${bpId} ${verb} at ${script.name}:${line}:${col}');
      }
    });
  }

  void onEvent(ServiceEvent event) {
    switch(event.kind) {
      case ServiceEvent.kIsolateStart:
        {
          var iso = event.owner;
          console.print(
              "Isolate ${iso.number} '${iso.name}' has been created");
        }
        break;

      case ServiceEvent.kIsolateExit:
        {
          var iso = event.owner;
          if (iso == isolate) {
            console.print("The current isolate has exited");
          } else {
            console.print(
                "Isolate ${iso.number} '${iso.name}' has exited");
          }
        }
        break;

      case ServiceEvent.kDebuggerSettingsUpdate:
        if (breakOnException != event.exceptions) {
          breakOnException = event.exceptions;
          console.print("Now pausing for exceptions: $breakOnException");
        }
        break;

      case ServiceEvent.kIsolateUpdate:
        var iso = event.owner;
        console.print("Isolate ${iso.number} renamed to '${iso.name}'");
        break;

      case ServiceEvent.kPauseStart:
      case ServiceEvent.kPauseExit:
      case ServiceEvent.kPauseBreakpoint:
      case ServiceEvent.kPauseInterrupted:
      case ServiceEvent.kPauseException:
        if (event.owner == isolate) {
          _refreshStack(event).then((_) {
            flushStdio();
            _reportPause(event);
          });
        }
        break;

      case ServiceEvent.kResume:
        if (event.owner == isolate) {
          flushStdio();
          console.print('Continuing...');
        }
        break;

      case ServiceEvent.kBreakpointAdded:
      case ServiceEvent.kBreakpointResolved:
      case ServiceEvent.kBreakpointRemoved:
        if (event.owner == isolate) {
          _reportBreakpointEvent(event);
        }
        break;

      case ServiceEvent.kIsolateRunnable:
      case ServiceEvent.kGraph:
      case ServiceEvent.kGC:
      case ServiceEvent.kInspect:
        // Ignore.
        break;

      case ServiceEvent.kLogging:
        _consolePrinter.onEvent(event.logRecord['level'].name, event);
        break;

      default:
        console.print('Unrecognized event: $event');
        break;
    }
  }

  _ConsoleStreamPrinter _consolePrinter;

  void flushStdio() {
    _consolePrinter.flush();
  }

  void onStdout(ServiceEvent event) {
    _consolePrinter.onEvent('stdout', event);
  }

  void onStderr(ServiceEvent event) {
    _consolePrinter.onEvent('stderr', event);
  }

  static String _commonPrefix(String a, String b) {
    int pos = 0;
    while (pos < a.length && pos < b.length) {
      if (a.codeUnitAt(pos) != b.codeUnitAt(pos)) {
        break;
      }
      pos++;
    }
    return a.substring(0, pos);
  }

  static String _foldCompletions(List<String> values) {
    if (values.length == 0) {
      return '';
    }
    var prefix = values[0];
    for (int i = 1; i < values.length; i++) {
      prefix = _commonPrefix(prefix, values[i]);
    }
    return prefix;
  }

  Future<String> complete(String line) {
    return cmd.completeCommand(line).then((completions) {
      if (completions.length == 0) {
        // No completions.  Leave the line alone.
        return line;
      } else if (completions.length == 1) {
        // Unambiguous completion.
        return completions[0];
      } else {
        // Ambigous completion.
        completions = completions.map((s) => s.trimRight()).toList();
        console.printBold(completions.toString());
        return _foldCompletions(completions);
      }
    });
  }

  // TODO(turnidge): Implement real command line history.
  String lastCommand;

  Future run(String command) {
    if (command == '' && lastCommand != null) {
      command = lastCommand;
    }
    console.printBold('\$ $command');
    return cmd.runCommand(command).then((_) {
      lastCommand = command;
    }).catchError((e, s) {
      if (e is NetworkRpcException) {
        console.printRed('Unable to execute command because the connection '
                      'to the VM has been closed');
      } else {
        if (s != null) {
          console.printRed('Internal error: $e\n$s');
        } else {
          console.printRed('Internal error: $e\n');
        }
      }
    });
  }

  String historyPrev(String command) {
    return cmd.historyPrev(command);
  }

  String historyNext(String command) {
    return cmd.historyNext(command);
  }

  Future pause() {
    if (!isolatePaused()) {
      return isolate.pause();
    } else {
      console.print('The program is already paused');
      return new Future.value(null);
    }
  }

  Future resume() {
    if (isolatePaused()) {
      return isolate.resume().then((_) {
          warnOutOfDate();
        });
    } else {
      console.print('The program must be paused');
      return new Future.value(null);
    }
  }

  Future toggleBreakpoint() async {
    var loc = await DebuggerLocation.parse(this, '');
    var script = loc.script;
    var line = loc.line;
    if (script != null && line != null) {
      var bpts = script.getLine(line).breakpoints;
      if (bpts == null || bpts.isEmpty) {
        // Set a new breakpoint.
        // TODO(turnidge): Set this breakpoint at current column.
        await isolate.addBreakpoint(script, line);
      } else {
        // TODO(turnidge): Clear this breakpoint at current column.
        var pending = [];
        for (var bpt in bpts) {
          pending.add(isolate.removeBreakpoint(bpt));
        }
        await Future.wait(pending);
      }
    }
    return new Future.value(null);
  }

<<<<<<< HEAD
  Future next() {
=======

  Future smartNext() async {
    if (isolatePaused()) {
      var event = isolate.pauseEvent;
      if (event.atAsyncJump) {
        return asyncNext();
      } else {
        return syncNext();
      }
    } else {
      console.print('The program is already running');
    }
  }

  Future asyncNext() async {
    if (isolatePaused()) {
      var event = isolate.pauseEvent;
      if (event.asyncContinuation == null) {
        console.print("No async continuation at this location");
      } else {
        return isolate.asyncStepOver()[Isolate.kFirstResume];
      }
    } else {
      console.print('The program is already running');
    }
  }

  Future syncNext() async {
>>>>>>> 17dbad18
    if (isolatePaused()) {
      var event = isolate.pauseEvent;
      if (event.kind == ServiceEvent.kPauseStart) {
        console.print("Type 'continue' [F7] or 'step' [F10] to start the isolate");
<<<<<<< HEAD
        return new Future.value(null);
      }
      if (event.kind == ServiceEvent.kPauseExit) {
        console.print("Type 'continue' [F7] to exit the isolate");
        return new Future.value(null);
=======
        return;
      }
      if (event.kind == ServiceEvent.kPauseExit) {
        console.print("Type 'continue' [F7] to exit the isolate");
        return;
>>>>>>> 17dbad18
      }
      return isolate.stepOver();
    } else {
      console.print('The program is already running');
<<<<<<< HEAD
      return new Future.value(null);
=======
      return;
>>>>>>> 17dbad18
    }
  }

  Future step() {
    if (isolatePaused()) {
      var event = isolate.pauseEvent;
      if (event.kind == ServiceEvent.kPauseExit) {
        console.print("Type 'continue' [F7] to exit the isolate");
        return new Future.value(null);
      }
      return isolate.stepInto();
    } else {
      console.print('The program is already running');
      return new Future.value(null);
    }
  }
}

@CustomTag('debugger-page')
class DebuggerPageElement extends ObservatoryElement {
  @published Isolate isolate;

  isolateChanged(oldValue) {
    if (isolate != null) {
      debugger.updateIsolate(isolate);
    }
  }
  ObservatoryDebugger debugger = new ObservatoryDebugger();

  DebuggerPageElement.created() : super.created() {
    debugger.page = this;
  }

  StreamSubscription _resizeSubscription;
  Future<StreamSubscription> _isolateSubscriptionFuture;
  Future<StreamSubscription> _debugSubscriptionFuture;
  Future<StreamSubscription> _stdoutSubscriptionFuture;
  Future<StreamSubscription> _stderrSubscriptionFuture;
  Future<StreamSubscription> _logSubscriptionFuture;

  @override
  void attached() {
    super.attached();
    _onResize(null);

    // Wire the debugger object to the stack, console, and command line.
    var stackElement = $['stackElement'];
    debugger.stackElement = stackElement;
    stackElement.debugger = debugger;
    debugger.console = $['console'];
    debugger.input = $['commandline'];
    debugger.input.debugger = debugger;
    debugger.init();

    _resizeSubscription = window.onResize.listen(_onResize);
    _isolateSubscriptionFuture =
        app.vm.listenEventStream(VM.kIsolateStream, debugger.onEvent);
    _debugSubscriptionFuture =
        app.vm.listenEventStream(VM.kDebugStream, debugger.onEvent);
    _stdoutSubscriptionFuture =
        app.vm.listenEventStream(VM.kStdoutStream, debugger.onStdout);
    if (_stdoutSubscriptionFuture != null) {
      // TODO(turnidge): How do we want to handle this in general?
      _stdoutSubscriptionFuture.catchError((e, st) {
        Logger.root.info('Failed to subscribe to stdout: $e\n$st\n');
      });
    }
    _stderrSubscriptionFuture =
        app.vm.listenEventStream(VM.kStderrStream, debugger.onStderr);
    if (_stderrSubscriptionFuture != null) {
      // TODO(turnidge): How do we want to handle this in general?
      _stderrSubscriptionFuture.catchError((e, st) {
        Logger.root.info('Failed to subscribe to stderr: $e\n$st\n');
      });
    }
    _logSubscriptionFuture =
        app.vm.listenEventStream(Isolate.kLoggingStream, debugger.onEvent);
    // Turn on the periodic poll timer for this page.
    pollPeriod = const Duration(milliseconds:100);

    onClick.listen((event) {
      // Random clicks should focus on the text box.  If the user selects
      // a range, don't interfere.
      var selection = window.getSelection();
      if (selection == null ||
          (selection.type != 'Range' && selection.type != 'text')) {
        debugger.input.focus();
      }
    });
  }

  void onPoll() {
    debugger.flushStdio();
  }

  void _onResize(_) {
    var navbarDiv = $['navbarDiv'];
    var stackDiv = $['stackDiv'];
    var splitterDiv = $['splitterDiv'];
    var cmdDiv = $['commandDiv'];

    int navbarHeight = navbarDiv.clientHeight;
    int splitterHeight = splitterDiv.clientHeight;
    int cmdHeight = cmdDiv.clientHeight;

    int windowHeight = window.innerHeight;
    int fixedHeight = navbarHeight + splitterHeight + cmdHeight;
    int available = windowHeight - fixedHeight;
    int stackHeight = available ~/ 1.6;
    stackDiv.style.setProperty('height', '${stackHeight}px');
  }

  @override
  void detached() {
    debugger.isolate = null;
    _resizeSubscription.cancel();
    _resizeSubscription = null;
    cancelFutureSubscription(_isolateSubscriptionFuture);
    _isolateSubscriptionFuture = null;
    cancelFutureSubscription(_debugSubscriptionFuture);
    _debugSubscriptionFuture = null;
    cancelFutureSubscription(_stdoutSubscriptionFuture);
    _stdoutSubscriptionFuture = null;
    cancelFutureSubscription(_stderrSubscriptionFuture);
    _stderrSubscriptionFuture = null;
    cancelFutureSubscription(_logSubscriptionFuture);
    _logSubscriptionFuture = null;
    super.detached();
  }
}

@CustomTag('debugger-stack')
class DebuggerStackElement extends ObservatoryElement {
  @published Isolate isolate;
  @observable bool hasStack = false;
  @observable bool hasMessages = false;
  @observable bool isSampled = false;
  @observable int currentFrame;
  ObservatoryDebugger debugger;

  _addFrame(List frameList, Frame frameInfo) {
    DebuggerFrameElement frameElement = new Element.tag('debugger-frame');
    frameElement.frame = frameInfo;

    if (frameInfo.index == currentFrame) {
      frameElement.setCurrent(true);
    } else {
      frameElement.setCurrent(false);
    }

    var li = new LIElement();
    li.classes.add('list-group-item');
    li.children.insert(0, frameElement);

    frameList.insert(0, li);
  }

  _addMessage(List messageList, ServiceMessage messageInfo) {
    DebuggerMessageElement messageElement = new Element.tag('debugger-message');
    messageElement.message = messageInfo;

    var li = new LIElement();
    li.classes.add('list-group-item');
    li.children.insert(0, messageElement);

    messageList.add(li);
  }

  void updateStackFrames(ServiceMap newStack) {
    List frameElements = $['frameList'].children;
    List newFrames = newStack['frames'];

    // Remove any frames whose functions don't match, starting from
    // bottom of stack.
    int oldPos = frameElements.length - 1;
    int newPos = newFrames.length - 1;
    while (oldPos >= 0 && newPos >= 0) {
      if (!frameElements[oldPos].children[0].matchFrame(newFrames[newPos])) {
        // The rest of the frame elements no longer match.  Remove them.
        for (int i = 0; i <= oldPos; i++) {
          // NOTE(turnidge): removeRange is missing, sadly.
          frameElements.removeAt(0);
        }
        break;
      }
      oldPos--;
      newPos--;
    }

    // Remove any extra frames.
    if (frameElements.length > newFrames.length) {
      // Remove old frames from the top of stack.
      int removeCount = frameElements.length - newFrames.length;
      for (int i = 0; i < removeCount; i++) {
        frameElements.removeAt(0);
      }
    }

    // Add any new frames.
    int newCount = 0;
    if (frameElements.length < newFrames.length) {
      // Add new frames to the top of stack.
      newCount = newFrames.length - frameElements.length;
      for (int i = newCount-1; i >= 0; i--) {
        _addFrame(frameElements, newFrames[i]);
      }
    }
    assert(frameElements.length == newFrames.length);

    if (frameElements.isNotEmpty) {
      for (int i = newCount; i < frameElements.length; i++) {
        frameElements[i].children[0].updateFrame(newFrames[i]);
      }
    }

    hasStack = frameElements.isNotEmpty;
  }

  void updateStackMessages(ServiceMap newStack) {
    List messageElements = $['messageList'].children;
    List newMessages = newStack['messages'];

    // Remove any extra message elements.
    if (messageElements.length > newMessages.length) {
      // Remove old messages from the front of the queue.
      int removeCount = messageElements.length - newMessages.length;
      for (int i = 0; i < removeCount; i++) {
        messageElements.removeAt(0);
      }
    }

    // Add any new messages to the tail of the queue.
    int newStartingIndex = messageElements.length;
    if (messageElements.length < newMessages.length) {
      for (int i = newStartingIndex; i < newMessages.length; i++) {
        _addMessage(messageElements, newMessages[i]);
      }
    }
    assert(messageElements.length == newMessages.length);

    if (messageElements.isNotEmpty) {
      // Update old messages.
      for (int i = 0; i < newStartingIndex; i++) {
        messageElements[i].children[0].updateMessage(newMessages[i]);
      }
    }

    hasMessages = messageElements.isNotEmpty;
  }

  void updateStack(ServiceMap newStack, ServiceEvent pauseEvent) {
    updateStackFrames(newStack);
    updateStackMessages(newStack);
    isSampled = pauseEvent == null;
  }

  void setCurrentFrame(int value) {
    currentFrame = value;
    List frameElements = $['frameList'].children;
    for (var frameElement in frameElements) {
      var dbgFrameElement = frameElement.children[0];
      if (dbgFrameElement.frame.index == currentFrame) {
        dbgFrameElement.setCurrent(true);
      } else {
        dbgFrameElement.setCurrent(false);
      }
    }
  }

  Set<Script> activeScripts() {
    var s = new Set<Script>();
    List frameElements = $['frameList'].children;
    for (var frameElement in frameElements) {
      s.add(frameElement.children[0].script);
    }
    return s;
  }

  Future doPauseIsolate() {
    if (debugger != null) {
      return debugger.isolate.pause();
    } else {
      return new Future.value(null);
    }
  }

  Future doRefreshStack() {
    if (debugger != null) {
      return debugger.refreshStack();
    } else {
      return new Future.value(null);
    }
  }

  DebuggerStackElement.created() : super.created();
}

@CustomTag('debugger-frame')
class DebuggerFrameElement extends ObservatoryElement {
  @published Frame frame;

  // Is this the current frame?
  bool _current = false;

  // Has this frame been pinned open?
  bool _pinned = false;

  void setCurrent(bool value) {
    busy = true;
    frame.function.load().then((func) {
      _current = value;
      var frameOuter = $['frameOuter'];
      if (_current) {
        frameOuter.classes.add('current');
        expanded = true;
        frameOuter.classes.add('shadow');
        scrollIntoView();
      } else {
        frameOuter.classes.remove('current');
        if (_pinned) {
          expanded = true;
          frameOuter.classes.add('shadow');
        } else {
          expanded = false;
          frameOuter.classes.remove('shadow');
        }
      }
      busy = false;
    });
  }

  @observable String scriptHeight;
  @observable bool expanded = false;
  @observable bool busy = false;

  DebuggerFrameElement.created() : super.created();


  String makeExpandKey(String key) {
    return '${frame.function.qualifiedName}/${key}';
  }

  bool matchFrame(Frame newFrame) {
    return newFrame.function.id == frame.function.id;
  }

  void updateFrame(Frame newFrame) {
    assert(matchFrame(newFrame));
    frame = newFrame;
  }

  Script get script => frame.location.script;

  @override
  void attached() {
    super.attached();
    int windowHeight = window.innerHeight;
    scriptHeight = '${windowHeight ~/ 1.6}px';
  }

  void toggleExpand(var a, var b, var c) {
    if (busy) {
      return;
    }
    busy = true;
    frame.function.load().then((func) {
        _pinned = !_pinned;
        var frameOuter = $['frameOuter'];
        if (_pinned) {
          expanded = true;
          frameOuter.classes.add('shadow');
        } else {
          expanded = false;
          frameOuter.classes.remove('shadow');
        }
        busy = false;
      });
  }
}

@CustomTag('debugger-message')
class DebuggerMessageElement extends ObservatoryElement {
  @published ServiceMessage message;
  @observable ServiceObject preview;

  // Is this the current message?
  bool _current = false;

  // Has this message been pinned open?
  bool _pinned = false;

  void setCurrent(bool value) {
    _current = value;
    var messageOuter = $['messageOuter'];
    if (_current) {
      messageOuter.classes.add('current');
      expanded = true;
      messageOuter.classes.add('shadow');
      scrollIntoView();
    } else {
      messageOuter.classes.remove('current');
      if (_pinned) {
        expanded = true;
        messageOuter.classes.add('shadow');
      } else {
        expanded = false;
        messageOuter.classes.remove('shadow');
      }
    }
  }

  @observable String scriptHeight;
  @observable bool expanded = false;
  @observable bool busy = false;

  DebuggerMessageElement.created() : super.created();

  void updateMessage(ServiceMessage newMessage) {
    bool messageChanged =
        (message.messageObjectId != newMessage.messageObjectId);
    message = newMessage;
    if (messageChanged) {
      // Message object id has changed: clear preview and collapse.
      preview = null;
      if (expanded) {
        toggleExpand(null, null, null);
      }
    }
  }

  @override
  void attached() {
    super.attached();
    int windowHeight = window.innerHeight;
    scriptHeight = '${windowHeight ~/ 1.6}px';
  }

  void toggleExpand(var a, var b, var c) {
    if (busy) {
      return;
    }
    busy = true;
    var function = message.handler;
    var loadedFunction;
    if (function == null) {
      // Complete immediately.
      loadedFunction = new Future.value(null);
    } else {
      loadedFunction = function.load();
    }
    loadedFunction.then((_) {
      _pinned = !_pinned;
      var messageOuter = $['messageOuter'];
      if (_pinned) {
        expanded = true;
        messageOuter.classes.add('shadow');
      } else {
        expanded = false;
        messageOuter.classes.remove('shadow');
      }
      busy = false;
    });
  }

  Future<ServiceObject> previewMessage(_) {
    return message.isolate.getObject(message.messageObjectId).then((result) {
      preview = result;
      return result;
    });
  }
}

@CustomTag('debugger-console')
class DebuggerConsoleElement extends ObservatoryElement {
  @published Isolate isolate;

  DebuggerConsoleElement.created() : super.created();

  /// Is [container] scrolled to the within [threshold] pixels of the bottom?
  static bool _isScrolledToBottom(DivElement container, [int threshold = 2]) {
    if (container == null) {
      return false;
    }
    // scrollHeight -> complete height of element including scrollable area.
    // clientHeight -> height of element on page.
    // scrollTop -> how far is an element scrolled (from 0 to scrollHeight).
    final distanceFromBottom =
        container.scrollHeight - container.clientHeight - container.scrollTop;
    const threshold = 2;  // 2 pixel slop.
    return distanceFromBottom <= threshold;
  }

  /// Scroll [container] so the bottom content is visible.
  static _scrollToBottom(DivElement container) {
    if (container == null) {
      return;
    }
    // Adjust scroll so that the bottom of the content is visible.
    container.scrollTop = container.scrollHeight - container.clientHeight;
  }

  void _append(HtmlElement span) {
    var consoleTextElement = $['consoleText'];
    bool autoScroll = _isScrolledToBottom(parent);
    consoleTextElement.children.add(span);
    if (autoScroll) {
      _scrollToBottom(parent);
    }
  }

  void print(String line, { bool newline:true }) {
    var span = new SpanElement();
    span.classes.add('normal');
    span.appendText(line);
    if (newline) {
      span.appendText('\n');
    }
    _append(span);
  }

  void printBold(String line, { bool newline:true }) {
    var span = new SpanElement();
    span.classes.add('bold');
    span.appendText(line);
    if (newline) {
      span.appendText('\n');
    }
    _append(span);
  }

  void printRed(String line, { bool newline:true }) {
    var span = new SpanElement();
    span.classes.add('red');
    span.appendText(line);
    if (newline) {
      span.appendText('\n');
    }
    _append(span);
  }

  void printStdio(List<String> lines) {
    var consoleTextElement = $['consoleText'];
    bool autoScroll = _isScrolledToBottom(parent);
    for (var line in lines) {
      var span = new SpanElement();
      span.classes.add('green');
      span.appendText(line);
      span.appendText('\n');
      consoleTextElement.children.add(span);
    }
    if (autoScroll) {
      _scrollToBottom(parent);
    }
  }

  void printRef(Instance ref, { bool newline:true }) {
    var refElement = new Element.tag('instance-ref');
    refElement.ref = ref;
    _append(refElement);
    if (newline) {
      this.newline();
    }
  }

  void newline() {
    _append(new BRElement());
  }

  void clear() {
    var consoleTextElement = $['consoleText'];
    consoleTextElement.children.clear();
  }
}

@CustomTag('debugger-input')
class DebuggerInputElement extends ObservatoryElement {
  @published Isolate isolate;
  @published String text = '';
  @observable ObservatoryDebugger debugger;
  @observable bool busy = false;

  @override
  void ready() {
    super.ready();
    var textBox = $['textBox'];
    textBox.select();
    textBox.onKeyDown.listen((KeyboardEvent e) {
        if (busy) {
          e.preventDefault();
          return;
        }
        busy = true;
	switch (e.keyCode) {
          case KeyCode.TAB:
            e.preventDefault();
            int cursorPos = textBox.selectionStart;
            debugger.complete(text.substring(0, cursorPos)).then((completion) {
              text = completion + text.substring(cursorPos);
              // TODO(turnidge): Move the cursor to the end of the
              // completion, rather than the end of the string.
            }).whenComplete(() {
              busy = false;
            });
            break;

          case KeyCode.ENTER:
            var command = text;
            debugger.run(command).whenComplete(() {
              text = '';
              busy = false;
            });
            break;

          case KeyCode.UP:
            e.preventDefault();
            text = debugger.historyPrev(text);
            busy = false;
            break;

          case KeyCode.DOWN:
            e.preventDefault();
            text = debugger.historyNext(text);
            busy = false;
            break;

          case KeyCode.PAGE_UP:
            e.preventDefault();
            try {
              debugger.upFrame(1);
<<<<<<< HEAD
            } on RangeError catch (e) {
=======
            } on RangeError catch (_) {
>>>>>>> 17dbad18
              // Ignore.
            }
            busy = false;
            break;

          case KeyCode.PAGE_DOWN:
            e.preventDefault();
            try {
              debugger.downFrame(1);
<<<<<<< HEAD
            } on RangeError catch (e) {
=======
            } on RangeError catch (_) {
>>>>>>> 17dbad18
              // Ignore.
            }
            busy = false;
            break;

          case KeyCode.F7:
            e.preventDefault();
            debugger.resume().whenComplete(() {
              busy = false;
            });
            break;

          case KeyCode.F8:
            e.preventDefault();
            debugger.toggleBreakpoint().whenComplete(() {
              busy = false;
            });
            break;

          case KeyCode.F9:
            e.preventDefault();
<<<<<<< HEAD
            debugger.next().whenComplete(() {
=======
            debugger.smartNext().whenComplete(() {
>>>>>>> 17dbad18
              busy = false;
            });
            break;

          case KeyCode.F10:
            e.preventDefault();
            debugger.step().whenComplete(() {
              busy = false;
            });
            break;

          case KeyCode.SEMICOLON:
            if (e.ctrlKey) {
              e.preventDefault();
              debugger.console.printRed('^;');
              debugger.pause().whenComplete(() {
                busy = false;
              });
            } else {
              busy = false;
            }
            break;

          default:
            busy = false;
            break;
	}
      });
  }

  void focus() {
    $['textBox'].focus();
  }

  DebuggerInputElement.created() : super.created();
}<|MERGE_RESOLUTION|>--- conflicted
+++ resolved
@@ -322,13 +322,8 @@
     alias = 'n';
   }
 
-<<<<<<< HEAD
-  Future run(List<String> args) {
-    return debugger.next();
-=======
   Future run(List<String> args) async {
     return debugger.smartNext();
->>>>>>> 17dbad18
   }
 
   String helpShort =
@@ -569,7 +564,6 @@
         var getHandler = optionInfo[2];
         var value = await getHandler(debugger, name);
         debugger.console.print("${name} = ${value}");
-<<<<<<< HEAD
       }
     } else if (args.length == 2) {
       var name = args[0].trim();
@@ -584,22 +578,6 @@
         debugger.console.print("'${value}' is not in ${validValues}");
         return;
       }
-=======
-      }
-    } else if (args.length == 2) {
-      var name = args[0].trim();
-      var value = args[1].trim();
-      var optionInfo = _options[name];
-      if (optionInfo == null) {
-        debugger.console.print("unrecognized option: $name");
-        return;
-      }
-      var validValues = optionInfo[0];
-      if (!validValues.contains(value)) {
-        debugger.console.print("'${value}' is not in ${validValues}");
-        return;
-      }
->>>>>>> 17dbad18
       var setHandler = optionInfo[1];
       await setHandler(debugger, name, value);
     } else {
@@ -968,11 +946,7 @@
   Future<List<String>> complete(List<String> args) {
     if (args.length != 1) {
       return new Future.value([args.join('')]);
-<<<<<<< HEAD
-    } 
-=======
-    }
->>>>>>> 17dbad18
+    }
     var result = [];
     for (var isolate in debugger.vm.isolates) {
       var str = isolate.number.toString();
@@ -1253,9 +1227,6 @@
         new InfoCommand(this),
         new IsolateCommand(this),
         new LogCommand(this),
-<<<<<<< HEAD
-        new ClsCommand(this),
-=======
         new PauseCommand(this),
         new PrintCommand(this),
         new RefreshCommand(this),
@@ -1264,7 +1235,6 @@
         new StepCommand(this),
         new SyncNextCommand(this),
         new UpCommand(this),
->>>>>>> 17dbad18
     ]);
     _consolePrinter = new _ConsoleStreamPrinter(this);
   }
@@ -1656,9 +1626,6 @@
     return new Future.value(null);
   }
 
-<<<<<<< HEAD
-  Future next() {
-=======
 
   Future smartNext() async {
     if (isolatePaused()) {
@@ -1687,33 +1654,20 @@
   }
 
   Future syncNext() async {
->>>>>>> 17dbad18
     if (isolatePaused()) {
       var event = isolate.pauseEvent;
       if (event.kind == ServiceEvent.kPauseStart) {
         console.print("Type 'continue' [F7] or 'step' [F10] to start the isolate");
-<<<<<<< HEAD
-        return new Future.value(null);
-      }
-      if (event.kind == ServiceEvent.kPauseExit) {
-        console.print("Type 'continue' [F7] to exit the isolate");
-        return new Future.value(null);
-=======
         return;
       }
       if (event.kind == ServiceEvent.kPauseExit) {
         console.print("Type 'continue' [F7] to exit the isolate");
         return;
->>>>>>> 17dbad18
       }
       return isolate.stepOver();
     } else {
       console.print('The program is already running');
-<<<<<<< HEAD
-      return new Future.value(null);
-=======
       return;
->>>>>>> 17dbad18
     }
   }
 
@@ -2343,11 +2297,7 @@
             e.preventDefault();
             try {
               debugger.upFrame(1);
-<<<<<<< HEAD
-            } on RangeError catch (e) {
-=======
             } on RangeError catch (_) {
->>>>>>> 17dbad18
               // Ignore.
             }
             busy = false;
@@ -2357,11 +2307,7 @@
             e.preventDefault();
             try {
               debugger.downFrame(1);
-<<<<<<< HEAD
-            } on RangeError catch (e) {
-=======
             } on RangeError catch (_) {
->>>>>>> 17dbad18
               // Ignore.
             }
             busy = false;
@@ -2383,11 +2329,7 @@
 
           case KeyCode.F9:
             e.preventDefault();
-<<<<<<< HEAD
-            debugger.next().whenComplete(() {
-=======
             debugger.smartNext().whenComplete(() {
->>>>>>> 17dbad18
               busy = false;
             });
             break;
