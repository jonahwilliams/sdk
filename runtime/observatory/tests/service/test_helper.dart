// Copyright (c) 2013, the Dart project authors.  Please see the AUTHORS file
// for details. All rights reserved. Use of this source code is governed by a
// BSD-style license that can be found in the LICENSE file.

library test_helper;

import 'dart:async';
import 'dart:convert';
import 'dart:io';
import 'package:observatory/service_io.dart';
import 'package:unittest/unittest.dart';

bool _isWebSocketDisconnect(e) {
  return e is NetworkRpcException;
}

// This invocation should set up the state being tested.
const String _TESTEE_MODE_FLAG = "--testee-mode";

class _TestLauncher {
  Process process;
  final List<String> args;
  bool killedByTester = false;

  _TestLauncher() : args = ['--enable-vm-service:0',
                            Platform.script.toFilePath(),
                            _TESTEE_MODE_FLAG] {}

<<<<<<< HEAD
  Future<int> launch(bool pause_on_start, bool pause_on_exit) {
    String dartExecutable = Platform.executable;
    var fullArgs = [];
    if (pause_on_start == true) {
      fullArgs.add('--pause-isolates-on-start');
    }
    if (pause_on_exit == true) {
=======
  Future<int> launch(bool pause_on_start, bool pause_on_exit, bool trace_service) {
    assert(pause_on_start != null);
    assert(pause_on_exit != null);
    assert(trace_service != null);
    String dartExecutable = Platform.executable;
    var fullArgs = [];
    if (trace_service) {
      fullArgs.add('--trace-service');
    }
    if (pause_on_start) {
      fullArgs.add('--pause-isolates-on-start');
    }
    if (pause_on_exit) {
>>>>>>> 71b3d5ab
      fullArgs.add('--pause-isolates-on-exit');
    }
    fullArgs.addAll(Platform.executableArguments);
    fullArgs.addAll(args);
    print('** Launching $dartExecutable ${fullArgs.join(' ')}');
    return Process.start(dartExecutable, fullArgs).then((p) {

      Completer completer = new Completer();
      process = p;
      var portNumber;
      var blank;
      var first = true;
      process.stdout.transform(UTF8.decoder)
                    .transform(new LineSplitter()).listen((line) {
        if (line.startsWith('Observatory listening on http://')) {
          RegExp portExp = new RegExp(r"\d+.\d+.\d+.\d+:(\d+)");
          var port = portExp.firstMatch(line).group(1);
          portNumber = int.parse(port);
        }
        if (pause_on_start || line == '') {
          // Received blank line.
          blank = true;
        }
        if (portNumber != null && blank == true && first == true) {
          completer.complete(portNumber);
          // Stop repeat completions.
          first = false;
          print('** Signaled to run test queries on $portNumber');
        }
        print(line);
      });
      process.stderr.transform(UTF8.decoder)
                    .transform(new LineSplitter()).listen((line) {
        print(line);
      });
      process.exitCode.then((exitCode) {
        if ((exitCode != 0) && !killedByTester) {
          throw "Testee exited with $exitCode";
        }
        print("** Process exited");
      });
      return completer.future;
    });
  }

  void requestExit() {
    print('** Killing script');
    if (process.kill()) {
      killedByTester = true;
    }
  }
}

typedef Future IsolateTest(Isolate isolate);
typedef Future VMTest(VM vm);

/// Will be set to the http address of the VM's service protocol before
/// any tests are invoked.
String serviceHttpAddress;

/// Runs [tests] in sequence, each of which should take an [Isolate] and
/// return a [Future]. Code for setting up state can run before and/or
/// concurrently with the tests. Uses [mainArgs] to determine whether
/// to run tests or testee in this invokation of the script.
void runIsolateTests(List<String> mainArgs,
                     List<IsolateTest> tests,
                     {void testeeBefore(),
                      void testeeConcurrent(),
                      bool pause_on_start: false,
<<<<<<< HEAD
                      bool pause_on_exit: false}) {
=======
                      bool pause_on_exit: false,
                      bool trace_service: false,
                      bool verbose_vm: false}) {
>>>>>>> 71b3d5ab
  assert(!pause_on_start || testeeBefore == null);
  if (mainArgs.contains(_TESTEE_MODE_FLAG)) {
    if (!pause_on_start) {
      if (testeeBefore != null) {
        testeeBefore();
      }
      print(''); // Print blank line to signal that we are ready.
    }
    if (testeeConcurrent != null) {
      testeeConcurrent();
    }
    if (!pause_on_exit) {
      // Wait around for the process to be killed.
      stdin.first.then((_) => exit(0));
    }
  } else {
    var process = new _TestLauncher();
<<<<<<< HEAD
    process.launch(pause_on_start, pause_on_exit).then((port) {
=======
    process.launch(pause_on_start, pause_on_exit, trace_service).then((port) {
>>>>>>> 71b3d5ab
      if (mainArgs.contains("--gdb")) {
        port = 8181;
      }
      String addr = 'ws://localhost:$port/ws';
      serviceHttpAddress = 'http://localhost:$port';
      var testIndex = 1;
      var totalTests = tests.length;
      var name = Platform.script.pathSegments.last;
      runZoned(() {
        new WebSocketVM(new WebSocketVMTarget(addr)).load()
            .then((VM vm) => vm.isolates.first.load())
            .then((Isolate isolate) => Future.forEach(tests, (test) {
              isolate.vm.verbose = verbose_vm;
              print('Running $name [$testIndex/$totalTests]');
              testIndex++;
              return test(isolate);
            })).then((_) => process.requestExit());
      }, onError: (e, st) {
        process.requestExit();
        if (!_isWebSocketDisconnect(e)) {
          print('Unexpected exception in service tests: $e $st');
          throw e;
        }
      });
    });
  }
}


Future<Isolate> hasStoppedAtBreakpoint(Isolate isolate) {
<<<<<<< HEAD
=======
  // Set up a listener to wait for breakpoint events.
  Completer completer = new Completer();
  isolate.vm.getEventStream(VM.kDebugStream).then((stream) {
    var subscription;
    subscription = stream.listen((ServiceEvent event) {
        if (event.kind == ServiceEvent.kPauseBreakpoint) {
          print('Breakpoint reached');
          subscription.cancel();
          if (completer != null) {
            // Reload to update isolate.pauseEvent.
            completer.complete(isolate.reload());
            completer = null;
          }
        }
    });

    // Pause may have happened before we subscribed.
    isolate.reload().then((_) {
      if ((isolate.pauseEvent != null) &&
         (isolate.pauseEvent.kind == ServiceEvent.kPauseBreakpoint)) {
        // Already waiting at a breakpoint.
        print('Breakpoint reached');
        subscription.cancel();
        if (completer != null) {
          completer.complete(isolate);
          completer = null;
        }
      }
    });
  });

  return completer.future;  // Will complete when breakpoint hit.
}


Future<Isolate> hasPausedAtStart(Isolate isolate) {
>>>>>>> 71b3d5ab
  // Set up a listener to wait for breakpoint events.
  Completer completer = new Completer();
  isolate.vm.getEventStream(VM.kDebugStream).then((stream) {
    var subscription;
    subscription = stream.listen((ServiceEvent event) {
        if (event.kind == ServiceEvent.kPauseStart) {
          print('Paused at isolate start');
          subscription.cancel();
          if (completer != null) {
            // Reload to update isolate.pauseEvent.
            completer.complete(isolate.reload());
            completer = null;
          }
        }
    });

    // Pause may have happened before we subscribed.
    isolate.reload().then((_) {
      if ((isolate.pauseEvent != null) &&
         (isolate.pauseEvent.kind == ServiceEvent.kPauseStart)) {
        print('Paused at isolate start');
        subscription.cancel();
        if (completer != null) {
          completer.complete(isolate);
          completer = null;
        }
      }
    });
  });

  return completer.future;
}


// Currying is your friend.
IsolateTest setBreakpointAtLine(int line) {
  return (Isolate isolate) async {
    print("Setting breakpoint for line $line");
    Library lib = await isolate.rootLibrary.load();
    Script script = lib.scripts.single;

    Breakpoint bpt = await isolate.addBreakpoint(script, line);
    print("Breakpoint is $bpt");
    expect(bpt, isNotNull);
    expect(bpt is Breakpoint, isTrue);
  };
}

IsolateTest stoppedAtLine(int line) {
  return (Isolate isolate) async {
    print("Checking we are at line $line");

    ServiceMap stack = await isolate.getStack();
    expect(stack.type, equals('Stack'));

    List<Frame> frames = stack['frames'];
    expect(frames.length, greaterThanOrEqualTo(1));

    Frame top = frames[0];
    Script script = await top.location.script.load();
    if (script.tokenToLine(top.location.tokenPos) != line) {
      var sb = new StringBuffer();
      sb.write("Expected to be at line $line, but got stack trace:\n");
      for (Frame f in stack['frames']) {
        sb.write(" $f\n");
      }
      throw sb.toString();
    }
  };
}


Future<Isolate> resumeIsolate(Isolate isolate) {
  Completer completer = new Completer();
  isolate.vm.getEventStream(VM.kDebugStream).then((stream) {
    var subscription;
    subscription = stream.listen((ServiceEvent event) {
      if (event.kind == ServiceEvent.kResume) {
        subscription.cancel();
        completer.complete();
      }
    });
  });
  isolate.resume();
  return completer.future;
}


Future resumeAndAwaitEvent(Isolate isolate, stream, onEvent) async {
  Completer completer = new Completer();
  var sub;
  sub = await isolate.vm.listenEventStream(
    stream,
    (ServiceEvent event) {
      var r = onEvent(event);
      if (r is! Future) {
        r = new Future.value(r);
      }
      r.then((x) => sub.cancel().then((_) {
        completer.complete();
      }));
    });
  await isolate.resume();
  return completer.future;
}

IsolateTest resumeIsolateAndAwaitEvent(stream, onEvent) {
  return (Isolate isolate) async =>
      resumeAndAwaitEvent(isolate, stream, onEvent);
}


Future<Class> getClassFromRootLib(Isolate isolate, String className) async {
  Library rootLib = await isolate.rootLibrary.load();
  for (var i = 0; i < rootLib.classes.length; i++) {
    Class cls = rootLib.classes[i];
    if (cls.name == className) {
      return cls;
    }
  }
  return null;
}


/// Runs [tests] in sequence, each of which should take an [Isolate] and
/// return a [Future]. Code for setting up state can run before and/or
/// concurrently with the tests. Uses [mainArgs] to determine whether
/// to run tests or testee in this invokation of the script.
Future runVMTests(List<String> mainArgs,
                  List<VMTest> tests,
                  {Future testeeBefore(),
                   Future testeeConcurrent(),
                   bool pause_on_start: false,
<<<<<<< HEAD
                   bool pause_on_exit: false}) async {
=======
                   bool pause_on_exit: false,
                   bool trace_service: false,
                   bool verbose_vm: false}) async {
>>>>>>> 71b3d5ab
  if (mainArgs.contains(_TESTEE_MODE_FLAG)) {
    if (!pause_on_start) {
      if (testeeBefore != null) {
        await testeeBefore();
      }
      print(''); // Print blank line to signal that we are ready.
    }
    if (testeeConcurrent != null) {
      await testeeConcurrent();
    }
    if (!pause_on_exit) {
      // Wait around for the process to be killed.
      stdin.first.then((_) => exit(0));
    }
  } else {
    var process = new _TestLauncher();
<<<<<<< HEAD
    process.launch(pause_on_start, pause_on_exit).then((port) async {
=======
    process.launch(pause_on_start,
                   pause_on_exit,
                   trace_service).then((port) async {
>>>>>>> 71b3d5ab
      if (mainArgs.contains("--gdb")) {
        port = 8181;
      }
      String addr = 'ws://localhost:$port/ws';
      serviceHttpAddress = 'http://localhost:$port';
      var testIndex = 1;
      var totalTests = tests.length;
      var name = Platform.script.pathSegments.last;
      runZoned(() {
        new WebSocketVM(new WebSocketVMTarget(addr)).load()
            .then((VM vm) => Future.forEach(tests, (test) {
              vm.verbose = verbose_vm;
              print('Running $name [$testIndex/$totalTests]');
              testIndex++;
              return test(vm);
            })).then((_) => process.requestExit());
      }, onError: (e, st) {
        process.requestExit();
        if (!_isWebSocketDisconnect(e)) {
          print('Unexpected exception in service tests: $e $st');
          throw e;
        }
      });
    });
  }
}<|MERGE_RESOLUTION|>--- conflicted
+++ resolved
@@ -26,15 +26,6 @@
                             Platform.script.toFilePath(),
                             _TESTEE_MODE_FLAG] {}
 
-<<<<<<< HEAD
-  Future<int> launch(bool pause_on_start, bool pause_on_exit) {
-    String dartExecutable = Platform.executable;
-    var fullArgs = [];
-    if (pause_on_start == true) {
-      fullArgs.add('--pause-isolates-on-start');
-    }
-    if (pause_on_exit == true) {
-=======
   Future<int> launch(bool pause_on_start, bool pause_on_exit, bool trace_service) {
     assert(pause_on_start != null);
     assert(pause_on_exit != null);
@@ -48,7 +39,6 @@
       fullArgs.add('--pause-isolates-on-start');
     }
     if (pause_on_exit) {
->>>>>>> 71b3d5ab
       fullArgs.add('--pause-isolates-on-exit');
     }
     fullArgs.addAll(Platform.executableArguments);
@@ -118,13 +108,9 @@
                      {void testeeBefore(),
                       void testeeConcurrent(),
                       bool pause_on_start: false,
-<<<<<<< HEAD
-                      bool pause_on_exit: false}) {
-=======
                       bool pause_on_exit: false,
                       bool trace_service: false,
                       bool verbose_vm: false}) {
->>>>>>> 71b3d5ab
   assert(!pause_on_start || testeeBefore == null);
   if (mainArgs.contains(_TESTEE_MODE_FLAG)) {
     if (!pause_on_start) {
@@ -142,11 +128,7 @@
     }
   } else {
     var process = new _TestLauncher();
-<<<<<<< HEAD
-    process.launch(pause_on_start, pause_on_exit).then((port) {
-=======
     process.launch(pause_on_start, pause_on_exit, trace_service).then((port) {
->>>>>>> 71b3d5ab
       if (mainArgs.contains("--gdb")) {
         port = 8181;
       }
@@ -177,8 +159,6 @@
 
 
 Future<Isolate> hasStoppedAtBreakpoint(Isolate isolate) {
-<<<<<<< HEAD
-=======
   // Set up a listener to wait for breakpoint events.
   Completer completer = new Completer();
   isolate.vm.getEventStream(VM.kDebugStream).then((stream) {
@@ -215,7 +195,6 @@
 
 
 Future<Isolate> hasPausedAtStart(Isolate isolate) {
->>>>>>> 71b3d5ab
   // Set up a listener to wait for breakpoint events.
   Completer completer = new Completer();
   isolate.vm.getEventStream(VM.kDebugStream).then((stream) {
@@ -349,13 +328,9 @@
                   {Future testeeBefore(),
                    Future testeeConcurrent(),
                    bool pause_on_start: false,
-<<<<<<< HEAD
-                   bool pause_on_exit: false}) async {
-=======
                    bool pause_on_exit: false,
                    bool trace_service: false,
                    bool verbose_vm: false}) async {
->>>>>>> 71b3d5ab
   if (mainArgs.contains(_TESTEE_MODE_FLAG)) {
     if (!pause_on_start) {
       if (testeeBefore != null) {
@@ -372,13 +347,9 @@
     }
   } else {
     var process = new _TestLauncher();
-<<<<<<< HEAD
-    process.launch(pause_on_start, pause_on_exit).then((port) async {
-=======
     process.launch(pause_on_start,
                    pause_on_exit,
                    trace_service).then((port) async {
->>>>>>> 71b3d5ab
       if (mainArgs.contains("--gdb")) {
         port = 8181;
       }
