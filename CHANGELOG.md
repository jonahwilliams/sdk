## 1.23.0

### Core library changes
* `dart:core`: Added `Uri.isScheme` function to check the scheme of a URI.
   Example: `uri.isScheme("http")`. Ignores case when comparing.
* `dart:core`: Make `UriData.parse` validate its input better.
  If the data is base-64 encoded, the data is normalized wrt.
  alphabet and padding, and it contains invalid base-64 data,
  parsing fails. Also normalizes non-base-64 data.
* `dart:io`: Added functions `File.lastAccessed`, `File.lastAccessedSync`,
  `File.setLastModified`, `File.setLastModifiedSync`, `File.setLastAccessed`,
  and `File.setLastAccessedSync`.

<<<<<<< HEAD
## 1.22.0 - 2017-02-14
=======
### Dart VM
* Calls to `print()` and `Stdout.write*()` now correctly print unicode
  characters to the console on Windows. Calls to `Stdout.add*()` behave as
  before.

## 1.22.0
>>>>>>> 7fa4496e

### Language

  * Breaking change: ['Generalized tear-offs'](https://github.com/gbracha/generalizedTearOffs/blob/master/proposal.md)
    are no longer supported, and will cause errors. We updated the language spec
    and added warnings in 1.21, and are now taking the last step to fully
    de-support them. They were previously only supported in the VM, and there
    are almost no known uses of them in the wild.

  * The `assert()` statement has been expanded to support an optional second
    `message` argument (SDK issue [27342](https://github.com/dart-lang/sdk/issues/27342)).

    The message is displayed if the assert fails. It can be any object, and it
    is accessible as `AssertionError.message`. It can be used to provide more
    user friendly exception outputs. As an example, the following assert:

    ```dart
    assert(configFile != null, "Tool config missing. Please see https://goo.gl/k8iAi for details.");
    ```

    would produce the following exception output:

    ```
    Unhandled exception:
    'file:///Users/mit/tmp/tool/bin/main.dart': Failed assertion: line 9 pos 10:
    'configFile != null': Tool config missing. Please see https://goo.gl/k8iAi for details.
    #0      _AssertionError._doThrowNew (dart:core-patch/errors_patch.dart:33)
    #1      _AssertionError._throwNew (dart:core-patch/errors_patch.dart:29)
    #2      main (file:///Users/mit/tmp/tool/bin/main.dart:9:10)
    ```

  * The `Null` type has been moved to the bottom of the type hierarchy. As such,
    it is considered a subtype of every other type. The `null` *literal* was
    always treated as a bottom type. Now the named class `Null` is too:

    ```dart
    const empty = <Null>[];

    String concatenate(List<String> parts) => parts.join();
    int sum(List<int> numbers) => numbers.fold(0, (sum, n) => sum + n);

    concatenate(empty); // OK.
    sum(empty); // OK.
    ```

  * Introduce `covariant` modifier on parameters. It indicates that the
    parameter (and the corresponding parameter in any method that overrides it)
    has looser override rules. In strong mode, these require a runtime type
    check to maintain soundness, but enable an architectural pattern that is
    useful in some code.

    It lets you specialize a family of classes together, like so:

    ```dart
    abstract class Predator {
      void chaseAndEat(covariant Prey p);
    }

    abstract class Prey {}

    class Mouse extends Prey {}

    class Seal extends Prey {}

    class Cat extends Predator {
      void chaseAndEat(Mouse m) => ...
    }

    class Orca extends Predator {
      void chaseAndEat(Seal s) => ...
    }
    ```

    This isn't statically safe, because you could do:

    ```dart
    Predator predator = new Cat(); // Upcast.
    predator.chaseAndEat(new Seal()); // Cats can't eat seals!
    ```

    To preserve soundness in strong mode, in the body of a method that uses a
    covariant override (here, `Cat.chaseAndEat()`), the compiler automatically
    inserts a check that the parameter is of the expected type. So the compiler
    gives you something like:

    ```dart
    class Cat extends Predator {
      void chaseAndEat(o) {
        var m = o as Mouse;
        ...
      }
    }
    ```

    Spec mode allows this unsound behavior on all parameters, even though users
    rarely rely on it. Strong mode disallowed it initially. Now, strong mode
    lets you opt into this behavior in the places where you do want it by using
    this modifier. Outside of strong mode, the modifier is ignored.

  * Change instantiate-to-bounds rules for generic type parameters when running
    in strong mode. If you leave off the type parameters from a generic type, we
    need to decide what to fill them in with.  Dart 1.0 says just use `dynamic`,
    but that isn't sound:

    ```dart
    class Abser<T extends num> {
       void absThis(T n) { n.abs(); }
    }

    var a = new Abser(); // Abser<dynamic>.
    a.absThis("not a num");
    ```

    We want the body of `absThis()` to be able to safely assume `n` is at
    least a `num` -- that's why there's a constraint on T, after all. Implicitly
    using `dynamic` as the type parameter in this example breaks that.

    Instead, strong mode uses the bound. In the above example, it fills it in
    with `num`, and then the second line where a string is passed becomes a
    static error.

    However, there are some cases where it is hard to figure out what that
    default bound should be:

    ```dart
    class RuhRoh<T extends Comparable<T>> {}
    ```

    Strong mode's initial behavior sometimes produced surprising, unintended
    results. For 1.22, we take a simpler approach and then report an error if
    a good default type argument can't be found.

### Core libraries

  * Define `FutureOr<T>` for code that works with either a future or an
    immediate value of some type. For example, say you do a lot of text
    manipulation, and you want a handy function to chain a bunch of them:

    ```dart
    typedef String StringSwizzler(String input);

    String swizzle(String input, List<StringSwizzler> swizzlers) {
      var result = input;
      for (var swizzler in swizzlers) {
        result = swizzler(result);
      }

      return result;
    }
    ```

    This works fine:

    ```dart
    main() {
      var result = swizzle("input", [
        (s) => s.toUpperCase(),
        (s) => () => s * 2)
      ]);
      print(result); // "INPUTINPUT".
    }
    ```

    Later, you realize you'd also like to support swizzlers that are
    asynchronous (maybe they look up synonyms for words online). You could make
    your API strictly asynchronous, but then users of simple synchronous
    swizzlers have to manually wrap the return value in a `Future.value()`.
    Ideally, your `swizzle()` function would be "polymorphic over asynchrony".
    It would allow both synchronous and asynchronous swizzlers. Because `await`
    accepts immediate values, it is easy to implement this dynamically:

    ```dart
    Future<String> swizzle(String input, List<StringSwizzler> swizzlers) async {
      var result = input;
      for (var swizzler in swizzlers) {
        result = await swizzler(result);
      }

      return result;
    }

    main() async {
      var result = swizzle("input", [
        (s) => s.toUpperCase(),
        (s) => new Future.delayed(new Duration(milliseconds: 40), () => s * 2)
      ]);
      print(await result);
    }
    ```

    What should the declared return type on StringSwizzler be? In the past, you
    had to use `dynamic` or `Object`, but that doesn't tell the user much. Now,
    you can do:

    ```dart
    typedef FutureOr<String> StringSwizzler(String input);
    ```

    Like the name implies, `FutureOr<String>` is a union type. It can be a
    `String` or a `Future<String>`, but not anything else. In this case, that's
    not super useful beyond just stating a more precise type for readers of the
    code. It does give you a little better error checking in code that uses the
    result of that.

    `FutureOr<T>` becomes really important in *generic* methods like
    `Future.then()`. In those cases, having the type system understand this
    magical union type helps type inference figure out the type argument of
    `then()` based on the closure you pass it.

    Previously, strong mode had hard-coded rules for handling `Future.then()`
    specifically. `FutureOr<T>` exposes that functionality so third-party APIs
    can take advantage of it too.

### Tool changes

* Dart2Js

  * Remove support for (long-time deprecated) mixin typedefs.

* Pub

  * Avoid using a barback asset server for executables unless they actually use
    transformers. This makes precompilation substantially faster, produces
    better error messages when precompilation fails, and allows
    globally-activated executables to consistently use the
    `Isolate.resolvePackageUri()` API.

  * On Linux systems, always ignore packages' original file owners and
    permissions when extracting those packages. This was already the default
    under most circumstances.

  * Properly close the standard input stream of child processes started using
    `pub run`.

  * Handle parse errors from the package cache more gracefully. A package whose
    pubspec can't be parsed will now be ignored by `pub get --offline` and
    deleted by `pub cache repair`.

  * Make `pub run` run executables in spawned isolates. This lets them handle
    signals and use standard IO reliably.

  * Fix source-maps produced by dart2js when running in `pub serve`: URL
    references to assets from packages match the location where `pub serve`
    serves them (`packages/package_name/` instead of
    `../packages/package_name/`).

### Infrastructure changes

  * The SDK now uses GN rather than gyp to generate its build files, which will
    now be exclusively ninja flavored. Documentation can be found on our
    [wiki](https://github.com/dart-lang/sdk/wiki/Building-with-GN). Also see the
    help message of `tools/gn.py`. This change is in response to the deprecation
    of gyp. Build file generation with gyp will continue to be available in this
    release by setting the environment variable `DART_USE_GYP` before running
    `gclient sync` or `gclient runhooks`, but this will be removed in a future
    release.

## 1.21.0 - 2016-12-07

### Language

* Support generic method syntax. Type arguments are not available at
  runtime. For details, check the
  [informal specification](https://gist.github.com/eernstg/4353d7b4f669745bed3a5423e04a453c).
* Support access to initializing formals, e.g., the use of `x` to initialize
 `y` in `class C { var x, y; C(this.x): y = x; }`.
  Please check the
  [informal specification](https://gist.github.com/eernstg/cff159be9e34d5ea295d8c24b1a3e594)
  for details.
* Don't warn about switch case fallthrough if the case ends in a `rethrow`
  statement.  (SDK issue
  [27650](https://github.com/dart-lang/sdk/issues/27650))
* Also don't warn if the entire switch case is wrapped in braces - as long as
  the block ends with a `break`, `continue`, `rethrow`, `return` or `throw`.
* Allow `=` as well as `:` as separator for named parameter default values.

  ```dart
  enableFlags({bool hidden: false}) { … }
  ```

  can now be replaced by

  ```dart
  enableFlags({bool hidden = false}) { … }
  ```

  (SDK issue [27559](https://github.com/dart-lang/sdk/issues/27559))

### Core library changes

* `dart:core`: `Set.difference` now takes a `Set<Object>` as argument.  (SDK
  issue [27573](https://github.com/dart-lang/sdk/issues/27573))

* `dart:developer`

  * Added `Service` class.
    * Allows inspecting and controlling the VM service protocol HTTP server.
    * Provides an API to access the ID of an `Isolate`.

### Tool changes

* Dart Dev Compiler

  * Support calls to `loadLibrary()` on deferred libraries. Deferred libraries
    are still loaded eagerly. (SDK issue
    [27343](https://github.com/dart-lang/sdk/issues/27343))

## 1.20.1 - 2016-10-13

Patch release, resolves one issue:

* Dartium: Fixes a bug that caused crashes.  No issue filed.

### Strong Mode

* It is no longer a warning when casting from dynamic to a composite type
    (SDK issue [27766](https://github.com/dart-lang/sdk/issues/27766)).

    ```dart
    main() {
      dynamic obj = <int>[1, 2, 3];
      // This is now allowed without a warning.
      List<int> list = obj;
    }
    ```

## 1.20.0 - 2016-10-11

### Dart VM

* We have improved the way that the VM locates the native code library for a
  native extension (e.g. `dart-ext:` import). We have updated this
  [article on native extensions](https://www.dartlang.org/articles/dart-vm/native-extensions)
  to reflect the VM's improved behavior.

* Linux builds of the VM will now use the `tcmalloc` library for memory
  allocation. This has the advantages of better debugging and profiling support
  and faster small allocations, with the cost of slightly larger initial memory
  footprint, and slightly slower large allocations.

* We have improved the way the VM searches for trusted root certificates for
  secure socket connections on Linux. First, the VM will look for trusted root
  certificates in standard locations on the file system
  (`/etc/pki/tls/certs/ca-bundle.crt` followed by `/etc/ssl/certs`), and only if
  these do not exist will it fall back on the builtin trusted root certificates.
  This behavior can be overridden on Linux with the new flags
  `--root-certs-file` and `--root-certs-cache`. The former is the path to a file
  containing the trusted root certificates, and the latter is the path to a
  directory containing root certificate files hashed using `c_rehash`.

* The VM now throws a catchable `Error` when method compilation fails. This
  allows easier debugging of syntax errors, especially when testing.  (SDK issue
  [23684](https://github.com/dart-lang/sdk/issues/23684))

### Core library changes

* `dart:core`: Remove deprecated `Resource` class.
  Use the class in `package:resource` instead.
* `dart:async`
  * `Future.wait` now catches synchronous errors and returns them in the
    returned Future.  (SDK issue
    [27249](https://github.com/dart-lang/sdk/issues/27249))
  * More aggressively returns a `Future` on `Stream.cancel` operations.
    Discourages to return `null` from `cancel`.  (SDK issue
    [26777](https://github.com/dart-lang/sdk/issues/26777))
  * Fixes a few bugs where the cancel future wasn't passed through
    transformations.
* `dart:io`
  * Added `WebSocket.addUtf8Text` to allow sending a pre-encoded text message
    without a round-trip UTF-8 conversion.  (SDK issue
    [27129](https://github.com/dart-lang/sdk/issues/27129))

### Strong Mode

* Breaking change - it is an error if a generic type parameter cannot be
    inferred (SDK issue [26992](https://github.com/dart-lang/sdk/issues/26992)).

    ```dart
    class Cup<T> {
      Cup(T t);
    }
    main() {
      // Error because:
      // - if we choose Cup<num> it is not assignable to `cOfInt`,
      // - if we choose Cup<int> then `n` is not assignable to int.
      num n;
      C<int> cOfInt = new C(n);
    }
    ```

* New feature - use `@checked` to override a method and tighten a parameter
    type (SDK issue [25578](https://github.com/dart-lang/sdk/issues/25578)).

    ```dart
    import 'package:meta/meta.dart' show checked;
    class View {
      addChild(View v) {}
    }
    class MyView extends View {
      // this override is legal, it will check at runtime if we actually
      // got a MyView.
      addChild(@checked MyView v) {}
    }
    main() {
      dynamic mv = new MyView();
      mv.addChild(new View()); // runtime error
    }
    ```

* New feature - use `@virtual` to allow field overrides in strong mode
    (SDK issue [27384](https://github.com/dart-lang/sdk/issues/27384)).

    ```dart
    import 'package:meta/meta.dart' show virtual;
    class Base {
      @virtual int x;
    }
    class Derived extends Base {
      int x;

      // Expose the hidden storage slot:
      int get superX => super.x;
      set superX(int v) { super.x = v; }
    }
    ```

* Breaking change - infer list and map literals from the context type as well as
    their values, consistent with generic methods and instance creation
    (SDK issue [27151](https://github.com/dart-lang/sdk/issues/27151)).

    ```dart
    import 'dart:async';
    main() async {
      var b = new Future<B>.value(new B());
      var c = new Future<C>.value(new C());
      var/*infer List<Future<A>>*/ list = [b, c];
      var/*infer List<A>*/ result = await Future.wait(list);
    }
    class A {}
    class B extends A {}
    class C extends A {}
    ```

### Tool changes

* `dartfmt` - upgraded to v0.2.10
    * Don't crash on annotations before parameters with trailing commas.
    * Always split enum declarations if they end in a trailing comma.
    * Add `--set-exit-if-changed` to set the exit code on a change.

* Pub
  * Pub no longer generates a `packages/` directory by default.  Instead, it
    generates a `.packages` file, called a package spec. To generate
    a `packages/` directory in addition to the package spec, use the
    `--packages-dir` flag with `pub get`, `pub upgrade`, and `pub downgrade`.
    See the [Good-bye
    symlinks](http://news.dartlang.org/2016/10/good-bye-symlinks.html) article
    for details.

## 1.19.1 - 2016-09-08

Patch release, resolves one issue:

* Dartdoc:  Fixes a bug that prevented generation of docs.
  (Dartdoc issue [1233](https://github.com/dart-lang/dartdoc/issues/1233))

## 1.19.0 - 2016-08-26

### Language changes

* The language now allows a trailing comma after the last argument of a call and
 the last parameter of a function declaration. This can make long argument or
 parameter lists easier to maintain, as commas can be left as-is when
 reordering lines. For details, see SDK issue
 [26644](https://github.com/dart-lang/sdk/issues/26644).

### Tool Changes

* `dartfmt` - upgraded to v0.2.9+1
  * Support trailing commas in argument and parameter lists.
  * Gracefully handle read-only files.
  * About a dozen other bug fixes.

* Pub
  * Added a `--no-packages-dir` flag to `pub get`, `pub upgrade`, and `pub
    downgrade`. When this flag is passed, pub will not generate a `packages/`
    directory, and will remove that directory and any symlinks to it if they
    exist. Note that this replaces the unsupported `--no-package-symlinks` flag.

  * Added the ability for packages to declare a constraint on the [Flutter][]
    SDK:

    ```yaml
    environment:
      flutter: ^0.1.2
      sdk: >=1.19.0 <2.0.0
    ```

    A Flutter constraint will only be satisfiable when pub is running in the
    context of the `flutter` executable, and when the Flutter SDK version
    matches the constraint.

  * Added `sdk` as a new package source that fetches packages from a hard-coded
    SDK. Currently only the `flutter` SDK is supported:

    ```yaml
    dependencies:
      flutter_driver:
        sdk: flutter
        version: ^0.0.1
    ```

    A Flutter `sdk` dependency will only be satisfiable when pub is running in
    the context of the `flutter` executable, and when the Flutter SDK contains a
    package with the given name whose version matches the constraint.

  * `tar` files on Linux are now created with `0` as the user and group IDs.
    This fixes a crash when publishing packages while using Active Directory.

  * Fixed a bug where packages from a hosted HTTP URL were considered the same
    as packages from an otherwise-identical HTTPS URL.

  * Fixed timer formatting for timers that lasted longer than a minute.

  * Eliminate some false negatives when determining whether global executables
    are on the user's executable path.

* `dart2js`
  * `dart2dart` (aka `dart2js --output-type=dart`) has been removed (this was deprecated in Dart 1.11).

[Flutter]: https://flutter.io/

### Dart VM

*   The dependency on BoringSSL has been rolled forward. Going forward, builds
    of the Dart VM including secure sockets will require a compiler with C++11
    support. For details, see the
    [Building wiki page](https://github.com/dart-lang/sdk/wiki/Building).

### Strong Mode

*   New feature - an option to disable implicit casts
    (SDK issue [26583](https://github.com/dart-lang/sdk/issues/26583)),
    see the [documentation](https://github.com/dart-lang/dev_compiler/blob/master/doc/STATIC_SAFETY.md#disable-implicit-casts)
    for usage instructions and examples.

*   New feature - an option to disable implicit dynamic
    (SDK issue [25573](https://github.com/dart-lang/sdk/issues/25573)),
    see the [documentation](https://github.com/dart-lang/dev_compiler/blob/master/doc/STATIC_SAFETY.md#disable-implicit-dynamic)
    for usage instructions and examples.

*   Breaking change - infer generic type arguments from the
    constructor invocation arguments
    (SDK issue [25220](https://github.com/dart-lang/sdk/issues/25220)).

    ```dart
    var map = new Map<String, String>();

    // infer: Map<String, String>
    var otherMap = new Map.from(map);
    ```

*   Breaking change - infer local function return type
    (SDK issue [26414](https://github.com/dart-lang/sdk/issues/26414)).

    ```dart
    void main() {
      // infer: return type is int
      f() { return 40; }
      int y = f() + 2; // type checks
      print(y);
    }
    ```

*   Breaking change - allow type promotion from a generic type parameter
    (SDK issue [26414](https://github.com/dart-lang/sdk/issues/26965)).

    ```dart
    void fn/*<T>*/(/*=T*/ object) {
      if (object is String) {
        // Treat `object` as `String` inside this block.
        // But it will require a cast to pass it to something that expects `T`.
        print(object.substring(1));
      }
    }
    ```

* Breaking change - smarter inference for Future.then
    (SDK issue [25944](https://github.com/dart-lang/sdk/issues/25944)).
    Previous workarounds that use async/await or `.then/*<Future<SomeType>>*/`
    should no longer be necessary.

    ```dart
    // This will now infer correctly.
    Future<List<int>> t2 = f.then((_) => [3]);
    // This infers too.
    Future<int> t2 = f.then((_) => new Future.value(42));
    ```

* Breaking change - smarter inference for async functions
    (SDK issue [25322](https://github.com/dart-lang/sdk/issues/25322)).

    ```dart
    void test() async {
      List<int> x = await [4]; // was previously inferred
      List<int> y = await new Future.value([4]); // now inferred too
    }
    ```

* Breaking change - sideways casts are no longer allowed
    (SDK issue [26120](https://github.com/dart-lang/sdk/issues/26120)).

## 1.18.1 - 2016-08-02

Patch release, resolves two issues and improves performance:

* Debugger: Fixes a bug that crashes the VM
(SDK issue [26941](https://github.com/dart-lang/sdk/issues/26941))

* VM: Fixes an optimizer bug involving closures, try, and await
(SDK issue [26948](https://github.com/dart-lang/sdk/issues/26948))

* Dart2js: Speeds up generated code on Firefox
(https://codereview.chromium.org/2180533002)

## 1.18.0 - 2016-07-27

### Core library changes

* `dart:core`
  * Improved performance when parsing some common URIs.
  * Fixed bug in `Uri.resolve` (SDK issue [26804](https://github.com/dart-lang/sdk/issues/26804)).
* `dart:io`
  * Adds file locking modes `FileLock.BLOCKING_SHARED` and
    `FileLock.BLOCKING_EXCLUSIVE`.

## 1.17.1 - 2016-06-10

Patch release, resolves two issues:

* VM: Fixes a bug that caused crashes in async functions.
(SDK issue [26668](https://github.com/dart-lang/sdk/issues/26668))

* VM: Fixes a bug that caused garbage collection of reachable weak properties.
(https://codereview.chromium.org/2041413005)

## 1.17.0 - 2016-06-08

### Core library changes
* `dart:convert`
  * Deprecate `ChunkedConverter` which was erroneously added in 1.16.

* `dart:core`
  * `Uri.replace` supports iterables as values for the query parameters.
  * `Uri.parseIPv6Address` returns a `Uint8List`.

* `dart:io`
  * Added `NetworkInterface.listSupported`, which is `true` when
    `NetworkInterface.list` is supported, and `false` otherwise. Currently,
    `NetworkInterface.list` is not supported on Android.

### Tool Changes

* Pub
  * TAR files created while publishing a package on Mac OS and Linux now use a
    more portable format.

  * Errors caused by invalid arguments now print the full usage information for
    the command.

  * SDK constraints for dependency overrides are no longer considered when
    determining the total SDK constraint for a lockfile.

  * A bug has been fixed in which a lockfile was considered up-to-date when it
    actually wasn't.

  * A bug has been fixed in which `pub get --offline` would crash when a
    prerelease version was selected.

* Dartium and content shell
  * Debugging Dart code inside iframes improved, was broken.

## 1.16.1 - 2016-05-24

Patch release, resolves one issue:

* VM: Fixes a bug that caused intermittent hangs on Windows.
(SDK issue [26400](https://github.com/dart-lang/sdk/issues/26400))

## 1.16.0 - 2016-04-26

### Core library changes

* `dart:convert`
  * Added `BASE64URL` codec and corresponding `Base64Codec.urlSafe` constructor.

  * Introduce `ChunkedConverter` and deprecate chunked methods on `Converter`.

* `dart:html`

  There have been a number of **BREAKING** changes to align APIs with recent
  changes in Chrome. These include:

  * Chrome's `ShadowRoot` interface no longer has the methods `getElementById`,
    `getElementsByClassName`, and `getElementsByTagName`, e.g.,

    ```dart
    elem.shadowRoot.getElementsByClassName('clazz')
    ```

    should become:

    ```dart
    elem.shadowRoot.querySelectorAll('.clazz')
    ```

  * The `clipboardData` property has been removed from `KeyEvent`
    and `Event`. It has been moved to the new `ClipboardEvent` class, which is
    now used by `copy`, `cut`, and `paste` events.

  * The `layer` property has been removed from `KeyEvent` and
    `UIEvent`. It has been moved to `MouseEvent`.

  * The `Point get page` property has been removed from `UIEvent`.
    It still exists on `MouseEvent` and `Touch`.

  There have also been a number of other additions and removals to `dart:html`,
  `dart:indexed_db`, `dart:svg`, `dart:web_audio`, and `dart:web_gl` that
  correspond to changes to Chrome APIs between v39 and v45. Many of the breaking
  changes represent APIs that would have caused runtime exceptions when compiled
  to Javascript and run on recent Chrome releases.

* `dart:io`
  * Added `SecurityContext.alpnSupported`, which is true if a platform
    supports ALPN, and false otherwise.

### JavaScript interop

For performance reasons, a potentially **BREAKING** change was added for
libraries that use JS interop.
Any Dart file that uses `@JS` annotations on declarations (top-level functions,
classes or class members) to interop with JavaScript code will require that the
file have the annotation `@JS()` on a library directive.

```dart
@JS()
library my_library;
```

The analyzer will enforce this by generating the error:

The `@JS()` annotation can only be used if it is also declared on the library
directive.

If part file uses the `@JS()` annotation, the library that uses the part should
have the `@JS()` annotation e.g.,

```dart
// library_1.dart
@JS()
library library_1;

import 'package:js/js.dart';

part 'part_1.dart';
```

```dart
// part_1.dart
part of library_1;

@JS("frameworkStabilizers")
external List<FrameworkStabilizer> get frameworkStabilizers;
```

If your library already has a JS module e.g.,

```dart
@JS('array.utils')
library my_library;
```

Then your library will work without any additional changes.

### Analyzer

*   Static checking of `for in` statements. These will now produce static
    warnings:

    ```dart
    // Not Iterable.
    for (var i in 1234) { ... }

    // String cannot be assigned to int.
    for (int n in <String>["a", "b"]) { ... }
    ```

### Tool Changes

* Pub
  * `pub serve` now provides caching headers that should improve the performance
    of requesting large files multiple times.

  * Both `pub get` and `pub upgrade` now have a `--no-precompile` flag that
    disables precompilation of executables and transformed dependencies.

  * `pub publish` now resolves symlinks when publishing from a Git repository.
    This matches the behavior it always had when publishing a package that
    wasn't in a Git repository.

* Dart Dev Compiler
  * The **experimental** `dartdevc` executable has been added to the SDK.

  * It will help early adopters validate the implementation and provide
    feedback. `dartdevc` **is not** yet ready for production usage.

  * Read more about the Dart Dev Compiler [here][dartdevc].

[dartdevc]: https://github.com/dart-lang/dev_compiler

## 1.15.0 - 2016-03-09

### Core library changes

* `dart:async`
  * Made `StreamView` class a `const` class.

* `dart:core`
  * Added `Uri.queryParametersAll` to handle multiple query parameters with
    the same name.

* `dart:io`
  * Added `SecurityContext.usePrivateKeyBytes`,
    `SecurityContext.useCertificateChainBytes`,
    `SecurityContext.setTrustedCertificatesBytes`, and
    `SecurityContext.setClientAuthoritiesBytes`.
  * **Breaking** The named `directory` argument of
    `SecurityContext.setTrustedCertificates` has been removed.
  * Added support to `SecurityContext` for PKCS12 certificate and key
    containers.
  * All calls in `SecurityContext` that accept certificate data now accept an
    optional named parameter `password`, similar to
    `SecurityContext.usePrivateKeyBytes`, for use as the password for PKCS12
    data.

### Tool changes

* Dartium and content shell
  * The Chrome-based tools that ship as part of the Dart SDK – Dartium and
    content shell – are now based on Chrome version 45 (instead of Chrome 39).
  * Dart browser libraries (`dart:html`, `dart:svg`, etc) *have not* been
    updated.
    * These are still based on Chrome 39.
    * These APIs will be updated in a future release.
  * Note that there are experimental APIs which have changed in the underlying
    browser, and will not work with the older libraries.
    For example, `Element.animate`.

* `dartfmt` - upgraded to v0.2.4
  * Better handling for long collections with comments.
  * Always put member metadata annotations on their own line.
  * Indent functions in named argument lists with non-functions.
  * Force the parameter list to split if a split occurs inside a function-typed
    parameter.
  * Don't force a split for before a single named argument if the argument
    itself splits.

### Service protocol changes

* Fixed a documentation bug where the field `extensionRPCs` in `Isolate`
  was not marked optional.

### Experimental language features
  * Added support for [configuration-specific imports](https://github.com/munificent/dep-interface-libraries/blob/master/Proposal.md).
    On the VM and `dart2js`, they can be enabled with `--conditional-directives`.

    The analyzer requires additional configuration:
    ```yaml
    analyzer:
      language:
        enableConditionalDirectives: true
    ```

    Read about [configuring the analyzer] for more details.

[configuring the analyzer]: https://github.com/dart-lang/sdk/tree/master/pkg/analyzer#configuring-the-analyzer

## 1.14.2 - 2016-02-10

Patch release, resolves three issues:

* VM: Fixed a code generation bug on x64.
  (SDK commit [834b3f02](https://github.com/dart-lang/sdk/commit/834b3f02b6ab740a213fd808e6c6f3269bed80e5))

* `dart:io`: Fixed EOF detection when reading some special device files.
  (SDK issue [25596](https://github.com/dart-lang/sdk/issues/25596))

* Pub: Fixed an error using hosted dependencies in SDK version 1.14.
  (Pub issue [1386](https://github.com/dart-lang/pub/issues/1386))

## 1.14.1 - 2016-02-04

Patch release, resolves one issue:

* Debugger: Fixes a VM crash when a debugger attempts to set a break point
during isolate initialization.
(SDK issue [25618](https://github.com/dart-lang/sdk/issues/25618))

## 1.14.0 - 2016-01-28

### Core library changes
* `dart:async`
  * Added `Future.any` static method.
  * Added `Stream.fromFutures` constructor.

* `dart:convert`
  * `Base64Decoder.convert` now takes optional `start` and `end` parameters.

* `dart:core`
  * Added `current` getter to `StackTrace` class.
  * `Uri` class added support for data URIs
      * Added two new constructors: `dataFromBytes` and `dataFromString`.
      * Added a `data` getter for `data:` URIs with a new `UriData` class for
      the return type.
  * Added `growable` parameter to `List.filled` constructor.
  * Added microsecond support to `DateTime`: `DateTime.microsecond`,
    `DateTime.microsecondsSinceEpoch`, and
    `new DateTime.fromMicrosecondsSinceEpoch`.

* `dart:math`
  * `Random` added a `secure` constructor returning a cryptographically secure
    random generator which reads from the entropy source provided by the
    embedder for every generated random value.

* `dart:io`
  * `Platform` added a static `isIOS` getter and `Platform.operatingSystem` may
    now return `ios`.
  * `Platform` added a static `packageConfig` getter.
  * Added support for WebSocket compression as standardized in RFC 7692.
  * Compression is enabled by default for all WebSocket connections.
      * The optionally named parameter `compression` on the methods
      `WebSocket.connect`, `WebSocket.fromUpgradedSocket`, and
      `WebSocketTransformer.upgrade` and  the `WebSocketTransformer`
      constructor can be used to modify or disable compression using the new
      `CompressionOptions` class.

* `dart:isolate`
  * Added **_experimental_** support for [Package Resolution Configuration].
    * Added `packageConfig` and `packageRoot` instance getters to `Isolate`.
    * Added a `resolvePackageUri` method to `Isolate`.
    * Added named arguments `packageConfig` and `automaticPackageResolution` to
    the `Isolate.spawnUri` constructor.

[Package Resolution Configuration]: https://github.com/dart-lang/dart_enhancement_proposals/blob/master/Accepted/0005%20-%20Package%20Specification/DEP-pkgspec.md

### Tool changes

* `dartfmt`

  * Better line splitting in a variety of cases.

  * Other optimizations and bug fixes.

* Pub

  * **Breaking:** Pub now eagerly emits an error when a pubspec's "name" field
    is not a valid Dart identifier. Since packages with non-identifier names
    were never allowed to be published, and some of them already caused crashes
    when being written to a `.packages` file, this is unlikely to break many
    people in practice.

  * **Breaking:** Support for `barback` versions prior to 0.15.0 (released July
    2014) has been dropped. Pub will no longer install these older barback
    versions.

  * `pub serve` now GZIPs the assets it serves to make load times more similar
    to real-world use-cases.

  * `pub deps` now supports a `--no-dev` flag, which causes it to emit the
    dependency tree as it would be if no `dev_dependencies` were in use. This
    makes it easier to see your package's dependency footprint as your users
    will experience it.

  * `pub global run` now detects when a global executable's SDK constraint is no
    longer met and errors out, rather than trying to run the executable anyway.

  * Pub commands that check whether the lockfile is up-to-date (`pub run`, `pub
    deps`, `pub serve`, and `pub build`) now do additional verification. They
    ensure that any path dependencies' pubspecs haven't been changed, and they
    ensure that the current SDK version is compatible with all dependencies.

  * Fixed a crashing bug when using `pub global run` on a global script that
    didn't exist.

  * Fixed a crashing bug when a pubspec contains a dependency without a source
    declared.

## 1.13.2 - 2016-01-06

Patch release, resolves one issue:

* dart2js: Stack traces are not captured correctly (SDK issue [25235]
(https://github.com/dart-lang/sdk/issues/25235))

## 1.13.1 - 2015-12-17

Patch release, resolves three issues:

* VM type propagation fix: Resolves a potential crash in the Dart VM (SDK commit
 [dff13be]
(https://github.com/dart-lang/sdk/commit/dff13bef8de104d33b04820136da2d80f3c835d7))

* dart2js crash fix: Resolves a crash in pkg/js and dart2js (SDK issue [24974]
(https://github.com/dart-lang/sdk/issues/24974))

* Pub get crash on ARM: Fixes a crash triggered when running 'pub get' on ARM
 processors such as those on a Raspberry Pi (SDK issue [24855]
(https://github.com/dart-lang/sdk/issues/24855))

## 1.13.0 - 2015-11-18

### Core library changes
* `dart:async`
  * `StreamController` added getters for `onListen`, `onPause`, and `onResume`
    with the corresponding new `typedef void ControllerCallback()`.
  * `StreamController` added a getter for `onCancel` with the corresponding
    new `typedef ControllerCancelCallback()`;
  * `StreamTransformer` instances created with `fromHandlers` with no
    `handleError` callback now forward stack traces along with errors to the
    resulting streams.

* `dart:convert`
  * Added support for Base-64 encoding and decoding.
    * Added new classes `Base64Codec`, `Base64Encoder`, and `Base64Decoder`.
    * Added new top-level `const Base64Codec BASE64`.

* `dart:core`
  * `Uri` added `removeFragment` method.
  * `String.allMatches` (implementing `Pattern.allMatches`) is now lazy,
    as all `allMatches` implementations are intended to be.
  * `Resource` is deprecated, and will be removed in a future release.

* `dart:developer`
  * Added `Timeline` class for interacting with Observatory's timeline feature.
  * Added `ServiceExtensionHandler`, `ServiceExtensionResponse`, and `registerExtension` which enable developers to provide their own VM service protocol extensions.

* `dart:html`, `dart:indexed_db`, `dart:svg`, `dart:web_audio`, `dart:web_gl`, `dart:web_sql`
  * The return type of some APIs changed from `double` to `num`. Dartium is now
    using
    JS interop for most operations. JS does not distinguish between numeric
    types, and will return a number as an int if it fits in an int. This will
    mostly cause an error if you assign to something typed `double` in
    checked mode. You may
    need to insert a `toDouble()` call or accept `num`. Examples of APIs that
    are affected include `Element.getBoundingClientRect` and
    `TextMetrics.width`.

* `dart:io`
  * **Breaking:** Secure networking has changed, replacing the NSS library
    with the BoringSSL library. `SecureSocket`, `SecureServerSocket`,
    `RawSecureSocket`,`RawSecureServerSocket`, `HttpClient`, and `HttpServer`
    now all use a `SecurityContext` object which contains the certificates
    and keys used for secure TLS (SSL) networking.

    This is a breaking change for server applications and for some client
    applications. Certificates and keys are loaded into the `SecurityContext`
    from PEM files, instead of from an NSS certificate database. Information
    about how to change applications that use secure networking is at
    https://www.dartlang.org/server/tls-ssl.html

  * `HttpClient` no longer sends URI fragments in the request. This is not
    allowed by the HTTP protocol.
    The `HttpServer` still gracefully receives fragments, but discards them
    before delivering the request.
  * To allow connections to be accepted on the same port across different
    isolates, set the `shared` argument to `true` when creating server socket
    and `HttpServer` instances.
    * The deprecated `ServerSocketReference` and `RawServerSocketReference`
      classes have been removed.
    * The corresponding `reference` properties on `ServerSocket` and
      `RawServerSocket` have been removed.

* `dart:isolate`
  * `spawnUri` added an `environment` named argument.

### Tool changes

* `dart2js` and Dartium now support improved Javascript Interoperability via the
  [js package](https://pub.dartlang.org/packages/js).

* `docgen` and `dartdocgen` no longer ship in the SDK. The `docgen` sources have
   been removed from the repository.

* This is the last release to ship the VM's "legacy debug protocol".
  We intend to remove the legacy debug protocol in Dart VM 1.14.

* The VM's Service Protocol has been updated to version 3.0 to take care
  of a number of issues uncovered by the first few non-observatory
  clients.  This is a potentially breaking change for clients.

* Dartium has been substantially changed. Rather than using C++ calls into
  Chromium internals for DOM operations it now uses JS interop.
  The DOM objects in `dart:html` and related libraries now wrap
  a JavaScript object and delegate operations to it. This should be
  mostly transparent to users. However, performance and memory characteristics
  may be different from previous versions. There may be some changes in which
  DOM objects are wrapped as Dart objects. For example, if you get a reference
  to a Window object, even through JS interop, you will always see it as a
  Dart Window, even when used cross-frame. We expect the change to using
  JS interop will make it much simpler to update to new Chrome versions.

## 1.12.2 - 2015-10-21

### Core library changes

* `dart:io`

  * A memory leak in creation of Process objects is fixed.

## 1.12.1 - 2015-09-08

### Tool changes

* Pub

  * Pub will now respect `.gitignore` when validating a package before it's
    published. For example, if a `LICENSE` file exists but is ignored, that is
    now an error.

  * If the package is in a subdirectory of a Git repository and the entire
    subdirectory is ignored with `.gitignore`, pub will act as though nothing
    was ignored instead of uploading an empty package.

  * The heuristics for determining when `pub get` needs to be run before various
    commands have been improved. There should no longer be false positives when
    non-dependency sections of the pubspec have been modified.

## 1.12.0 - 2015-08-31

### Language changes

* Null-aware operators
    * `??`: if null operator. `expr1 ?? expr2` evaluates to `expr1` if
      not `null`, otherwise `expr2`.
    * `??=`: null-aware assignment. `v ??= expr` causes `v` to be assigned
      `expr` only if `v` is `null`.
    * `x?.p`: null-aware access. `x?.p` evaluates to `x.p` if `x` is not
      `null`, otherwise evaluates to `null`.
    * `x?.m()`: null-aware method invocation. `x?.m()` invokes `m` only
      if `x` is not `null`.

### Core library changes

* `dart:async`
  * `StreamController` added setters for the `onListen`, `onPause`, `onResume`
    and `onCancel` callbacks.

* `dart:convert`
  * `LineSplitter` added a `split` static method returning an `Iterable`.

* `dart:core`
  * `Uri` class now perform path normalization when a URI is created.
    This removes most `..` and `.` sequences from the URI path.
    Purely relative paths (no scheme or authority) are allowed to retain
    some leading "dot" segments.
    Also added `hasAbsolutePath`, `hasEmptyPath`, and `hasScheme` properties.

* `dart:developer`
  * New `log` function to transmit logging events to Observatory.

* `dart:html`
  * `NodeTreeSanitizer` added the `const trusted` field. It can be used
    instead of defining a `NullTreeSanitizer` class when calling
    `setInnerHtml` or other methods that create DOM from text. It is
    also more efficient, skipping the creation of a `DocumentFragment`.

* `dart:io`
  * Added two new file modes, `WRITE_ONLY` and `WRITE_ONLY_APPEND` for
    opening a file write only.
    [eaeecf2](https://github.com/dart-lang/sdk/commit/eaeecf2ed13ba6c7fbfd653c3c592974a7120960)
  * Change stdout/stderr to binary mode on Windows.
    [4205b29](https://github.com/dart-lang/sdk/commit/4205b2997e01f2cea8e2f44c6f46ed6259ab7277)

* `dart:isolate`
  * Added `onError`, `onExit` and `errorsAreFatal` parameters to
    `Isolate.spawnUri`.

* `dart:mirrors`
  * `InstanceMirror.delegate` moved up to `ObjectMirror`.
  * Fix InstanceMirror.getField optimization when the selector is an operator.
  * Fix reflective NoSuchMethodErrors to match their non-reflective
    counterparts when due to argument mismatches. (VM only)

### Tool changes

* Documentation tools

  * `dartdoc` is now the default tool to generate static HTML for API docs.
    [Learn more](https://pub.dartlang.org/packages/dartdoc).

  * `docgen` and `dartdocgen` have been deprecated. Currently plan is to remove
    them in 1.13.

* Formatter (`dartfmt`)

  * Over 50 bugs fixed.

  * Optimized line splitter is much faster and produces better output on
    complex code.

* Observatory
  * Allocation profiling.

  * New feature to display output from logging.

  * Heap snapshot analysis works for 64-bit VMs.

  * Improved ability to inspect typed data, regex and compiled code.

  * Ability to break on all or uncaught exceptions from Observatory's debugger.

  * Ability to set closure-specific breakpoints.

  * 'anext' - step past await/yield.

  * Preserve when a variable has been expanded/unexpanded in the debugger.

  * Keep focus on debugger input box whenever possible.

  * Echo stdout/stderr in the Observatory debugger.  Standalone-only so far.

  * Minor fixes to service protocol documentation.

* Pub

  * **Breaking:** various commands that previously ran `pub get` implicitly no
    longer do so. Instead, they merely check to make sure the ".packages" file
    is newer than the pubspec and the lock file, and fail if it's not.

  * Added support for `--verbosity=error` and `--verbosity=warning`.

  * `pub serve` now collapses multiple GET requests into a single line of
    output. For full output, use `--verbose`.

  * `pub deps` has improved formatting for circular dependencies on the
    entrypoint package.

  * `pub run` and `pub global run`

    * **Breaking:** to match the behavior of the Dart VM, executables no longer
      run in checked mode by default. A `--checked` flag has been added to run
      them in checked mode manually.

    * Faster start time for executables that don't import transformed code.

    * Binstubs for globally-activated executables are now written in the system
      encoding, rather than always in `UTF-8`. To update existing executables,
      run `pub cache repair`.

  * `pub get` and `pub upgrade`

    * Pub will now generate a ".packages" file in addition to the "packages"
      directory when running `pub get` or similar operations, per the
      [package spec proposal][]. Pub now has a `--no-package-symlinks` flag that
      will stop "packages" directories from being generated at all.

    * An issue where HTTP requests were sometimes made even though `--offline`
      was passed has been fixed.

    * A bug with `--offline` that caused an unhelpful error message has been
      fixed.

    * Pub will no longer time out when a package takes a long time to download.

  * `pub publish`

    * Pub will emit a non-zero exit code when it finds a violation while
      publishing.

    * `.gitignore` files will be respected even if the package isn't at the top
      level of the Git repository.

  * Barback integration

    * A crashing bug involving transformers that only apply to non-public code
      has been fixed.

    * A deadlock caused by declaring transformer followed by a lazy transformer
      (such as the built-in `$dart2js` transformer) has been fixed.

    * A stack overflow caused by a transformer being run multiple times on the
      package that defines it has been fixed.

    * A transformer that tries to read a non-existent asset in another package
      will now be re-run if that asset is later created.

[package spec proposal]: https://github.com/lrhn/dep-pkgspec

### VM Service Protocol Changes

* **BREAKING** The service protocol now sends JSON-RPC 2.0-compatible
  server-to-client events. To reflect this, the service protocol version is
  now 2.0.

* The service protocol now includes a `"jsonrpc"` property in its responses, as
  opposed to `"json-rpc"`.

* The service protocol now properly handles requests with non-string ids.
  Numeric ids are no longer converted to strings, and null ids now don't produce
  a response.

* Some RPCs that didn't include a `"jsonrpc"` property in their responses now
  include one.

## 1.11.2 - 2015-08-03

### Core library changes

* Fix a bug where `WebSocket.close()` would crash if called after
  `WebSocket.cancel()`.

## 1.11.1 - 2015-07-02

### Tool changes

* Pub will always load Dart SDK assets from the SDK whose `pub` executable was
  run, even if a `DART_SDK` environment variable is set.

## 1.11.0 - 2015-06-25

### Core library changes

* `dart:core`
  * `Iterable` added an `empty` constructor.
    [dcf0286](https://github.com/dart-lang/sdk/commit/dcf0286f5385187a68ce9e66318d3bf19abf454b)
  * `Iterable` can now be extended directly. An alternative to extending
    `IterableBase` from `dart:collection`.
  * `List` added an `unmodifiable` constructor.
    [r45334](https://code.google.com/p/dart/source/detail?r=45334)
  * `Map` added an `unmodifiable` constructor.
    [r45733](https://code.google.com/p/dart/source/detail?r=45733)
  * `int` added a `gcd` method.
    [a192ef4](https://github.com/dart-lang/sdk/commit/a192ef4acb95fad1aad1887f59eed071eb5e8201)
  * `int` added a `modInverse` method.
    [f6f338c](https://github.com/dart-lang/sdk/commit/f6f338ce67eb8801b350417baacf6d3681b26002)
  * `StackTrace` added a `fromString` constructor.
    [68dd6f6](https://github.com/dart-lang/sdk/commit/68dd6f6338e63d0465041d662e778369c02c2ce6)
  * `Uri` added a `directory` constructor.
    [d8dbb4a](https://github.com/dart-lang/sdk/commit/d8dbb4a60f5e8a7f874c2a4fbf59eaf1a39f4776)
  * List iterators may not throw `ConcurrentModificationError` as eagerly in
    release mode. In checked mode, the modification check is still as eager
    as possible.
    [r45198](https://github.com/dart-lang/sdk/commit/5a79c03)

* `dart:developer` - **NEW**
  * Replaces the deprecated `dart:profiler` library.
  * Adds new functions `debugger` and `inspect`.
    [6e42aec](https://github.com/dart-lang/sdk/blob/6e42aec4f64cf356dde7bad9426e07e0ea5b58d5/sdk/lib/developer/developer.dart)

* `dart:io`
  * `FileSystemEntity` added a `uri` property.
    [8cf32dc](https://github.com/dart-lang/sdk/commit/8cf32dc1a1664b516e57f804524e46e55fae88b2)
  * `Platform` added a `static resolvedExecutable` property.
    [c05c8c6](https://github.com/dart-lang/sdk/commit/c05c8c66069db91cc2fd48691dfc406c818d411d)

* `dart:html`
  * `Element` methods, `appendHtml` and `insertAdjacentHtml` now take `nodeValidator`
    and `treeSanitizer` parameters, and the inputs are consistently
    sanitized.
    [r45818 announcement](https://groups.google.com/a/dartlang.org/forum/#!topic/announce/GVO7EAcPi6A)

* `dart:isolate`
  * **BREAKING** The positional `priority` parameter of `Isolate.ping` and `Isolate.kill` is
    now a named parameter named `priority`.
  * **BREAKING** Removed the `Isolate.AS_EVENT` priority.
  * `Isolate` methods `ping` and `addOnExitListener` now have a named parameter
    `response`.
    [r45092](https://github.com/dart-lang/sdk/commit/1b208bd)
  * `Isolate.spawnUri` added a named argument `checked`.
  * Remove the experimental state of the API.

* `dart:profiler` - **DEPRECATED**
  * This library will be removed in 1.12. Use `dart:developer` instead.

### Tool changes

* This is the first release that does not include the Eclipse-based
  **Dart Editor**.
  See [dartlang.org/tools](https://www.dartlang.org/tools/) for alternatives.
* This is the last release that ships the (unsupported)
  dart2dart (aka `dart2js --output-type=dart`) utility as part
  of dart2js

## 1.10.0 – 2015-04-29

### Core library changes

* `dart:convert`
  * **POTENTIALLY BREAKING** Fix behavior of `HtmlEscape`. It no longer escapes
  no-break space (U+00A0) anywhere or forward slash (`/`, `U+002F`) in element
  context. Slash is still escaped using `HtmlEscapeMode.UNKNOWN`.
  [r45003](https://github.com/dart-lang/sdk/commit/8b8223d),
  [r45153](https://github.com/dart-lang/sdk/commit/8a5d049),
  [r45189](https://github.com/dart-lang/sdk/commit/3c39ad2)

* `dart:core`
  * `Uri.parse` added `start` and `end` positional arguments.

* `dart:html`
  * **POTENTIALLY BREAKING** `CssClassSet` method arguments must now be 'tokens', i.e. non-empty
  strings with no white-space characters. The implementation was incorrect for
  class names containing spaces. The fix is to forbid spaces and provide a
  faster implementation.
  [Announcement](https://groups.google.com/a/dartlang.org/d/msg/announce/jmUI2XJHfC8/UZUCvJH3p2oJ)

* `dart:io`

  * `ProcessResult` now exposes a constructor.
  * `import` and `Isolate.spawnUri` now supports the
    [Data URI scheme](http://en.wikipedia.org/wiki/Data_URI_scheme) on the VM.

## Tool Changes

### pub

  * Running `pub run foo` within a package now runs the `foo` executable defined
    by the `foo` package. The previous behavior ran `bin/foo`. This makes it
    easy to run binaries in dependencies, for instance `pub run test`.

  * On Mac and Linux, signals sent to `pub run` and forwarded to the child
    command.

## 1.9.3 – 2015-04-14

This is a bug fix release which merges a number of commits from `bleeding_edge`.

* dart2js: Addresses as issue with minified Javascript output with CSP enabled -
  [r44453](https://code.google.com/p/dart/source/detail?r=44453)

* Editor: Fixes accidental updating of files in the pub cache during rename
  refactoring - [r44677](https://code.google.com/p/dart/source/detail?r=44677)

* Editor: Fix for
  [issue 23032](https://code.google.com/p/dart/issues/detail?id=23032)
  regarding skipped breakpoints on Windows -
  [r44824](https://code.google.com/p/dart/source/detail?r=44824)

* dart:mirrors: Fix `MethodMirror.source` when the method is on the first line
  in a script -
  [r44957](https://code.google.com/p/dart/source/detail?r=44957),
  [r44976](https://code.google.com/p/dart/source/detail?r=44976)

* pub: Fix for
  [issue 23084](https://code.google.com/p/dart/issues/detail?id=23084):
  Pub can fail to load transformers necessary for local development -
  [r44876](https://code.google.com/p/dart/source/detail?r=44876)

## 1.9.1 – 2015-03-25

### Language changes

* Support for `async`, `await`, `sync*`, `async*`, `yield`, `yield*`, and `await
  for`. See the [the language tour][async] for more details.

* Enum support is fully enabled. See [the language tour][enum] for more details.

[async]: https://www.dartlang.org/docs/dart-up-and-running/ch02.html#asynchrony
[enum]: https://www.dartlang.org/docs/dart-up-and-running/ch02.html#enums

### Tool changes

* The formatter is much more comprehensive and generates much more readable
  code. See [its tool page][dartfmt] for more details.

* The analysis server is integrated into the IntelliJ plugin and the Dart
  editor. This allows analysis to run out-of-process, so that interaction
  remains smooth even for large projects.

* Analysis supports more and better hints, including unused variables and unused
  private members.

[dartfmt]: https://www.dartlang.org/tools/dartfmt/

### Core library changes

#### Highlights

* There's a new model for shared server sockets with no need for a `Socket`
  reference.

* A new, much faster [regular expression engine][regexp].

* The Isolate API now works across the VM and `dart2js`.

[regexp]: http://news.dartlang.org/2015/02/irregexp-dart-vms-new-regexp.html

#### Details

For more information on any of these changes, see the corresponding
documentation on the [Dart API site](http://api.dartlang.org).

* `dart:async`:

  * `Future.wait` added a new named argument, `cleanUp`, which is a callback
    that releases resources allocated by a successful `Future`.

  * The `SynchronousStreamController` class was added as an explicit name for
    the type returned when the `sync` argument is passed to `new
    StreamController`.

* `dart:collection`: The `new SplayTreeSet.from(Iterable)` constructor was
  added.

* `dart:convert`: `Utf8Encoder.convert` and `Utf8Decoder.convert` added optional
  `start` and `end` arguments.

* `dart:core`:

  * `RangeError` added new static helper functions: `checkNotNegative`,
    `checkValidIndex`, `checkValidRange`, and `checkValueInInterval`.

  * `int` added the `modPow` function.

  * `String` added the `replaceFirstMapped` and `replaceRange` functions.

* `dart:io`:

  * Support for locking files to prevent concurrent modification was added. This
    includes the `File.lock`, `File.lockSync`, `File.unlock`, and
    `File.unlockSync` functions as well as the `FileLock` class.

  * Support for starting detached processes by passing the named `mode` argument
    (a `ProcessStartMode`) to `Process.start`. A process can be fully attached,
    fully detached, or detached except for its standard IO streams.

  * `HttpServer.bind` and `HttpServer.bindSecure` added the `v6Only` named
    argument. If this is true, only IPv6 connections will be accepted.

  * `HttpServer.bind`, `HttpServer.bindSecure`, `ServerSocket.bind`,
    `RawServerSocket.bind`, `SecureServerSocket.bind` and
    `RawSecureServerSocket.bind` added the `shared` named argument. If this is
    true, multiple servers or sockets in the same Dart process may bind to the
    same address, and incoming requests will automatically be distributed
    between them.

  * **Deprecation:** the experimental `ServerSocketReference` and
    `RawServerSocketReference` classes, as well as getters that returned them,
    are marked as deprecated. The `shared` named argument should be used
    instead. These will be removed in Dart 1.10.

  * `Socket.connect` and `RawSocket.connect` added the `sourceAddress` named
    argument, which specifies the local address to bind when making a
    connection.

  * The static `Process.killPid` method was added to kill a process with a given
    PID.

  * `Stdout` added the `nonBlocking` instance property, which returns a
    non-blocking `IOSink` that writes to standard output.

* `dart:isolate`:

  * The static getter `Isolate.current` was added.

  * The `Isolate` methods `addOnExitListener`, `removeOnExitListener`,
    `setErrorsFatal`, `addOnErrorListener`, and `removeOnErrorListener` now work
    on the VM.

  * Isolates spawned via `Isolate.spawn` now allow most objects, including
    top-level and static functions, to be sent between them.

## 1.8.5 – 2015-01-21

* Code generation for SIMD on ARM and ARM64 is fixed.

* A possible crash on MIPS with newer GCC toolchains has been prevented.

* A segfault when using `rethrow` was fixed ([issue 21795][]).

[issue 21795]: https://code.google.com/p/dart/issues/detail?id=21795

## 1.8.3 – 2014-12-10

* Breakpoints can be set in the Editor using file suffixes ([issue 21280][]).

* IPv6 addresses are properly handled by `HttpClient` in `dart:io`, fixing a
  crash in pub ([issue 21698][]).

* Issues with the experimental `async`/`await` syntax have been fixed.

* Issues with a set of number operations in the VM have been fixed.

* `ListBase` in `dart:collection` always returns an `Iterable` with the correct
  type argument.

[issue 21280]: https://code.google.com/p/dart/issues/detail?id=21280
[issue 21698]: https://code.google.com/p/dart/issues/detail?id=21698

## 1.8.0 – 2014-11-28

* `dart:collection`: `SplayTree` added the `toSet` function.

* `dart:convert`: The `JsonUtf8Encoder` class was added.

* `dart:core`:

  * The `IndexError` class was added for errors caused by an index being outside
    its expected range.

  * The `new RangeError.index` constructor was added. It forwards to `new
    IndexError`.

  * `RangeError` added three new properties. `invalidProperty` is the value that
    caused the error, and `start` and `end` are the minimum and maximum values
    that the value is allowed to assume.

  * `new RangeError.value` and `new RangeError.range` added an optional
    `message` argument.

  * The `new String.fromCharCodes` constructor added optional `start` and `end`
    arguments.

* `dart:io`:

  * Support was added for the [Application-Layer Protocol Negotiation][alpn]
    extension to the TLS protocol for both the client and server.

  * `SecureSocket.connect`, `SecureServerSocket.bind`,
    `RawSecureSocket.connect`, `RawSecureSocket.secure`,
    `RawSecureSocket.secureServer`, and `RawSecureServerSocket.bind` added a
    `supportedProtocols` named argument for protocol negotiation.

  * `RawSecureServerSocket` added a `supportedProtocols` field.

  * `RawSecureSocket` and `SecureSocket` added a `selectedProtocol` field which
    contains the protocol selected during protocol negotiation.

[alpn]: https://tools.ietf.org/html/rfc7301

## 1.7.0 – 2014-10-15

### Tool changes

* `pub` now generates binstubs for packages that are globally activated so that
  they can be put on the user's `PATH` and used as normal executables. See the
  [`pub global activate` documentation][pub global activate].

* When using `dart2js`, deferred loading now works with multiple Dart apps on
  the same page.

[pub global activate]: https://www.dartlang.org/tools/pub/cmd/pub-global.html#running-a-script-from-your-path

### Core library changes

* `dart:async`: `Zone`, `ZoneDelegate`, and `ZoneSpecification` added the
  `errorCallback` function, which allows errors that have been programmatically
  added to a `Future` or `Stream` to be intercepted.

* `dart:io`:

  * **Breaking change:** `HttpClient.close` must be called for all clients or
    they will keep the Dart process alive until they time out. This fixes the
    handling of persistent connections. Previously, the client would shut down
    immediately after a request.

  * **Breaking change:** `HttpServer` no longer compresses all traffic by
    default. The new `autoCompress` property can be set to `true` to re-enable
    compression.

* `dart:isolate`: `Isolate.spawnUri` added the optional `packageRoot` argument,
  which controls how it resolves `package:` URIs.<|MERGE_RESOLUTION|>--- conflicted
+++ resolved
@@ -11,16 +11,13 @@
   `File.setLastModified`, `File.setLastModifiedSync`, `File.setLastAccessed`,
   and `File.setLastAccessedSync`.
 
-<<<<<<< HEAD
-## 1.22.0 - 2017-02-14
-=======
+
 ### Dart VM
 * Calls to `print()` and `Stdout.write*()` now correctly print unicode
   characters to the console on Windows. Calls to `Stdout.add*()` behave as
   before.
 
-## 1.22.0
->>>>>>> 7fa4496e
+## 1.22.0 - 2017-02-14
 
 ### Language
 
