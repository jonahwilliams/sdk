## 1.17.0

### Core library changes
* `dart:core`
  * `Uri.replace` supports iterables as values for the query parameters.
  * `Uri.parseIPv6Address` returns a `Uint8List`.

* `dart:io`
  * Added `NetworkInterface.listSupported`, which is `true` when
    `NetworkInterface.list` is supported, and `false` otherwise. Currently,
    `NetworkInterface.list` is not supported on Android.

<<<<<<< HEAD
## 1.16.0 - 2016-04-26
=======
### Tool Changes

* Pub
  * TAR files created while publishing a package on Mac OS and Linux now use a
    more portable format.

  * Errors caused by invalid arguments now print the full usage information for
    the command.

  * SDK constraints for dependency overrides are no longer considered when
    determining the total SDK constraint for a lockfile.

  * A bug has been fixed in which a lockfile was considered up-to-date when it
    actually wasn't.

## 1.16.0
>>>>>>> c1e6aef4

### Core library changes

* `dart:convert`
  * Added `BASE64URL` codec and corresponding `Base64Codec.urlSafe` constructor.

  * Introduce `ChunkedConverter` and deprecate chunked methods on `Converter`.

* `dart:html`

  There have been a number of **BREAKING** changes to align APIs with recent
  changes in Chrome. These include:

  * Chrome's `ShadowRoot` interface no longer has the methods `getElementById`,
    `getElementsByClassName`, and `getElementsByTagName`, e.g.,

    ```dart
    elem.shadowRoot.getElementsByClassName('clazz')
    ```

    should become:

    ```dart
    elem.shadowRoot.querySelectorAll('.clazz')
    ```

  * The `clipboardData` property has been removed from `KeyEvent`
    and `Event`. It has been moved to the new `ClipboardEvent` class, which is
    now used by `copy`, `cut`, and `paste` events.

  * The `layer` property has been removed from `KeyEvent` and
    `UIEvent`. It has been moved to `MouseEvent`.

  * The `Point get page` property has been removed from `UIEvent`.
    It still exists on `MouseEvent` and `Touch`.

  There have also been a number of other additions and removals to `dart:html`,
  `dart:indexed_db`, `dart:svg`, `dart:web_audio`, and `dart:web_gl` that
  correspond to changes to Chrome APIs between v39 and v45. Many of the breaking
  changes represent APIs that would have caused runtime exceptions when compiled
  to Javascript and run on recent Chrome releases.

* `dart:io`
  * Added `SecurityContext.alpnSupported`, which is true if a platform
    supports ALPN, and false otherwise.

### JavaScript interop

For performance reasons, a potentially **BREAKING** change was added for
libraries that use JS interop.
Any Dart file that uses `@JS` annotations on declarations (top-level functions,
classes or class members) to interop with JavaScript code will require that the
file have the annotation `@JS()` on a library directive.

```dart
@JS()
library my_library;
```

The analyzer will enforce this by generating the error:

The `@JS()` annotation can only be used if it is also declared on the library
directive.

If part file uses the `@JS()` annotation, the library that uses the part should
have the `@JS()` annotation e.g.,

```dart
// library_1.dart
@JS()
library library_1;

import 'package:js/js.dart';

part 'part_1.dart';
```

```dart
// part_1.dart
part of library_1;

@JS("frameworkStabilizers")
external List<FrameworkStabilizer> get frameworkStabilizers;
```

If your library already has a JS module e.g.,

```dart
@JS('array.utils')
library my_library;
```

Then your library will work without any additional changes.

### Analyzer

*   Static checking of `for in` statements. These will now produce static
    warnings:

    ```dart
    // Not Iterable.
    for (var i in 1234) { ... }

    // String cannot be assigned to int.
    for (int n in <String>["a", "b"]) { ... }
    ```

### Tool Changes

* Pub
  * `pub serve` now provides caching headers that should improve the performance
    of requesting large files multiple times.

  * Both `pub get` and `pub upgrade` now have a `--no-precompile` flag that
    disables precompilation of executables and transformed dependencies.

  * `pub publish` now resolves symlinks when publishing from a Git repository.
    This matches the behavior it always had when publishing a package that
    wasn't in a Git repository.

* Dart Dev Compiler
  * The **experimental** `dartdevc` executable has been added to the SDK.

  * It will help early adopters validate the implementation and provide
    feedback. `dartdevc` **is not** yet ready for production usage.

  * Read more about the Dart Dev Compiler [here][dartdevc].

[dartdevc]: https://github.com/dart-lang/dev_compiler

## 1.15.0 - 2016-03-09

### Core library changes

* `dart:async`
  * Made `StreamView` class a `const` class.

* `dart:core`
  * Added `Uri.queryParametersAll` to handle multiple query parameters with
    the same name.

* `dart:io`
  * Added `SecurityContext.usePrivateKeyBytes`,
    `SecurityContext.useCertificateChainBytes`,
    `SecurityContext.setTrustedCertificatesBytes`, and
    `SecurityContext.setClientAuthoritiesBytes`.
  * **Breaking** The named `directory` argument of
    `SecurityContext.setTrustedCertificates` has been removed.
  * Added support to `SecurityContext` for PKCS12 certificate and key
    containers.
  * All calls in `SecurityContext` that accept certificate data now accept an
    optional named parameter `password`, similar to
    `SecurityContext.usePrivateKeyBytes`, for use as the password for PKCS12
    data.

### Tool changes

* Dartium and content shell
  * The Chrome-based tools that ship as part of the Dart SDK – Dartium and
    content shell – are now based on Chrome version 45 (instead of Chrome 39).
  * Dart browser libraries (`dart:html`, `dart:svg`, etc) *have not* been
    updated.
    * These are still based on Chrome 39.
    * These APIs will be updated in a future release.
  * Note that there are experimental APIs which have changed in the underlying
    browser, and will not work with the older libraries.
    For example, `Element.animate`.

* `dartfmt` - upgraded to v0.2.4
  * Better handling for long collections with comments.
  * Always put member metadata annotations on their own line.
  * Indent functions in named argument lists with non-functions.
  * Force the parameter list to split if a split occurs inside a function-typed
    parameter.
  * Don't force a split for before a single named argument if the argument
    itself splits.

### Service protocol changes

* Fixed a documentation bug where the field `extensionRPCs` in `Isolate`
  was not marked optional.

### Experimental language features
  * Added support for [configuration-specific imports](https://github.com/munificent/dep-interface-libraries/blob/master/Proposal.md).
    On the VM and `dart2js`, they can be enabled with `--conditional-directives`.

    The analyzer requires additional configuration:
    ```yaml
    analyzer:
      language:
        enableConditionalDirectives: true
    ```

    Read about [configuring the analyzer] for more details.

[configuring the analyzer]: https://github.com/dart-lang/sdk/tree/master/pkg/analyzer#configuring-the-analyzer

## 1.14.2 - 2016-02-10

Patch release, resolves three issues:

* VM: Fixed a code generation bug on x64.
  (SDK commit [834b3f02](https://github.com/dart-lang/sdk/commit/834b3f02b6ab740a213fd808e6c6f3269bed80e5))

* `dart:io`: Fixed EOF detection when reading some special device files.
  (SDK issue [25596](https://github.com/dart-lang/sdk/issues/25596))

* Pub: Fixed an error using hosted dependencies in SDK version 1.14.
  (Pub issue [1386](https://github.com/dart-lang/pub/issues/1386))

## 1.14.1 - 2016-02-04

Patch release, resolves one issue:

* Debugger: Fixes a VM crash when a debugger attempts to set a break point
during isolate initialization.
(SDK issue [25618](https://github.com/dart-lang/sdk/issues/25618))

## 1.14.0 - 2016-01-28

### Core library changes
* `dart:async`
  * Added `Future.any` static method.
  * Added `Stream.fromFutures` constructor.

* `dart:convert`
  * `Base64Decoder.convert` now takes optional `start` and `end` parameters.

* `dart:core`
  * Added `current` getter to `StackTrace` class.
  * `Uri` class added support for data URIs
      * Added two new constructors: `dataFromBytes` and `dataFromString`.
      * Added a `data` getter for `data:` URIs with a new `UriData` class for
      the return type.
  * Added `growable` parameter to `List.filled` constructor.
  * Added microsecond support to `DateTime`: `DateTime.microsecond`,
    `DateTime.microsecondsSinceEpoch`, and
    `new DateTime.fromMicrosecondsSinceEpoch`.

* `dart:math`
  * `Random` added a `secure` constructor returning a cryptographically secure
    random generator which reads from the entropy source provided by the
    embedder for every generated random value.

* `dart:io`
  * `Platform` added a static `isIOS` getter and `Platform.operatingSystem` may
    now return `ios`.
  * `Platform` added a static `packageConfig` getter.
  * Added support for WebSocket compression as standardized in RFC 7692.
  * Compression is enabled by default for all WebSocket connections.
      * The optionally named parameter `compression` on the methods
      `WebSocket.connect`, `WebSocket.fromUpgradedSocket`, and
      `WebSocketTransformer.upgrade` and  the `WebSocketTransformer`
      constructor can be used to modify or disable compression using the new
      `CompressionOptions` class.

* `dart:isolate`
  * Added **_experimental_** support for [Package Resolution Configuration].
    * Added `packageConfig` and `packageRoot` instance getters to `Isolate`.
    * Added a `resolvePackageUri` method to `Isolate`.
    * Added named arguments `packageConfig` and `automaticPackageResolution` to
    the `Isolate.spawnUri` constructor.

[Package Resolution Configuration]: https://github.com/dart-lang/dart_enhancement_proposals/blob/master/Accepted/0005%20-%20Package%20Specification/DEP-pkgspec.md

### Tool changes

* `dartfmt`

  * Better line splitting in a variety of cases.

  * Other optimizations and bug fixes.

* Pub

  * **Breaking:** Pub now eagerly emits an error when a pubspec's "name" field
    is not a valid Dart identifier. Since packages with non-identifier names
    were never allowed to be published, and some of them already caused crashes
    when being written to a `.packages` file, this is unlikely to break many
    people in practice.

  * **Breaking:** Support for `barback` versions prior to 0.15.0 (released July
    2014) has been dropped. Pub will no longer install these older barback
    versions.

  * `pub serve` now GZIPs the assets it serves to make load times more similar
    to real-world use-cases.

  * `pub deps` now supports a `--no-dev` flag, which causes it to emit the
    dependency tree as it would be if no `dev_dependencies` were in use. This
    makes it easier to see your package's dependency footprint as your users
    will experience it.

  * `pub global run` now detects when a global executable's SDK constraint is no
    longer met and errors out, rather than trying to run the executable anyway.

  * Pub commands that check whether the lockfile is up-to-date (`pub run`, `pub
    deps`, `pub serve`, and `pub build`) now do additional verification. They
    ensure that any path dependencies' pubspecs haven't been changed, and they
    ensure that the current SDK version is compatible with all dependencies.

  * Fixed a crashing bug when using `pub global run` on a global script that
    didn't exist.

  * Fixed a crashing bug when a pubspec contains a dependency without a source
    declared.

## 1.13.2 - 2016-01-06

Patch release, resolves one issue:

* dart2js: Stack traces are not captured correctly (SDK issue [25235]
(https://github.com/dart-lang/sdk/issues/25235))

## 1.13.1 - 2015-12-17

Patch release, resolves three issues:

* VM type propagation fix: Resolves a potential crash in the Dart VM (SDK commit
 [dff13be]
(https://github.com/dart-lang/sdk/commit/dff13bef8de104d33b04820136da2d80f3c835d7))

* dart2js crash fix: Resolves a crash in pkg/js and dart2js (SDK issue [24974]
(https://github.com/dart-lang/sdk/issues/24974))

* Pub get crash on ARM: Fixes a crash triggered when running 'pub get' on ARM
 processors such as those on a Raspberry Pi (SDK issue [24855]
(https://github.com/dart-lang/sdk/issues/24855))

## 1.13.0 - 2015-11-18

### Core library changes
* `dart:async`
  * `StreamController` added getters for `onListen`, `onPause`, and `onResume`
    with the corresponding new `typedef void ControllerCallback()`.
  * `StreamController` added a getter for `onCancel` with the corresponding
    new `typedef ControllerCancelCallback()`;
  * `StreamTransformer` instances created with `fromHandlers` with no
    `handleError` callback now forward stack traces along with errors to the
    resulting streams.

* `dart:convert`
  * Added support for Base-64 encoding and decoding.
    * Added new classes `Base64Codec`, `Base64Encoder`, and `Base64Decoder`.
    * Added new top-level `const Base64Codec BASE64`.

* `dart:core`
  * `Uri` added `removeFragment` method.
  * `String.allMatches` (implementing `Pattern.allMatches`) is now lazy,
    as all `allMatches` implementations are intended to be.
  * `Resource` is deprecated, and will be removed in a future release.

* `dart:developer`
  * Added `Timeline` class for interacting with Observatory's timeline feature.
  * Added `ServiceExtensionHandler`, `ServiceExtensionResponse`, and `registerExtension` which enable developers to provide their own VM service protocol extensions.

* `dart:html`, `dart:indexed_db`, `dart:svg`, `dart:web_audio`, `dart:web_gl`, `dart:web_sql`
  * The return type of some APIs changed from `double` to `num`. Dartium is now
    using
    JS interop for most operations. JS does not distinguish between numeric
    types, and will return a number as an int if it fits in an int. This will
    mostly cause an error if you assign to something typed `double` in
    checked mode. You may
    need to insert a `toDouble()` call or accept `num`. Examples of APIs that
    are affected include `Element.getBoundingClientRect` and
    `TextMetrics.width`.

* `dart:io`
  * **Breaking:** Secure networking has changed, replacing the NSS library
    with the BoringSSL library. `SecureSocket`, `SecureServerSocket`,
    `RawSecureSocket`,`RawSecureServerSocket`, `HttpClient`, and `HttpServer`
    now all use a `SecurityContext` object which contains the certificates
    and keys used for secure TLS (SSL) networking.

    This is a breaking change for server applications and for some client
    applications. Certificates and keys are loaded into the `SecurityContext`
    from PEM files, instead of from an NSS certificate database. Information
    about how to change applications that use secure networking is at
    https://www.dartlang.org/server/tls-ssl.html

  * `HttpClient` no longer sends URI fragments in the request. This is not
    allowed by the HTTP protocol.
    The `HttpServer` still gracefully receives fragments, but discards them
    before delivering the request.
  * To allow connections to be accepted on the same port across different
    isolates, set the `shared` argument to `true` when creating server socket
    and `HttpServer` instances.
    * The deprecated `ServerSocketReference` and `RawServerSocketReference`
      classes have been removed.
    * The corresponding `reference` properties on `ServerSocket` and
      `RawServerSocket` have been removed.

* `dart:isolate`
  * `spawnUri` added an `environment` named argument.

### Tool changes

* `dart2js` and Dartium now support improved Javascript Interoperability via the
  [js package](https://pub.dartlang.org/packages/js).

* `docgen` and `dartdocgen` no longer ship in the SDK. The `docgen` sources have
   been removed from the repository.

* This is the last release to ship the VM's "legacy debug protocol".
  We intend to remove the legacy debug protocol in Dart VM 1.14.

* The VM's Service Protocol has been updated to version 3.0 to take care
  of a number of issues uncovered by the first few non-observatory
  clients.  This is a potentially breaking change for clients.

* Dartium has been substantially changed. Rather than using C++ calls into
  Chromium internals for DOM operations it now uses JS interop.
  The DOM objects in `dart:html` and related libraries now wrap
  a JavaScript object and delegate operations to it. This should be
  mostly transparent to users. However, performance and memory characteristics
  may be different from previous versions. There may be some changes in which
  DOM objects are wrapped as Dart objects. For example, if you get a reference
  to a Window object, even through JS interop, you will always see it as a
  Dart Window, even when used cross-frame. We expect the change to using
  JS interop will make it much simpler to update to new Chrome versions.

## 1.12.2 - 2015-10-21

### Core library changes

* `dart:io`

  * A memory leak in creation of Process objects is fixed.

## 1.12.1 - 2015-09-08

### Tool changes

* Pub

  * Pub will now respect `.gitignore` when validating a package before it's
    published. For example, if a `LICENSE` file exists but is ignored, that is
    now an error.

  * If the package is in a subdirectory of a Git repository and the entire
    subdirectory is ignored with `.gitignore`, pub will act as though nothing
    was ignored instead of uploading an empty package.

  * The heuristics for determining when `pub get` needs to be run before various
    commands have been improved. There should no longer be false positives when
    non-dependency sections of the pubspec have been modified.

## 1.12.0 - 2015-08-31

### Language changes

* Null-aware operators
    * `??`: if null operator. `expr1 ?? expr2` evaluates to `expr1` if
      not `null`, otherwise `expr2`.
    * `??=`: null-aware assignment. `v ??= expr` causes `v` to be assigned
      `expr` only if `v` is `null`.
    * `x?.p`: null-aware access. `x?.p` evaluates to `x.p` if `x` is not
      `null`, otherwise evaluates to `null`.
    * `x?.m()`: null-aware method invocation. `x?.m()` invokes `m` only
      if `x` is not `null`.

### Core library changes

* `dart:async`
  * `StreamController` added setters for the `onListen`, `onPause`, `onResume`
    and `onCancel` callbacks.

* `dart:convert`
  * `LineSplitter` added a `split` static method returning an `Iterable`.

* `dart:core`
  * `Uri` class now perform path normalization when a URI is created.
    This removes most `..` and `.` sequences from the URI path.
    Purely relative paths (no scheme or authority) are allowed to retain
    some leading "dot" segments.
    Also added `hasAbsolutePath`, `hasEmptyPath`, and `hasScheme` properties.

* `dart:developer`
  * New `log` function to transmit logging events to Observatory.

* `dart:html`
  * `NodeTreeSanitizer` added the `const trusted` field. It can be used
    instead of defining a `NullTreeSanitizer` class when calling
    `setInnerHtml` or other methods that create DOM from text. It is
    also more efficient, skipping the creation of a `DocumentFragment`.

* `dart:io`
  * Added two new file modes, `WRITE_ONLY` and `WRITE_ONLY_APPEND` for
    opening a file write only.
    [eaeecf2](https://github.com/dart-lang/sdk/commit/eaeecf2ed13ba6c7fbfd653c3c592974a7120960)
  * Change stdout/stderr to binary mode on Windows.
    [4205b29](https://github.com/dart-lang/sdk/commit/4205b2997e01f2cea8e2f44c6f46ed6259ab7277)

* `dart:isolate`
  * Added `onError`, `onExit` and `errorsAreFatal` parameters to
    `Isolate.spawnUri`.

* `dart:mirrors`
  * `InstanceMirror.delegate` moved up to `ObjectMirror`.
  * Fix InstanceMirror.getField optimization when the selector is an operator.
  * Fix reflective NoSuchMethodErrors to match their non-reflective
    counterparts when due to argument mismatches. (VM only)

### Tool changes

* Documentation tools

  * `dartdoc` is now the default tool to generate static HTML for API docs.
    [Learn more](https://pub.dartlang.org/packages/dartdoc).

  * `docgen` and `dartdocgen` have been deprecated. Currently plan is to remove
    them in 1.13.

* Formatter (`dartfmt`)

  * Over 50 bugs fixed.

  * Optimized line splitter is much faster and produces better output on
    complex code.

* Observatory
  * Allocation profiling.

  * New feature to display output from logging.

  * Heap snapshot analysis works for 64-bit VMs.

  * Improved ability to inspect typed data, regex and compiled code.

  * Ability to break on all or uncaught exceptions from Observatory's debugger.

  * Ability to set closure-specific breakpoints.

  * 'anext' - step past await/yield.

  * Preserve when a variable has been expanded/unexpanded in the debugger.

  * Keep focus on debugger input box whenever possible.

  * Echo stdout/stderr in the Observatory debugger.  Standalone-only so far.

  * Minor fixes to service protocol documentation.

* Pub

  * **Breaking:** various commands that previously ran `pub get` implicitly no
    longer do so. Instead, they merely check to make sure the ".packages" file
    is newer than the pubspec and the lock file, and fail if it's not.

  * Added support for `--verbosity=error` and `--verbosity=warning`.

  * `pub serve` now collapses multiple GET requests into a single line of
    output. For full output, use `--verbose`.

  * `pub deps` has improved formatting for circular dependencies on the
    entrypoint package.

  * `pub run` and `pub global run`

    * **Breaking:** to match the behavior of the Dart VM, executables no longer
      run in checked mode by default. A `--checked` flag has been added to run
      them in checked mode manually.

    * Faster start time for executables that don't import transformed code.

    * Binstubs for globally-activated executables are now written in the system
      encoding, rather than always in `UTF-8`. To update existing executables,
      run `pub cache repair`.

  * `pub get` and `pub upgrade`

    * Pub will now generate a ".packages" file in addition to the "packages"
      directory when running `pub get` or similar operations, per the
      [package spec proposal][]. Pub now has a `--no-package-symlinks` flag that
      will stop "packages" directories from being generated at all.

    * An issue where HTTP requests were sometimes made even though `--offline`
      was passed has been fixed.

    * A bug with `--offline` that caused an unhelpful error message has been
      fixed.

    * Pub will no longer time out when a package takes a long time to download.

  * `pub publish`

    * Pub will emit a non-zero exit code when it finds a violation while
      publishing.

    * `.gitignore` files will be respected even if the package isn't at the top
      level of the Git repository.

  * Barback integration

    * A crashing bug involving transformers that only apply to non-public code
      has been fixed.

    * A deadlock caused by declaring transformer followed by a lazy transformer
      (such as the built-in `$dart2js` transformer) has been fixed.

    * A stack overflow caused by a transformer being run multiple times on the
      package that defines it has been fixed.

    * A transformer that tries to read a non-existent asset in another package
      will now be re-run if that asset is later created.

[package spec proposal]: https://github.com/lrhn/dep-pkgspec

### VM Service Protocol Changes

* **BREAKING** The service protocol now sends JSON-RPC 2.0-compatible
  server-to-client events. To reflect this, the service protocol version is
  now 2.0.

* The service protocol now includes a `"jsonrpc"` property in its responses, as
  opposed to `"json-rpc"`.

* The service protocol now properly handles requests with non-string ids.
  Numeric ids are no longer converted to strings, and null ids now don't produce
  a response.

* Some RPCs that didn't include a `"jsonrpc"` property in their responses now
  include one.

## 1.11.2 - 2015-08-03

### Core library changes

* Fix a bug where `WebSocket.close()` would crash if called after
  `WebSocket.cancel()`.

## 1.11.1 - 2015-07-02

### Tool changes

* Pub will always load Dart SDK assets from the SDK whose `pub` executable was
  run, even if a `DART_SDK` environment variable is set.

## 1.11.0 - 2015-06-25

### Core library changes

* `dart:core`
  * `Iterable` added an `empty` constructor.
    [dcf0286](https://github.com/dart-lang/sdk/commit/dcf0286f5385187a68ce9e66318d3bf19abf454b)
  * `Iterable` can now be extended directly. An alternative to extending
    `IterableBase` from `dart:collection`.
  * `List` added an `unmodifiable` constructor.
    [r45334](https://code.google.com/p/dart/source/detail?r=45334)
  * `Map` added an `unmodifiable` constructor.
    [r45733](https://code.google.com/p/dart/source/detail?r=45733)
  * `int` added a `gcd` method.
    [a192ef4](https://github.com/dart-lang/sdk/commit/a192ef4acb95fad1aad1887f59eed071eb5e8201)
  * `int` added a `modInverse` method.
    [f6f338c](https://github.com/dart-lang/sdk/commit/f6f338ce67eb8801b350417baacf6d3681b26002)
  * `StackTrace` added a `fromString` constructor.
    [68dd6f6](https://github.com/dart-lang/sdk/commit/68dd6f6338e63d0465041d662e778369c02c2ce6)
  * `Uri` added a `directory` constructor.
    [d8dbb4a](https://github.com/dart-lang/sdk/commit/d8dbb4a60f5e8a7f874c2a4fbf59eaf1a39f4776)
  * List iterators may not throw `ConcurrentModificationError` as eagerly in
    release mode. In checked mode, the modification check is still as eager
    as possible.
    [r45198](https://github.com/dart-lang/sdk/commit/5a79c03)

* `dart:developer` - **NEW**
  * Replaces the deprecated `dart:profiler` library.
  * Adds new functions `debugger` and `inspect`.
    [6e42aec](https://github.com/dart-lang/sdk/blob/6e42aec4f64cf356dde7bad9426e07e0ea5b58d5/sdk/lib/developer/developer.dart)

* `dart:io`
  * `FileSystemEntity` added a `uri` property.
    [8cf32dc](https://github.com/dart-lang/sdk/commit/8cf32dc1a1664b516e57f804524e46e55fae88b2)
  * `Platform` added a `static resolvedExecutable` property.
    [c05c8c6](https://github.com/dart-lang/sdk/commit/c05c8c66069db91cc2fd48691dfc406c818d411d)

* `dart:html`
  * `Element` methods, `appendHtml` and `insertAdjacentHtml` now take `nodeValidator`
    and `treeSanitizer` parameters, and the inputs are consistently
    sanitized.
    [r45818 announcement](https://groups.google.com/a/dartlang.org/forum/#!topic/announce/GVO7EAcPi6A)

* `dart:isolate`
  * **BREAKING** The positional `priority` parameter of `Isolate.ping` and `Isolate.kill` is
    now a named parameter named `priority`.
  * **BREAKING** Removed the `Isolate.AS_EVENT` priority.
  * `Isolate` methods `ping` and `addOnExitListener` now have a named parameter
    `response`.
    [r45092](https://github.com/dart-lang/sdk/commit/1b208bd)
  * `Isolate.spawnUri` added a named argument `checked`.
  * Remove the experimental state of the API.

* `dart:profiler` - **DEPRECATED**
  * This library will be removed in 1.12. Use `dart:developer` instead.

### Tool changes

* This is the first release that does not include the Eclipse-based
  **Dart Editor**.
  See [dartlang.org/tools](https://www.dartlang.org/tools/) for alternatives.
* This is the last release that ships the (unsupported)
  dart2dart (aka `dart2js --output-type=dart`) utility as part
  of dart2js

## 1.10.0 – 2015-04-29

### Core library changes

* `dart:convert`
  * **POTENTIALLY BREAKING** Fix behavior of `HtmlEscape`. It no longer escapes
  no-break space (U+00A0) anywhere or forward slash (`/`, `U+002F`) in element
  context. Slash is still escaped using `HtmlEscapeMode.UNKNOWN`.
  [r45003](https://github.com/dart-lang/sdk/commit/8b8223d),
  [r45153](https://github.com/dart-lang/sdk/commit/8a5d049),
  [r45189](https://github.com/dart-lang/sdk/commit/3c39ad2)

* `dart:core`
  * `Uri.parse` added `start` and `end` positional arguments.

* `dart:html`
  * **POTENTIALLY BREAKING** `CssClassSet` method arguments must now be 'tokens', i.e. non-empty
  strings with no white-space characters. The implementation was incorrect for
  class names containing spaces. The fix is to forbid spaces and provide a
  faster implementation.
  [Announcement](https://groups.google.com/a/dartlang.org/d/msg/announce/jmUI2XJHfC8/UZUCvJH3p2oJ)

* `dart:io`

  * `ProcessResult` now exposes a constructor.
  * `import` and `Isolate.spawnUri` now supports the
    [Data URI scheme](http://en.wikipedia.org/wiki/Data_URI_scheme) on the VM.

## Tool Changes

### pub

  * Running `pub run foo` within a package now runs the `foo` executable defined
    by the `foo` package. The previous behavior ran `bin/foo`. This makes it
    easy to run binaries in dependencies, for instance `pub run test`.

  * On Mac and Linux, signals sent to `pub run` and forwarded to the child
    command.

## 1.9.3 – 2015-04-14

This is a bug fix release which merges a number of commits from `bleeding_edge`.

* dart2js: Addresses as issue with minified Javascript output with CSP enabled -
  [r44453](https://code.google.com/p/dart/source/detail?r=44453)

* Editor: Fixes accidental updating of files in the pub cache during rename
  refactoring - [r44677](https://code.google.com/p/dart/source/detail?r=44677)

* Editor: Fix for
  [issue 23032](https://code.google.com/p/dart/issues/detail?id=23032)
  regarding skipped breakpoints on Windows -
  [r44824](https://code.google.com/p/dart/source/detail?r=44824)

* dart:mirrors: Fix `MethodMirror.source` when the method is on the first line
  in a script -
  [r44957](https://code.google.com/p/dart/source/detail?r=44957),
  [r44976](https://code.google.com/p/dart/source/detail?r=44976)

* pub: Fix for
  [issue 23084](https://code.google.com/p/dart/issues/detail?id=23084):
  Pub can fail to load transformers necessary for local development -
  [r44876](https://code.google.com/p/dart/source/detail?r=44876)

## 1.9.1 – 2015-03-25

### Language changes

* Support for `async`, `await`, `sync*`, `async*`, `yield`, `yield*`, and `await
  for`. See the [the language tour][async] for more details.

* Enum support is fully enabled. See [the language tour][enum] for more details.

[async]: https://www.dartlang.org/docs/dart-up-and-running/ch02.html#asynchrony
[enum]: https://www.dartlang.org/docs/dart-up-and-running/ch02.html#enums

### Tool changes

* The formatter is much more comprehensive and generates much more readable
  code. See [its tool page][dartfmt] for more details.

* The analysis server is integrated into the IntelliJ plugin and the Dart
  editor. This allows analysis to run out-of-process, so that interaction
  remains smooth even for large projects.

* Analysis supports more and better hints, including unused variables and unused
  private members.

[dartfmt]: https://www.dartlang.org/tools/dartfmt/

### Core library changes

#### Highlights

* There's a new model for shared server sockets with no need for a `Socket`
  reference.

* A new, much faster [regular expression engine][regexp].

* The Isolate API now works across the VM and `dart2js`.

[regexp]: http://news.dartlang.org/2015/02/irregexp-dart-vms-new-regexp.html

#### Details

For more information on any of these changes, see the corresponding
documentation on the [Dart API site](http://api.dartlang.org).

* `dart:async`:

  * `Future.wait` added a new named argument, `cleanUp`, which is a callback
    that releases resources allocated by a successful `Future`.

  * The `SynchronousStreamController` class was added as an explicit name for
    the type returned when the `sync` argument is passed to `new
    StreamController`.

* `dart:collection`: The `new SplayTreeSet.from(Iterable)` constructor was
  added.

* `dart:convert`: `Utf8Encoder.convert` and `Utf8Decoder.convert` added optional
  `start` and `end` arguments.

* `dart:core`:

  * `RangeError` added new static helper functions: `checkNotNegative`,
    `checkValidIndex`, `checkValidRange`, and `checkValueInInterval`.

  * `int` added the `modPow` function.

  * `String` added the `replaceFirstMapped` and `replaceRange` functions.

* `dart:io`:

  * Support for locking files to prevent concurrent modification was added. This
    includes the `File.lock`, `File.lockSync`, `File.unlock`, and
    `File.unlockSync` functions as well as the `FileLock` class.

  * Support for starting detached processes by passing the named `mode` argument
    (a `ProcessStartMode`) to `Process.start`. A process can be fully attached,
    fully detached, or detached except for its standard IO streams.

  * `HttpServer.bind` and `HttpServer.bindSecure` added the `v6Only` named
    argument. If this is true, only IPv6 connections will be accepted.

  * `HttpServer.bind`, `HttpServer.bindSecure`, `ServerSocket.bind`,
    `RawServerSocket.bind`, `SecureServerSocket.bind` and
    `RawSecureServerSocket.bind` added the `shared` named argument. If this is
    true, multiple servers or sockets in the same Dart process may bind to the
    same address, and incoming requests will automatically be distributed
    between them.

  * **Deprecation:** the experimental `ServerSocketReference` and
    `RawServerSocketReference` classes, as well as getters that returned them,
    are marked as deprecated. The `shared` named argument should be used
    instead. These will be removed in Dart 1.10.

  * `Socket.connect` and `RawSocket.connect` added the `sourceAddress` named
    argument, which specifies the local address to bind when making a
    connection.

  * The static `Process.killPid` method was added to kill a process with a given
    PID.

  * `Stdout` added the `nonBlocking` instance property, which returns a
    non-blocking `IOSink` that writes to standard output.

* `dart:isolate`:

  * The static getter `Isolate.current` was added.

  * The `Isolate` methods `addOnExitListener`, `removeOnExitListener`,
    `setErrorsFatal`, `addOnErrorListener`, and `removeOnErrorListener` now work
    on the VM.

  * Isolates spawned via `Isolate.spawn` now allow most objects, including
    top-level and static functions, to be sent between them.

## 1.8.5 – 2015-01-21

* Code generation for SIMD on ARM and ARM64 is fixed.

* A possible crash on MIPS with newer GCC toolchains has been prevented.

* A segfault when using `rethrow` was fixed ([issue 21795][]).

[issue 21795]: https://code.google.com/p/dart/issues/detail?id=21795

## 1.8.3 – 2014-12-10

* Breakpoints can be set in the Editor using file suffixes ([issue 21280][]).

* IPv6 addresses are properly handled by `HttpClient` in `dart:io`, fixing a
  crash in pub ([issue 21698][]).

* Issues with the experimental `async`/`await` syntax have been fixed.

* Issues with a set of number operations in the VM have been fixed.

* `ListBase` in `dart:collection` always returns an `Iterable` with the correct
  type argument.

[issue 21280]: https://code.google.com/p/dart/issues/detail?id=21280
[issue 21698]: https://code.google.com/p/dart/issues/detail?id=21698

## 1.8.0 – 2014-11-28

* `dart:collection`: `SplayTree` added the `toSet` function.

* `dart:convert`: The `JsonUtf8Encoder` class was added.

* `dart:core`:

  * The `IndexError` class was added for errors caused by an index being outside
    its expected range.

  * The `new RangeError.index` constructor was added. It forwards to `new
    IndexError`.

  * `RangeError` added three new properties. `invalidProperty` is the value that
    caused the error, and `start` and `end` are the minimum and maximum values
    that the value is allowed to assume.

  * `new RangeError.value` and `new RangeError.range` added an optional
    `message` argument.

  * The `new String.fromCharCodes` constructor added optional `start` and `end`
    arguments.

* `dart:io`:

  * Support was added for the [Application-Layer Protocol Negotiation][alpn]
    extension to the TLS protocol for both the client and server.

  * `SecureSocket.connect`, `SecureServerSocket.bind`,
    `RawSecureSocket.connect`, `RawSecureSocket.secure`,
    `RawSecureSocket.secureServer`, and `RawSecureServerSocket.bind` added a
    `supportedProtocols` named argument for protocol negotiation.

  * `RawSecureServerSocket` added a `supportedProtocols` field.

  * `RawSecureSocket` and `SecureSocket` added a `selectedProtocol` field which
    contains the protocol selected during protocol negotiation.

[alpn]: https://tools.ietf.org/html/rfc7301

## 1.7.0 – 2014-10-15

### Tool changes

* `pub` now generates binstubs for packages that are globally activated so that
  they can be put on the user's `PATH` and used as normal executables. See the
  [`pub global activate` documentation][pub global activate].

* When using `dart2js`, deferred loading now works with multiple Dart apps on
  the same page.

[pub global activate]: https://www.dartlang.org/tools/pub/cmd/pub-global.html#running-a-script-from-your-path

### Core library changes

* `dart:async`: `Zone`, `ZoneDelegate`, and `ZoneSpecification` added the
  `errorCallback` function, which allows errors that have been programmatically
  added to a `Future` or `Stream` to be intercepted.

* `dart:io`:

  * **Breaking change:** `HttpClient.close` must be called for all clients or
    they will keep the Dart process alive until they time out. This fixes the
    handling of persistent connections. Previously, the client would shut down
    immediately after a request.

  * **Breaking change:** `HttpServer` no longer compresses all traffic by
    default. The new `autoCompress` property can be set to `true` to re-enable
    compression.

* `dart:isolate`: `Isolate.spawnUri` added the optional `packageRoot` argument,
  which controls how it resolves `package:` URIs.<|MERGE_RESOLUTION|>--- conflicted
+++ resolved
@@ -10,9 +10,6 @@
     `NetworkInterface.list` is supported, and `false` otherwise. Currently,
     `NetworkInterface.list` is not supported on Android.
 
-<<<<<<< HEAD
-## 1.16.0 - 2016-04-26
-=======
 ### Tool Changes
 
 * Pub
@@ -28,8 +25,7 @@
   * A bug has been fixed in which a lockfile was considered up-to-date when it
     actually wasn't.
 
-## 1.16.0
->>>>>>> c1e6aef4
+## 1.16.0 - 2016-04-26
 
 ### Core library changes
 
