--- conflicted
+++ resolved
@@ -1,3 +1,42 @@
+## Next release
+(Add new changes here, and they will be copied to the change section for the
+ next release)
+
+### Core libraries
+
+#### `dart:io`
+
+* **Breaking change**: Added `IOOverrides.serverSocketBind` to aid in writing
+  tests that wish to mock `ServerSocket.bind`.
+
+### Dart VM
+
+* New fields added to existing instances by a reload will now be initialized
+lazily, as if the field was a late field. This makes the initialization order
+program-defined, whereas previously it was undefined.
+
+### Tools
+
+#### Linter
+
+The Linter was updated to `0.1.103`, which includes:
+
+* updates to `prefer_relative_imports` to use a faster and more robust way to check for self-package references
+* updates to our approach to checking for `lib` dir contents (speeding up `avoid_renaming_method_parameters` and
+  making `prefer_relative_imports` and `public_member_api_docs` amenable to internal package formats -- w/o pubspecs)
+
+#### Pub
+
+* `pub get` generates [`.dart_tools/package_config.json`](https://github.com/dart-lang/language/blob/62c036cc41b10fb543102d2f73ee132d1e2b2a0e/accepted/future-releases/language-versioning/package-config-file-v2.md)
+  in addition to `.packages` to support language versioning.
+
+* `pub publish` now warns about the old flutter plugin registration format.
+
+* `pub publish` now warns about the `author` field in pubspec.yaml being.
+  obsolete.
+
+* Show a proper error message when `git` is not installed.
+
 ## 2.6.0 - 2019-11-05
 
 ### Language
@@ -75,11 +114,6 @@
 * Default values of parameters of abstract methods are no longer available
   via `dart:mirrors`.
 
-#### `dart:io`
-
-* **Breaking change**: Added `IOOverrides.serverSocketBind` to aid in writing
-  tests that wish to mock `ServerSocket.bind`.
-
 #### `dart:developer`
 
 * Added optional `parent` parameter to `TimelineTask` constructor to allow for
@@ -89,9 +123,6 @@
 
 * Added a new tool for AOT compiling Dart programs to native, self-contained
 executables. See https://dart.dev/tools/dart2native for additional details.
-* New fields added to existing instances by a reload will now be initialized
-lazily, as if the field was a late field. This makes the initialization order
-program-defined, whereas previously it was undefined.
 
 ### Foreign Function Interface (`dart:ffi`)
 
@@ -113,26 +144,6 @@
 *   The dartanalyzer (commandline and IDEs) now reports `dart:ffi` static errors.
 *   Callbacks are now supported in AOT (ahead-of-time) compiled code.
 
-### Foreign Function Interface (`dart:ffi`)
-
-*   **Breaking change**: The API now makes use of static extension members.
-    Static extension members enable the `dart:ffi` API to be more precise with
-    types, and provide convenient access to memory through extension getters and
-    setters. The extension members on `Pointer` provide `.value` and `.value =`
-    for accessing the value in native memory and `[]` and `[]=` for indexed access.
-    The method `asExternalTypedData` has been replaced with `asTypedList` extension
-    methods. And finally, `Structs` do no longer have a type argument and are
-    accessed the extension member `.ref` on `Pointer`.
-    These changes makes the code using `dart:ffi` much more concise.
-*   **Breaking change**: The memory management has been removed (`Pointer.allocate`
-    and `Pointer.free`). Instead, memory management is available in
-    [package:ffi](https://pub.dev/packages/ffi).
-*   **Breaking change**: `Pointer.offsetBy` was removed, use `cast` and `elementAt`
-    instead.
-*   Faster memory load and stores.
-*   The dartanalyzer (commandline and IDEs) now reports `dart:ffi` static errors.
-*   Callbacks are now supported in AOT (ahead-of-time) compiled code.
-
 ### Dart for the Web
 
 #### Dart Dev Compiler (DDC)
@@ -142,29 +153,15 @@
 
 ### Tools
 
-<<<<<<< HEAD
-=======
-#### Pub
-
-* `pub get` generates [`.dart_tools/package_config.json`](https://github.com/dart-lang/language/blob/62c036cc41b10fb543102d2f73ee132d1e2b2a0e/accepted/future-releases/language-versioning/package-config-file-v2.md)
-  in addition to `.packages` to support language versioning.
-
-* `pub publish` now warns about the old flutter plugin registration format.
-
-* `pub publish` now warns about the `author` field in pubspec.yaml being.
-  obsolete.
-
-* Show a proper error message when `git` is not installed.
-
->>>>>>> 28cc4594
 #### Linter
 
-The Linter was updated to `0.1.103`, which includes:
-
-* updates to `prefer_relative_imports` to use a faster and more robust way to check for self-package references
-* updates to our approach to checking for `lib` dir contents (speeding up `avoid_renaming_method_parameters` and
-  making `prefer_relative_imports` and `public_member_api_docs` amenable to internal package formats -- w/o pubspecs)
-
+The Linter was updated to `0.1.101`, which includes:
+
+* fixed `diagnostic_describe_all_properties` to flag properties in `Diagnosticable`s with no debug methods defined
+* fixed `noSuchMethod` exception in `camel_case_extensions` when analyzing unnamed extensions
+* fixed `avoid_print` to catch tear-off usage
+* new lint: `avoid_web_libraries_in_flutter` (experimental)
+* (internal) prepare `unnecessary_lambdas` for coming `MethodInvocation` vs. `FunctionExpressionInvocation` changes
 
 ## 2.5.1 - 2019-09-27
 
