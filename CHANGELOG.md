<<<<<<< HEAD
## 1.16.1 - 2016-05-24

Patch release, resolves one issue:

* VM: Fixes a bug that caused intermittent hangs on Windows.
(SDK issue [26400](https://github.com/dart-lang/sdk/issues/26400))
=======
## 1.17.0

### Core library changes
* `dart:convert`
  * Deprecate `ChunkedConverter` which was erroneously added in 1.16.

* `dart:core`
  * `Uri.replace` supports iterables as values for the query parameters.
  * `Uri.parseIPv6Address` returns a `Uint8List`.

* `dart:io`
  * Added `NetworkInterface.listSupported`, which is `true` when
    `NetworkInterface.list` is supported, and `false` otherwise. Currently,
    `NetworkInterface.list` is not supported on Android.

### Tool Changes

* Pub
  * TAR files created while publishing a package on Mac OS and Linux now use a
    more portable format.

  * Errors caused by invalid arguments now print the full usage information for
    the command.

  * SDK constraints for dependency overrides are no longer considered when
    determining the total SDK constraint for a lockfile.

  * A bug has been fixed in which a lockfile was considered up-to-date when it
    actually wasn't.

  * A bug has been fixed in which `pub get --offline` would crash when a
    prerelease version was selected.

* Dartium and content shell
  * Debugging Dart code inside iframes improved, was broken.
>>>>>>> 11c5fee7

## 1.16.0 - 2016-04-26

### Core library changes

* `dart:convert`
  * Added `BASE64URL` codec and corresponding `Base64Codec.urlSafe` constructor.

  * Introduce `ChunkedConverter` and deprecate chunked methods on `Converter`.

* `dart:html`

  There have been a number of **BREAKING** changes to align APIs with recent
  changes in Chrome. These include:

  * Chrome's `ShadowRoot` interface no longer has the methods `getElementById`,
    `getElementsByClassName`, and `getElementsByTagName`, e.g.,

    ```dart
    elem.shadowRoot.getElementsByClassName('clazz')
    ```

    should become:

    ```dart
    elem.shadowRoot.querySelectorAll('.clazz')
    ```

  * The `clipboardData` property has been removed from `KeyEvent`
    and `Event`. It has been moved to the new `ClipboardEvent` class, which is
    now used by `copy`, `cut`, and `paste` events.

  * The `layer` property has been removed from `KeyEvent` and
    `UIEvent`. It has been moved to `MouseEvent`.

  * The `Point get page` property has been removed from `UIEvent`.
    It still exists on `MouseEvent` and `Touch`.

  There have also been a number of other additions and removals to `dart:html`,
  `dart:indexed_db`, `dart:svg`, `dart:web_audio`, and `dart:web_gl` that
  correspond to changes to Chrome APIs between v39 and v45. Many of the breaking
  changes represent APIs that would have caused runtime exceptions when compiled
  to Javascript and run on recent Chrome releases.

* `dart:io`
  * Added `SecurityContext.alpnSupported`, which is true if a platform
    supports ALPN, and false otherwise.

### JavaScript interop

For performance reasons, a potentially **BREAKING** change was added for
libraries that use JS interop.
Any Dart file that uses `@JS` annotations on declarations (top-level functions,
classes or class members) to interop with JavaScript code will require that the
file have the annotation `@JS()` on a library directive.

```dart
@JS()
library my_library;
```

The analyzer will enforce this by generating the error:

The `@JS()` annotation can only be used if it is also declared on the library
directive.

If part file uses the `@JS()` annotation, the library that uses the part should
have the `@JS()` annotation e.g.,

```dart
// library_1.dart
@JS()
library library_1;

import 'package:js/js.dart';

part 'part_1.dart';
```

```dart
// part_1.dart
part of library_1;

@JS("frameworkStabilizers")
external List<FrameworkStabilizer> get frameworkStabilizers;
```

If your library already has a JS module e.g.,

```dart
@JS('array.utils')
library my_library;
```

Then your library will work without any additional changes.

### Analyzer

*   Static checking of `for in` statements. These will now produce static
    warnings:

    ```dart
    // Not Iterable.
    for (var i in 1234) { ... }

    // String cannot be assigned to int.
    for (int n in <String>["a", "b"]) { ... }
    ```

### Tool Changes

* Pub
  * `pub serve` now provides caching headers that should improve the performance
    of requesting large files multiple times.

  * Both `pub get` and `pub upgrade` now have a `--no-precompile` flag that
    disables precompilation of executables and transformed dependencies.

  * `pub publish` now resolves symlinks when publishing from a Git repository.
    This matches the behavior it always had when publishing a package that
    wasn't in a Git repository.

* Dart Dev Compiler
  * The **experimental** `dartdevc` executable has been added to the SDK.

  * It will help early adopters validate the implementation and provide
    feedback. `dartdevc` **is not** yet ready for production usage.

  * Read more about the Dart Dev Compiler [here][dartdevc].

[dartdevc]: https://github.com/dart-lang/dev_compiler

## 1.15.0 - 2016-03-09

### Core library changes

* `dart:async`
  * Made `StreamView` class a `const` class.

* `dart:core`
  * Added `Uri.queryParametersAll` to handle multiple query parameters with
    the same name.

* `dart:io`
  * Added `SecurityContext.usePrivateKeyBytes`,
    `SecurityContext.useCertificateChainBytes`,
    `SecurityContext.setTrustedCertificatesBytes`, and
    `SecurityContext.setClientAuthoritiesBytes`.
  * **Breaking** The named `directory` argument of
    `SecurityContext.setTrustedCertificates` has been removed.
  * Added support to `SecurityContext` for PKCS12 certificate and key
    containers.
  * All calls in `SecurityContext` that accept certificate data now accept an
    optional named parameter `password`, similar to
    `SecurityContext.usePrivateKeyBytes`, for use as the password for PKCS12
    data.

### Tool changes

* Dartium and content shell
  * The Chrome-based tools that ship as part of the Dart SDK – Dartium and
    content shell – are now based on Chrome version 45 (instead of Chrome 39).
  * Dart browser libraries (`dart:html`, `dart:svg`, etc) *have not* been
    updated.
    * These are still based on Chrome 39.
    * These APIs will be updated in a future release.
  * Note that there are experimental APIs which have changed in the underlying
    browser, and will not work with the older libraries.
    For example, `Element.animate`.

* `dartfmt` - upgraded to v0.2.4
  * Better handling for long collections with comments.
  * Always put member metadata annotations on their own line.
  * Indent functions in named argument lists with non-functions.
  * Force the parameter list to split if a split occurs inside a function-typed
    parameter.
  * Don't force a split for before a single named argument if the argument
    itself splits.

### Service protocol changes

* Fixed a documentation bug where the field `extensionRPCs` in `Isolate`
  was not marked optional.

### Experimental language features
  * Added support for [configuration-specific imports](https://github.com/munificent/dep-interface-libraries/blob/master/Proposal.md).
    On the VM and `dart2js`, they can be enabled with `--conditional-directives`.

    The analyzer requires additional configuration:
    ```yaml
    analyzer:
      language:
        enableConditionalDirectives: true
    ```

    Read about [configuring the analyzer] for more details.

[configuring the analyzer]: https://github.com/dart-lang/sdk/tree/master/pkg/analyzer#configuring-the-analyzer

## 1.14.2 - 2016-02-10

Patch release, resolves three issues:

* VM: Fixed a code generation bug on x64.
  (SDK commit [834b3f02](https://github.com/dart-lang/sdk/commit/834b3f02b6ab740a213fd808e6c6f3269bed80e5))

* `dart:io`: Fixed EOF detection when reading some special device files.
  (SDK issue [25596](https://github.com/dart-lang/sdk/issues/25596))

* Pub: Fixed an error using hosted dependencies in SDK version 1.14.
  (Pub issue [1386](https://github.com/dart-lang/pub/issues/1386))

## 1.14.1 - 2016-02-04

Patch release, resolves one issue:

* Debugger: Fixes a VM crash when a debugger attempts to set a break point
during isolate initialization.
(SDK issue [25618](https://github.com/dart-lang/sdk/issues/25618))

## 1.14.0 - 2016-01-28

### Core library changes
* `dart:async`
  * Added `Future.any` static method.
  * Added `Stream.fromFutures` constructor.

* `dart:convert`
  * `Base64Decoder.convert` now takes optional `start` and `end` parameters.

* `dart:core`
  * Added `current` getter to `StackTrace` class.
  * `Uri` class added support for data URIs
      * Added two new constructors: `dataFromBytes` and `dataFromString`.
      * Added a `data` getter for `data:` URIs with a new `UriData` class for
      the return type.
  * Added `growable` parameter to `List.filled` constructor.
  * Added microsecond support to `DateTime`: `DateTime.microsecond`,
    `DateTime.microsecondsSinceEpoch`, and
    `new DateTime.fromMicrosecondsSinceEpoch`.

* `dart:math`
  * `Random` added a `secure` constructor returning a cryptographically secure
    random generator which reads from the entropy source provided by the
    embedder for every generated random value.

* `dart:io`
  * `Platform` added a static `isIOS` getter and `Platform.operatingSystem` may
    now return `ios`.
  * `Platform` added a static `packageConfig` getter.
  * Added support for WebSocket compression as standardized in RFC 7692.
  * Compression is enabled by default for all WebSocket connections.
      * The optionally named parameter `compression` on the methods
      `WebSocket.connect`, `WebSocket.fromUpgradedSocket`, and
      `WebSocketTransformer.upgrade` and  the `WebSocketTransformer`
      constructor can be used to modify or disable compression using the new
      `CompressionOptions` class.

* `dart:isolate`
  * Added **_experimental_** support for [Package Resolution Configuration].
    * Added `packageConfig` and `packageRoot` instance getters to `Isolate`.
    * Added a `resolvePackageUri` method to `Isolate`.
    * Added named arguments `packageConfig` and `automaticPackageResolution` to
    the `Isolate.spawnUri` constructor.

[Package Resolution Configuration]: https://github.com/dart-lang/dart_enhancement_proposals/blob/master/Accepted/0005%20-%20Package%20Specification/DEP-pkgspec.md

### Tool changes

* `dartfmt`

  * Better line splitting in a variety of cases.

  * Other optimizations and bug fixes.

* Pub

  * **Breaking:** Pub now eagerly emits an error when a pubspec's "name" field
    is not a valid Dart identifier. Since packages with non-identifier names
    were never allowed to be published, and some of them already caused crashes
    when being written to a `.packages` file, this is unlikely to break many
    people in practice.

  * **Breaking:** Support for `barback` versions prior to 0.15.0 (released July
    2014) has been dropped. Pub will no longer install these older barback
    versions.

  * `pub serve` now GZIPs the assets it serves to make load times more similar
    to real-world use-cases.

  * `pub deps` now supports a `--no-dev` flag, which causes it to emit the
    dependency tree as it would be if no `dev_dependencies` were in use. This
    makes it easier to see your package's dependency footprint as your users
    will experience it.

  * `pub global run` now detects when a global executable's SDK constraint is no
    longer met and errors out, rather than trying to run the executable anyway.

  * Pub commands that check whether the lockfile is up-to-date (`pub run`, `pub
    deps`, `pub serve`, and `pub build`) now do additional verification. They
    ensure that any path dependencies' pubspecs haven't been changed, and they
    ensure that the current SDK version is compatible with all dependencies.

  * Fixed a crashing bug when using `pub global run` on a global script that
    didn't exist.

  * Fixed a crashing bug when a pubspec contains a dependency without a source
    declared.

## 1.13.2 - 2016-01-06

Patch release, resolves one issue:

* dart2js: Stack traces are not captured correctly (SDK issue [25235]
(https://github.com/dart-lang/sdk/issues/25235))

## 1.13.1 - 2015-12-17

Patch release, resolves three issues:

* VM type propagation fix: Resolves a potential crash in the Dart VM (SDK commit
 [dff13be]
(https://github.com/dart-lang/sdk/commit/dff13bef8de104d33b04820136da2d80f3c835d7))

* dart2js crash fix: Resolves a crash in pkg/js and dart2js (SDK issue [24974]
(https://github.com/dart-lang/sdk/issues/24974))

* Pub get crash on ARM: Fixes a crash triggered when running 'pub get' on ARM
 processors such as those on a Raspberry Pi (SDK issue [24855]
(https://github.com/dart-lang/sdk/issues/24855))

## 1.13.0 - 2015-11-18

### Core library changes
* `dart:async`
  * `StreamController` added getters for `onListen`, `onPause`, and `onResume`
    with the corresponding new `typedef void ControllerCallback()`.
  * `StreamController` added a getter for `onCancel` with the corresponding
    new `typedef ControllerCancelCallback()`;
  * `StreamTransformer` instances created with `fromHandlers` with no
    `handleError` callback now forward stack traces along with errors to the
    resulting streams.

* `dart:convert`
  * Added support for Base-64 encoding and decoding.
    * Added new classes `Base64Codec`, `Base64Encoder`, and `Base64Decoder`.
    * Added new top-level `const Base64Codec BASE64`.

* `dart:core`
  * `Uri` added `removeFragment` method.
  * `String.allMatches` (implementing `Pattern.allMatches`) is now lazy,
    as all `allMatches` implementations are intended to be.
  * `Resource` is deprecated, and will be removed in a future release.

* `dart:developer`
  * Added `Timeline` class for interacting with Observatory's timeline feature.
  * Added `ServiceExtensionHandler`, `ServiceExtensionResponse`, and `registerExtension` which enable developers to provide their own VM service protocol extensions.

* `dart:html`, `dart:indexed_db`, `dart:svg`, `dart:web_audio`, `dart:web_gl`, `dart:web_sql`
  * The return type of some APIs changed from `double` to `num`. Dartium is now
    using
    JS interop for most operations. JS does not distinguish between numeric
    types, and will return a number as an int if it fits in an int. This will
    mostly cause an error if you assign to something typed `double` in
    checked mode. You may
    need to insert a `toDouble()` call or accept `num`. Examples of APIs that
    are affected include `Element.getBoundingClientRect` and
    `TextMetrics.width`.

* `dart:io`
  * **Breaking:** Secure networking has changed, replacing the NSS library
    with the BoringSSL library. `SecureSocket`, `SecureServerSocket`,
    `RawSecureSocket`,`RawSecureServerSocket`, `HttpClient`, and `HttpServer`
    now all use a `SecurityContext` object which contains the certificates
    and keys used for secure TLS (SSL) networking.

    This is a breaking change for server applications and for some client
    applications. Certificates and keys are loaded into the `SecurityContext`
    from PEM files, instead of from an NSS certificate database. Information
    about how to change applications that use secure networking is at
    https://www.dartlang.org/server/tls-ssl.html

  * `HttpClient` no longer sends URI fragments in the request. This is not
    allowed by the HTTP protocol.
    The `HttpServer` still gracefully receives fragments, but discards them
    before delivering the request.
  * To allow connections to be accepted on the same port across different
    isolates, set the `shared` argument to `true` when creating server socket
    and `HttpServer` instances.
    * The deprecated `ServerSocketReference` and `RawServerSocketReference`
      classes have been removed.
    * The corresponding `reference` properties on `ServerSocket` and
      `RawServerSocket` have been removed.

* `dart:isolate`
  * `spawnUri` added an `environment` named argument.

### Tool changes

* `dart2js` and Dartium now support improved Javascript Interoperability via the
  [js package](https://pub.dartlang.org/packages/js).

* `docgen` and `dartdocgen` no longer ship in the SDK. The `docgen` sources have
   been removed from the repository.

* This is the last release to ship the VM's "legacy debug protocol".
  We intend to remove the legacy debug protocol in Dart VM 1.14.

* The VM's Service Protocol has been updated to version 3.0 to take care
  of a number of issues uncovered by the first few non-observatory
  clients.  This is a potentially breaking change for clients.

* Dartium has been substantially changed. Rather than using C++ calls into
  Chromium internals for DOM operations it now uses JS interop.
  The DOM objects in `dart:html` and related libraries now wrap
  a JavaScript object and delegate operations to it. This should be
  mostly transparent to users. However, performance and memory characteristics
  may be different from previous versions. There may be some changes in which
  DOM objects are wrapped as Dart objects. For example, if you get a reference
  to a Window object, even through JS interop, you will always see it as a
  Dart Window, even when used cross-frame. We expect the change to using
  JS interop will make it much simpler to update to new Chrome versions.

## 1.12.2 - 2015-10-21

### Core library changes

* `dart:io`

  * A memory leak in creation of Process objects is fixed.

## 1.12.1 - 2015-09-08

### Tool changes

* Pub

  * Pub will now respect `.gitignore` when validating a package before it's
    published. For example, if a `LICENSE` file exists but is ignored, that is
    now an error.

  * If the package is in a subdirectory of a Git repository and the entire
    subdirectory is ignored with `.gitignore`, pub will act as though nothing
    was ignored instead of uploading an empty package.

  * The heuristics for determining when `pub get` needs to be run before various
    commands have been improved. There should no longer be false positives when
    non-dependency sections of the pubspec have been modified.

## 1.12.0 - 2015-08-31

### Language changes

* Null-aware operators
    * `??`: if null operator. `expr1 ?? expr2` evaluates to `expr1` if
      not `null`, otherwise `expr2`.
    * `??=`: null-aware assignment. `v ??= expr` causes `v` to be assigned
      `expr` only if `v` is `null`.
    * `x?.p`: null-aware access. `x?.p` evaluates to `x.p` if `x` is not
      `null`, otherwise evaluates to `null`.
    * `x?.m()`: null-aware method invocation. `x?.m()` invokes `m` only
      if `x` is not `null`.

### Core library changes

* `dart:async`
  * `StreamController` added setters for the `onListen`, `onPause`, `onResume`
    and `onCancel` callbacks.

* `dart:convert`
  * `LineSplitter` added a `split` static method returning an `Iterable`.

* `dart:core`
  * `Uri` class now perform path normalization when a URI is created.
    This removes most `..` and `.` sequences from the URI path.
    Purely relative paths (no scheme or authority) are allowed to retain
    some leading "dot" segments.
    Also added `hasAbsolutePath`, `hasEmptyPath`, and `hasScheme` properties.

* `dart:developer`
  * New `log` function to transmit logging events to Observatory.

* `dart:html`
  * `NodeTreeSanitizer` added the `const trusted` field. It can be used
    instead of defining a `NullTreeSanitizer` class when calling
    `setInnerHtml` or other methods that create DOM from text. It is
    also more efficient, skipping the creation of a `DocumentFragment`.

* `dart:io`
  * Added two new file modes, `WRITE_ONLY` and `WRITE_ONLY_APPEND` for
    opening a file write only.
    [eaeecf2](https://github.com/dart-lang/sdk/commit/eaeecf2ed13ba6c7fbfd653c3c592974a7120960)
  * Change stdout/stderr to binary mode on Windows.
    [4205b29](https://github.com/dart-lang/sdk/commit/4205b2997e01f2cea8e2f44c6f46ed6259ab7277)

* `dart:isolate`
  * Added `onError`, `onExit` and `errorsAreFatal` parameters to
    `Isolate.spawnUri`.

* `dart:mirrors`
  * `InstanceMirror.delegate` moved up to `ObjectMirror`.
  * Fix InstanceMirror.getField optimization when the selector is an operator.
  * Fix reflective NoSuchMethodErrors to match their non-reflective
    counterparts when due to argument mismatches. (VM only)

### Tool changes

* Documentation tools

  * `dartdoc` is now the default tool to generate static HTML for API docs.
    [Learn more](https://pub.dartlang.org/packages/dartdoc).

  * `docgen` and `dartdocgen` have been deprecated. Currently plan is to remove
    them in 1.13.

* Formatter (`dartfmt`)

  * Over 50 bugs fixed.

  * Optimized line splitter is much faster and produces better output on
    complex code.

* Observatory
  * Allocation profiling.

  * New feature to display output from logging.

  * Heap snapshot analysis works for 64-bit VMs.

  * Improved ability to inspect typed data, regex and compiled code.

  * Ability to break on all or uncaught exceptions from Observatory's debugger.

  * Ability to set closure-specific breakpoints.

  * 'anext' - step past await/yield.

  * Preserve when a variable has been expanded/unexpanded in the debugger.

  * Keep focus on debugger input box whenever possible.

  * Echo stdout/stderr in the Observatory debugger.  Standalone-only so far.

  * Minor fixes to service protocol documentation.

* Pub

  * **Breaking:** various commands that previously ran `pub get` implicitly no
    longer do so. Instead, they merely check to make sure the ".packages" file
    is newer than the pubspec and the lock file, and fail if it's not.

  * Added support for `--verbosity=error` and `--verbosity=warning`.

  * `pub serve` now collapses multiple GET requests into a single line of
    output. For full output, use `--verbose`.

  * `pub deps` has improved formatting for circular dependencies on the
    entrypoint package.

  * `pub run` and `pub global run`

    * **Breaking:** to match the behavior of the Dart VM, executables no longer
      run in checked mode by default. A `--checked` flag has been added to run
      them in checked mode manually.

    * Faster start time for executables that don't import transformed code.

    * Binstubs for globally-activated executables are now written in the system
      encoding, rather than always in `UTF-8`. To update existing executables,
      run `pub cache repair`.

  * `pub get` and `pub upgrade`

    * Pub will now generate a ".packages" file in addition to the "packages"
      directory when running `pub get` or similar operations, per the
      [package spec proposal][]. Pub now has a `--no-package-symlinks` flag that
      will stop "packages" directories from being generated at all.

    * An issue where HTTP requests were sometimes made even though `--offline`
      was passed has been fixed.

    * A bug with `--offline` that caused an unhelpful error message has been
      fixed.

    * Pub will no longer time out when a package takes a long time to download.

  * `pub publish`

    * Pub will emit a non-zero exit code when it finds a violation while
      publishing.

    * `.gitignore` files will be respected even if the package isn't at the top
      level of the Git repository.

  * Barback integration

    * A crashing bug involving transformers that only apply to non-public code
      has been fixed.

    * A deadlock caused by declaring transformer followed by a lazy transformer
      (such as the built-in `$dart2js` transformer) has been fixed.

    * A stack overflow caused by a transformer being run multiple times on the
      package that defines it has been fixed.

    * A transformer that tries to read a non-existent asset in another package
      will now be re-run if that asset is later created.

[package spec proposal]: https://github.com/lrhn/dep-pkgspec

### VM Service Protocol Changes

* **BREAKING** The service protocol now sends JSON-RPC 2.0-compatible
  server-to-client events. To reflect this, the service protocol version is
  now 2.0.

* The service protocol now includes a `"jsonrpc"` property in its responses, as
  opposed to `"json-rpc"`.

* The service protocol now properly handles requests with non-string ids.
  Numeric ids are no longer converted to strings, and null ids now don't produce
  a response.

* Some RPCs that didn't include a `"jsonrpc"` property in their responses now
  include one.

## 1.11.2 - 2015-08-03

### Core library changes

* Fix a bug where `WebSocket.close()` would crash if called after
  `WebSocket.cancel()`.

## 1.11.1 - 2015-07-02

### Tool changes

* Pub will always load Dart SDK assets from the SDK whose `pub` executable was
  run, even if a `DART_SDK` environment variable is set.

## 1.11.0 - 2015-06-25

### Core library changes

* `dart:core`
  * `Iterable` added an `empty` constructor.
    [dcf0286](https://github.com/dart-lang/sdk/commit/dcf0286f5385187a68ce9e66318d3bf19abf454b)
  * `Iterable` can now be extended directly. An alternative to extending
    `IterableBase` from `dart:collection`.
  * `List` added an `unmodifiable` constructor.
    [r45334](https://code.google.com/p/dart/source/detail?r=45334)
  * `Map` added an `unmodifiable` constructor.
    [r45733](https://code.google.com/p/dart/source/detail?r=45733)
  * `int` added a `gcd` method.
    [a192ef4](https://github.com/dart-lang/sdk/commit/a192ef4acb95fad1aad1887f59eed071eb5e8201)
  * `int` added a `modInverse` method.
    [f6f338c](https://github.com/dart-lang/sdk/commit/f6f338ce67eb8801b350417baacf6d3681b26002)
  * `StackTrace` added a `fromString` constructor.
    [68dd6f6](https://github.com/dart-lang/sdk/commit/68dd6f6338e63d0465041d662e778369c02c2ce6)
  * `Uri` added a `directory` constructor.
    [d8dbb4a](https://github.com/dart-lang/sdk/commit/d8dbb4a60f5e8a7f874c2a4fbf59eaf1a39f4776)
  * List iterators may not throw `ConcurrentModificationError` as eagerly in
    release mode. In checked mode, the modification check is still as eager
    as possible.
    [r45198](https://github.com/dart-lang/sdk/commit/5a79c03)

* `dart:developer` - **NEW**
  * Replaces the deprecated `dart:profiler` library.
  * Adds new functions `debugger` and `inspect`.
    [6e42aec](https://github.com/dart-lang/sdk/blob/6e42aec4f64cf356dde7bad9426e07e0ea5b58d5/sdk/lib/developer/developer.dart)

* `dart:io`
  * `FileSystemEntity` added a `uri` property.
    [8cf32dc](https://github.com/dart-lang/sdk/commit/8cf32dc1a1664b516e57f804524e46e55fae88b2)
  * `Platform` added a `static resolvedExecutable` property.
    [c05c8c6](https://github.com/dart-lang/sdk/commit/c05c8c66069db91cc2fd48691dfc406c818d411d)

* `dart:html`
  * `Element` methods, `appendHtml` and `insertAdjacentHtml` now take `nodeValidator`
    and `treeSanitizer` parameters, and the inputs are consistently
    sanitized.
    [r45818 announcement](https://groups.google.com/a/dartlang.org/forum/#!topic/announce/GVO7EAcPi6A)

* `dart:isolate`
  * **BREAKING** The positional `priority` parameter of `Isolate.ping` and `Isolate.kill` is
    now a named parameter named `priority`.
  * **BREAKING** Removed the `Isolate.AS_EVENT` priority.
  * `Isolate` methods `ping` and `addOnExitListener` now have a named parameter
    `response`.
    [r45092](https://github.com/dart-lang/sdk/commit/1b208bd)
  * `Isolate.spawnUri` added a named argument `checked`.
  * Remove the experimental state of the API.

* `dart:profiler` - **DEPRECATED**
  * This library will be removed in 1.12. Use `dart:developer` instead.

### Tool changes

* This is the first release that does not include the Eclipse-based
  **Dart Editor**.
  See [dartlang.org/tools](https://www.dartlang.org/tools/) for alternatives.
* This is the last release that ships the (unsupported)
  dart2dart (aka `dart2js --output-type=dart`) utility as part
  of dart2js

## 1.10.0 – 2015-04-29

### Core library changes

* `dart:convert`
  * **POTENTIALLY BREAKING** Fix behavior of `HtmlEscape`. It no longer escapes
  no-break space (U+00A0) anywhere or forward slash (`/`, `U+002F`) in element
  context. Slash is still escaped using `HtmlEscapeMode.UNKNOWN`.
  [r45003](https://github.com/dart-lang/sdk/commit/8b8223d),
  [r45153](https://github.com/dart-lang/sdk/commit/8a5d049),
  [r45189](https://github.com/dart-lang/sdk/commit/3c39ad2)

* `dart:core`
  * `Uri.parse` added `start` and `end` positional arguments.

* `dart:html`
  * **POTENTIALLY BREAKING** `CssClassSet` method arguments must now be 'tokens', i.e. non-empty
  strings with no white-space characters. The implementation was incorrect for
  class names containing spaces. The fix is to forbid spaces and provide a
  faster implementation.
  [Announcement](https://groups.google.com/a/dartlang.org/d/msg/announce/jmUI2XJHfC8/UZUCvJH3p2oJ)

* `dart:io`

  * `ProcessResult` now exposes a constructor.
  * `import` and `Isolate.spawnUri` now supports the
    [Data URI scheme](http://en.wikipedia.org/wiki/Data_URI_scheme) on the VM.

## Tool Changes

### pub

  * Running `pub run foo` within a package now runs the `foo` executable defined
    by the `foo` package. The previous behavior ran `bin/foo`. This makes it
    easy to run binaries in dependencies, for instance `pub run test`.

  * On Mac and Linux, signals sent to `pub run` and forwarded to the child
    command.

## 1.9.3 – 2015-04-14

This is a bug fix release which merges a number of commits from `bleeding_edge`.

* dart2js: Addresses as issue with minified Javascript output with CSP enabled -
  [r44453](https://code.google.com/p/dart/source/detail?r=44453)

* Editor: Fixes accidental updating of files in the pub cache during rename
  refactoring - [r44677](https://code.google.com/p/dart/source/detail?r=44677)

* Editor: Fix for
  [issue 23032](https://code.google.com/p/dart/issues/detail?id=23032)
  regarding skipped breakpoints on Windows -
  [r44824](https://code.google.com/p/dart/source/detail?r=44824)

* dart:mirrors: Fix `MethodMirror.source` when the method is on the first line
  in a script -
  [r44957](https://code.google.com/p/dart/source/detail?r=44957),
  [r44976](https://code.google.com/p/dart/source/detail?r=44976)

* pub: Fix for
  [issue 23084](https://code.google.com/p/dart/issues/detail?id=23084):
  Pub can fail to load transformers necessary for local development -
  [r44876](https://code.google.com/p/dart/source/detail?r=44876)

## 1.9.1 – 2015-03-25

### Language changes

* Support for `async`, `await`, `sync*`, `async*`, `yield`, `yield*`, and `await
  for`. See the [the language tour][async] for more details.

* Enum support is fully enabled. See [the language tour][enum] for more details.

[async]: https://www.dartlang.org/docs/dart-up-and-running/ch02.html#asynchrony
[enum]: https://www.dartlang.org/docs/dart-up-and-running/ch02.html#enums

### Tool changes

* The formatter is much more comprehensive and generates much more readable
  code. See [its tool page][dartfmt] for more details.

* The analysis server is integrated into the IntelliJ plugin and the Dart
  editor. This allows analysis to run out-of-process, so that interaction
  remains smooth even for large projects.

* Analysis supports more and better hints, including unused variables and unused
  private members.

[dartfmt]: https://www.dartlang.org/tools/dartfmt/

### Core library changes

#### Highlights

* There's a new model for shared server sockets with no need for a `Socket`
  reference.

* A new, much faster [regular expression engine][regexp].

* The Isolate API now works across the VM and `dart2js`.

[regexp]: http://news.dartlang.org/2015/02/irregexp-dart-vms-new-regexp.html

#### Details

For more information on any of these changes, see the corresponding
documentation on the [Dart API site](http://api.dartlang.org).

* `dart:async`:

  * `Future.wait` added a new named argument, `cleanUp`, which is a callback
    that releases resources allocated by a successful `Future`.

  * The `SynchronousStreamController` class was added as an explicit name for
    the type returned when the `sync` argument is passed to `new
    StreamController`.

* `dart:collection`: The `new SplayTreeSet.from(Iterable)` constructor was
  added.

* `dart:convert`: `Utf8Encoder.convert` and `Utf8Decoder.convert` added optional
  `start` and `end` arguments.

* `dart:core`:

  * `RangeError` added new static helper functions: `checkNotNegative`,
    `checkValidIndex`, `checkValidRange`, and `checkValueInInterval`.

  * `int` added the `modPow` function.

  * `String` added the `replaceFirstMapped` and `replaceRange` functions.

* `dart:io`:

  * Support for locking files to prevent concurrent modification was added. This
    includes the `File.lock`, `File.lockSync`, `File.unlock`, and
    `File.unlockSync` functions as well as the `FileLock` class.

  * Support for starting detached processes by passing the named `mode` argument
    (a `ProcessStartMode`) to `Process.start`. A process can be fully attached,
    fully detached, or detached except for its standard IO streams.

  * `HttpServer.bind` and `HttpServer.bindSecure` added the `v6Only` named
    argument. If this is true, only IPv6 connections will be accepted.

  * `HttpServer.bind`, `HttpServer.bindSecure`, `ServerSocket.bind`,
    `RawServerSocket.bind`, `SecureServerSocket.bind` and
    `RawSecureServerSocket.bind` added the `shared` named argument. If this is
    true, multiple servers or sockets in the same Dart process may bind to the
    same address, and incoming requests will automatically be distributed
    between them.

  * **Deprecation:** the experimental `ServerSocketReference` and
    `RawServerSocketReference` classes, as well as getters that returned them,
    are marked as deprecated. The `shared` named argument should be used
    instead. These will be removed in Dart 1.10.

  * `Socket.connect` and `RawSocket.connect` added the `sourceAddress` named
    argument, which specifies the local address to bind when making a
    connection.

  * The static `Process.killPid` method was added to kill a process with a given
    PID.

  * `Stdout` added the `nonBlocking` instance property, which returns a
    non-blocking `IOSink` that writes to standard output.

* `dart:isolate`:

  * The static getter `Isolate.current` was added.

  * The `Isolate` methods `addOnExitListener`, `removeOnExitListener`,
    `setErrorsFatal`, `addOnErrorListener`, and `removeOnErrorListener` now work
    on the VM.

  * Isolates spawned via `Isolate.spawn` now allow most objects, including
    top-level and static functions, to be sent between them.

## 1.8.5 – 2015-01-21

* Code generation for SIMD on ARM and ARM64 is fixed.

* A possible crash on MIPS with newer GCC toolchains has been prevented.

* A segfault when using `rethrow` was fixed ([issue 21795][]).

[issue 21795]: https://code.google.com/p/dart/issues/detail?id=21795

## 1.8.3 – 2014-12-10

* Breakpoints can be set in the Editor using file suffixes ([issue 21280][]).

* IPv6 addresses are properly handled by `HttpClient` in `dart:io`, fixing a
  crash in pub ([issue 21698][]).

* Issues with the experimental `async`/`await` syntax have been fixed.

* Issues with a set of number operations in the VM have been fixed.

* `ListBase` in `dart:collection` always returns an `Iterable` with the correct
  type argument.

[issue 21280]: https://code.google.com/p/dart/issues/detail?id=21280
[issue 21698]: https://code.google.com/p/dart/issues/detail?id=21698

## 1.8.0 – 2014-11-28

* `dart:collection`: `SplayTree` added the `toSet` function.

* `dart:convert`: The `JsonUtf8Encoder` class was added.

* `dart:core`:

  * The `IndexError` class was added for errors caused by an index being outside
    its expected range.

  * The `new RangeError.index` constructor was added. It forwards to `new
    IndexError`.

  * `RangeError` added three new properties. `invalidProperty` is the value that
    caused the error, and `start` and `end` are the minimum and maximum values
    that the value is allowed to assume.

  * `new RangeError.value` and `new RangeError.range` added an optional
    `message` argument.

  * The `new String.fromCharCodes` constructor added optional `start` and `end`
    arguments.

* `dart:io`:

  * Support was added for the [Application-Layer Protocol Negotiation][alpn]
    extension to the TLS protocol for both the client and server.

  * `SecureSocket.connect`, `SecureServerSocket.bind`,
    `RawSecureSocket.connect`, `RawSecureSocket.secure`,
    `RawSecureSocket.secureServer`, and `RawSecureServerSocket.bind` added a
    `supportedProtocols` named argument for protocol negotiation.

  * `RawSecureServerSocket` added a `supportedProtocols` field.

  * `RawSecureSocket` and `SecureSocket` added a `selectedProtocol` field which
    contains the protocol selected during protocol negotiation.

[alpn]: https://tools.ietf.org/html/rfc7301

## 1.7.0 – 2014-10-15

### Tool changes

* `pub` now generates binstubs for packages that are globally activated so that
  they can be put on the user's `PATH` and used as normal executables. See the
  [`pub global activate` documentation][pub global activate].

* When using `dart2js`, deferred loading now works with multiple Dart apps on
  the same page.

[pub global activate]: https://www.dartlang.org/tools/pub/cmd/pub-global.html#running-a-script-from-your-path

### Core library changes

* `dart:async`: `Zone`, `ZoneDelegate`, and `ZoneSpecification` added the
  `errorCallback` function, which allows errors that have been programmatically
  added to a `Future` or `Stream` to be intercepted.

* `dart:io`:

  * **Breaking change:** `HttpClient.close` must be called for all clients or
    they will keep the Dart process alive until they time out. This fixes the
    handling of persistent connections. Previously, the client would shut down
    immediately after a request.

  * **Breaking change:** `HttpServer` no longer compresses all traffic by
    default. The new `autoCompress` property can be set to `true` to re-enable
    compression.

* `dart:isolate`: `Isolate.spawnUri` added the optional `packageRoot` argument,
  which controls how it resolves `package:` URIs.<|MERGE_RESOLUTION|>--- conflicted
+++ resolved
@@ -1,12 +1,4 @@
-<<<<<<< HEAD
-## 1.16.1 - 2016-05-24
-
-Patch release, resolves one issue:
-
-* VM: Fixes a bug that caused intermittent hangs on Windows.
-(SDK issue [26400](https://github.com/dart-lang/sdk/issues/26400))
-=======
-## 1.17.0
+## 1.17.0 - 2016-06-06
 
 ### Core library changes
 * `dart:convert`
@@ -41,7 +33,13 @@
 
 * Dartium and content shell
   * Debugging Dart code inside iframes improved, was broken.
->>>>>>> 11c5fee7
+
+## 1.16.1 - 2016-05-24
+
+Patch release, resolves one issue:
+
+* VM: Fixes a bug that caused intermittent hangs on Windows.
+(SDK issue [26400](https://github.com/dart-lang/sdk/issues/26400))
 
 ## 1.16.0 - 2016-04-26
 
