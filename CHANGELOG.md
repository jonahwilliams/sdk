<<<<<<< HEAD
## 1.19.1 - 2016-09-08

Patch release, resolves one issue:

* Dartdoc:  Fixes a bug that prevented generation of docs
(Dartdoc issue [1233](https://github.com/dart-lang/dartdoc/issues/1233))

## 1.19.0 - 2016-08-26
=======
## 1.20.0

### Dart VM

* We have improved the way that the VM locates the native code library for a
  native extension (e.g. `dart-ext:` import). We have updated this
  [article on native extensions](https://www.dartlang.org/articles/dart-vm/native-extensions)
  to reflect the VM's improved behavior.

* Linux builds of the VM will now use the `tcmalloc` library for memory
  allocation. This has the advantages of better debugging and profiling support
  and faster small allocations, with the cost of slightly larger initial memory
  footprint, and slightly slower large allocations.

* We have improved the way the VM searches for trusted root certificates for
  secure socket connections on Linux. First, the VM will look for trusted root
  certificates in standard locations on the file system
  (`/etc/pki/tls/certs/ca-bundle.crt` followed by `/etc/ssl/certs`), and only if
  these do not exist will it fall back on the builtin trusted root certificates.
  This behavior can be overridden on Linux with the new flags
  `--root-certs-file` and `--root-certs-cache`. The former is the path to a file
  containing the trusted root certificates, and the latter is the path to a
  directory containing root certificate files hashed using `c_rehash`.

* The VM now throws a catchable `Error` when method compilation fails. This
  allows easier debugging of syntax errors, especially when testing.

### Core library changes

* `dart:core`: Remove deprecated `Resource` class.
  Use the class in `package:resource` instead.
* `dart:async`
  * `Future.wait` now catches synchronous errors and returns them in the
    returned Future.
  * More aggressively returns a `Future` on `Stream.cancel` operations.
    Discourages to return `null` from `cancel`.
  * Fixes a few bugs where the cancel future wasn't passed through
    transformations.
* `dart:io`
  * Added `WebSocket.addUtf8Text` to allow sending a pre-encoded text message
    without a round-trip UTF-8 conversion.

### Strong Mode

* Breaking change - it is an error if a generic type parameter cannot be
    inferred (SDK issue [26992](https://github.com/dart-lang/sdk/issues/26992)).

    ```dart
    class Cup<T> {
      Cup(T t);
    }
    main() {
      // Error because:
      // - if we choose Cup<num> it is not assignable to `cOfInt`,
      // - if we choose Cup<int> then `n` is not assignable to int.
      num n;
      C<int> cOfInt = new C(n);
    }
    ```

* New feature - use `@checked` to override a method and tighten a parameter
    type (SDK issue [25578](https://github.com/dart-lang/sdk/issues/25578)).

    ```dart
    import 'package:meta/meta.dart' show checked;
    class View {
      addChild(View v) {}
    }
    class MyView extends View {
      // this override is legal, it will check at runtime if we actually
      // got a MyView.
      addChild(@checked MyView v) {}
    }
    main() {
      dynamic mv = new MyView();
      mv.addChild(new View()); // runtime error
    }
    ```

* New feature - use `@virtual` to allow field overrides in strong mode
    (SDK issue [27384](https://github.com/dart-lang/sdk/issues/27384)).

    ```dart
    import 'package:meta/meta.dart' show virtual;
    class Base {
      @virtual int x;
    }
    class Derived extends Base {
      int x;

      // Expose the hidden storage slot:
      int get superX => super.x;
      set superX(int v) { super.x = v; }
    }
    ```

* Breaking change - infer list and map literals from the context type as well as
    their values, consistent with generic methods and instance creation
    (SDK issue [27151](https://github.com/dart-lang/sdk/issues/27151)).

    ```dart
    import 'dart:async';
    main() async {
      var b = new Future<B>.value(new B());
      var c = new Future<C>.value(new C());
      var/*infer List<Future<A>>*/ list = [b, c];
      var/*infer List<A>*/ result = await Future.wait(list);
    }
    class A {}
    class B extends A {}
    class C extends A {}
    ```

### Tool changes

* `dartfmt` - upgraded to v0.2.10
    * Don't crash on annotations before parameters with trailing commas.
    * Always split enum declarations if they end in a trailing comma.
    * Add `--set-exit-if-changed` to set the exit code on a change.

* Pub
  * Pub no longer generates a `packages/` directory by default.  Instead, it
    generates a `.packages` file, called a package spec. To generate
    a `packages/` directory in addition to the package spec, use the
    `--packages-dir` flag with `pub get`, `pub upgrade`, and `pub downgrade`.

## 1.19.0
>>>>>>> 6e5e3cd0

### Language changes

* The language now allows a trailing comma after the last argument of a call and
 the last parameter of a function declaration. This can make long argument or
 parameter lists easier to maintain, as commas can be left as-is when
 reordering lines. For details, see SDK issue
 [26644](https://github.com/dart-lang/sdk/issues/26644).

### Tool Changes

* `dartfmt` - upgraded to v0.2.9+1
  * Support trailing commas in argument and parameter lists.
  * Gracefully handle read-only files.
  * About a dozen other bug fixes.

* Pub
  * Added a `--no-packages-dir` flag to `pub get`, `pub upgrade`, and `pub
    downgrade`. When this flag is passed, pub will not generate a `packages/`
    directory, and will remove that directory and any symlinks to it if they
    exist. Note that this replaces the unsupported `--no-package-symlinks` flag.

  * Added the ability for packages to declare a constraint on the [Flutter][]
    SDK:

    ```yaml
    environment:
      flutter: ^0.1.2
      sdk: >=1.19.0 <2.0.0
    ```

    A Flutter constraint will only be satisfiable when pub is running in the
    context of the `flutter` executable, and when the Flutter SDK version
    matches the constraint.

  * Added `sdk` as a new package source that fetches packages from a hard-coded
    SDK. Currently only the `flutter` SDK is supported:

    ```yaml
    dependencies:
      flutter_driver:
        sdk: flutter
        version: ^0.0.1
    ```

    A Flutter `sdk` dependency will only be satisfiable when pub is running in
    the context of the `flutter` executable, and when the Flutter SDK contains a
    package with the given name whose version matches the constraint.

  * `tar` files on Linux are now created with `0` as the user and group IDs.
    This fixes a crash when publishing packages while using Active Directory.

  * Fixed a bug where packages from a hosted HTTP URL were considered the same
    as packages from an otherwise-identical HTTPS URL.

  * Fixed timer formatting for timers that lasted longer than a minute.

  * Eliminate some false negatives when determining whether global executables
    are on the user's executable path.

* `dart2js`
  * `dart2dart` (aka `dart2js --output-type=dart`) has been removed (this was deprecated in Dart 1.11).

[Flutter]: https://flutter.io/

### Dart VM

*   The dependency on BoringSSL has been rolled forward. Going forward, builds
    of the Dart VM including secure sockets will require a compiler with C++11
    support. For details, see the
    [Building wiki page](https://github.com/dart-lang/sdk/wiki/Building).

### Strong Mode

*   New feature - an option to disable implicit casts
    (SDK issue [26583](https://github.com/dart-lang/sdk/issues/26583)),
    see the [documentation](https://github.com/dart-lang/dev_compiler/blob/master/doc/STATIC_SAFETY.md#disable-implicit-casts)
    for usage instructions and examples.

*   New feature - an option to disable implicit dynamic
    (SDK issue [25573](https://github.com/dart-lang/sdk/issues/25573)),
    see the [documentation](https://github.com/dart-lang/dev_compiler/blob/master/doc/STATIC_SAFETY.md#disable-implicit-dynamic)
    for usage instructions and examples.

*   Breaking change - infer generic type arguments from the
    constructor invocation arguments
    (SDK issue [25220](https://github.com/dart-lang/sdk/issues/25220)).

    ```dart
    var map = new Map<String, String>();

    // infer: Map<String, String>
    var otherMap = new Map.from(map);
    ```

*   Breaking change - infer local function return type
    (SDK issue [26414](https://github.com/dart-lang/sdk/issues/26414)).

    ```dart
    void main() {
      // infer: return type is int
      f() { return 40; }
      int y = f() + 2; // type checks
      print(y);
    }
    ```

*   Breaking change - allow type promotion from a generic type parameter
    (SDK issue [26414](https://github.com/dart-lang/sdk/issues/26965)).

    ```dart
    void fn/*<T>*/(/*=T*/ object) {
      if (object is String) {
        // Treat `object` as `String` inside this block.
        // But it will require a cast to pass it to something that expects `T`.
        print(object.substring(1));
      }
    }
    ```

* Breaking change - smarter inference for Future.then
    (SDK issue [25944](https://github.com/dart-lang/sdk/issues/25944)).
    Previous workarounds that use async/await or `.then/*<Future<SomeType>>*/`
    should no longer be necessary.

    ```dart
    // This will now infer correctly.
    Future<List<int>> t2 = f.then((_) => [3]);
    // This infers too.
    Future<int> t2 = f.then((_) => new Future.value(42));
    ```

* Breaking change - smarter inference for async functions
    (SDK issue [25322](https://github.com/dart-lang/sdk/issues/25322)).

    ```dart
    void test() async {
      List<int> x = await [4]; // was previously inferred
      List<int> y = await new Future.value([4]); // now inferred too
    }
    ```

* Breaking change - sideways casts are no longer allowed
    (SDK issue [26120](https://github.com/dart-lang/sdk/issues/26120)).

## 1.18.1 - 2016-08-02

Patch release, resolves two issues and improves performance:

* Debugger: Fixes a bug that crashes the VM
(SDK issue [26941](https://github.com/dart-lang/sdk/issues/26941))

* VM: Fixes an optimizer bug involving closures, try, and await
(SDK issue [26948](https://github.com/dart-lang/sdk/issues/26948))

* Dart2js: Speeds up generated code on Firefox
(https://codereview.chromium.org/2180533002)

## 1.18.0 - 2016-07-27

### Core library changes

* `dart:core`
  * Improved performance when parsing some common URIs.
  * Fixed bug in `Uri.resolve` (SDK issue [26804](https://github.com/dart-lang/sdk/issues/26804)).
* `dart:io`
  * Adds file locking modes `FileLock.BLOCKING_SHARED` and
    `FileLock.BLOCKING_EXCLUSIVE`.

## 1.17.1 - 2016-06-10

Patch release, resolves two issues:

* VM: Fixes a bug that caused crashes in async functions.
(SDK issue [26668](https://github.com/dart-lang/sdk/issues/26668))

* VM: Fixes a bug that caused garbage collection of reachable weak properties.
(https://codereview.chromium.org/2041413005)

## 1.17.0 - 2016-06-08

### Core library changes
* `dart:convert`
  * Deprecate `ChunkedConverter` which was erroneously added in 1.16.

* `dart:core`
  * `Uri.replace` supports iterables as values for the query parameters.
  * `Uri.parseIPv6Address` returns a `Uint8List`.

* `dart:io`
  * Added `NetworkInterface.listSupported`, which is `true` when
    `NetworkInterface.list` is supported, and `false` otherwise. Currently,
    `NetworkInterface.list` is not supported on Android.

### Tool Changes

* Pub
  * TAR files created while publishing a package on Mac OS and Linux now use a
    more portable format.

  * Errors caused by invalid arguments now print the full usage information for
    the command.

  * SDK constraints for dependency overrides are no longer considered when
    determining the total SDK constraint for a lockfile.

  * A bug has been fixed in which a lockfile was considered up-to-date when it
    actually wasn't.

  * A bug has been fixed in which `pub get --offline` would crash when a
    prerelease version was selected.

* Dartium and content shell
  * Debugging Dart code inside iframes improved, was broken.

## 1.16.1 - 2016-05-24

Patch release, resolves one issue:

* VM: Fixes a bug that caused intermittent hangs on Windows.
(SDK issue [26400](https://github.com/dart-lang/sdk/issues/26400))

## 1.16.0 - 2016-04-26

### Core library changes

* `dart:convert`
  * Added `BASE64URL` codec and corresponding `Base64Codec.urlSafe` constructor.

  * Introduce `ChunkedConverter` and deprecate chunked methods on `Converter`.

* `dart:html`

  There have been a number of **BREAKING** changes to align APIs with recent
  changes in Chrome. These include:

  * Chrome's `ShadowRoot` interface no longer has the methods `getElementById`,
    `getElementsByClassName`, and `getElementsByTagName`, e.g.,

    ```dart
    elem.shadowRoot.getElementsByClassName('clazz')
    ```

    should become:

    ```dart
    elem.shadowRoot.querySelectorAll('.clazz')
    ```

  * The `clipboardData` property has been removed from `KeyEvent`
    and `Event`. It has been moved to the new `ClipboardEvent` class, which is
    now used by `copy`, `cut`, and `paste` events.

  * The `layer` property has been removed from `KeyEvent` and
    `UIEvent`. It has been moved to `MouseEvent`.

  * The `Point get page` property has been removed from `UIEvent`.
    It still exists on `MouseEvent` and `Touch`.

  There have also been a number of other additions and removals to `dart:html`,
  `dart:indexed_db`, `dart:svg`, `dart:web_audio`, and `dart:web_gl` that
  correspond to changes to Chrome APIs between v39 and v45. Many of the breaking
  changes represent APIs that would have caused runtime exceptions when compiled
  to Javascript and run on recent Chrome releases.

* `dart:io`
  * Added `SecurityContext.alpnSupported`, which is true if a platform
    supports ALPN, and false otherwise.

### JavaScript interop

For performance reasons, a potentially **BREAKING** change was added for
libraries that use JS interop.
Any Dart file that uses `@JS` annotations on declarations (top-level functions,
classes or class members) to interop with JavaScript code will require that the
file have the annotation `@JS()` on a library directive.

```dart
@JS()
library my_library;
```

The analyzer will enforce this by generating the error:

The `@JS()` annotation can only be used if it is also declared on the library
directive.

If part file uses the `@JS()` annotation, the library that uses the part should
have the `@JS()` annotation e.g.,

```dart
// library_1.dart
@JS()
library library_1;

import 'package:js/js.dart';

part 'part_1.dart';
```

```dart
// part_1.dart
part of library_1;

@JS("frameworkStabilizers")
external List<FrameworkStabilizer> get frameworkStabilizers;
```

If your library already has a JS module e.g.,

```dart
@JS('array.utils')
library my_library;
```

Then your library will work without any additional changes.

### Analyzer

*   Static checking of `for in` statements. These will now produce static
    warnings:

    ```dart
    // Not Iterable.
    for (var i in 1234) { ... }

    // String cannot be assigned to int.
    for (int n in <String>["a", "b"]) { ... }
    ```

### Tool Changes

* Pub
  * `pub serve` now provides caching headers that should improve the performance
    of requesting large files multiple times.

  * Both `pub get` and `pub upgrade` now have a `--no-precompile` flag that
    disables precompilation of executables and transformed dependencies.

  * `pub publish` now resolves symlinks when publishing from a Git repository.
    This matches the behavior it always had when publishing a package that
    wasn't in a Git repository.

* Dart Dev Compiler
  * The **experimental** `dartdevc` executable has been added to the SDK.

  * It will help early adopters validate the implementation and provide
    feedback. `dartdevc` **is not** yet ready for production usage.

  * Read more about the Dart Dev Compiler [here][dartdevc].

[dartdevc]: https://github.com/dart-lang/dev_compiler

## 1.15.0 - 2016-03-09

### Core library changes

* `dart:async`
  * Made `StreamView` class a `const` class.

* `dart:core`
  * Added `Uri.queryParametersAll` to handle multiple query parameters with
    the same name.

* `dart:io`
  * Added `SecurityContext.usePrivateKeyBytes`,
    `SecurityContext.useCertificateChainBytes`,
    `SecurityContext.setTrustedCertificatesBytes`, and
    `SecurityContext.setClientAuthoritiesBytes`.
  * **Breaking** The named `directory` argument of
    `SecurityContext.setTrustedCertificates` has been removed.
  * Added support to `SecurityContext` for PKCS12 certificate and key
    containers.
  * All calls in `SecurityContext` that accept certificate data now accept an
    optional named parameter `password`, similar to
    `SecurityContext.usePrivateKeyBytes`, for use as the password for PKCS12
    data.

### Tool changes

* Dartium and content shell
  * The Chrome-based tools that ship as part of the Dart SDK – Dartium and
    content shell – are now based on Chrome version 45 (instead of Chrome 39).
  * Dart browser libraries (`dart:html`, `dart:svg`, etc) *have not* been
    updated.
    * These are still based on Chrome 39.
    * These APIs will be updated in a future release.
  * Note that there are experimental APIs which have changed in the underlying
    browser, and will not work with the older libraries.
    For example, `Element.animate`.

* `dartfmt` - upgraded to v0.2.4
  * Better handling for long collections with comments.
  * Always put member metadata annotations on their own line.
  * Indent functions in named argument lists with non-functions.
  * Force the parameter list to split if a split occurs inside a function-typed
    parameter.
  * Don't force a split for before a single named argument if the argument
    itself splits.

### Service protocol changes

* Fixed a documentation bug where the field `extensionRPCs` in `Isolate`
  was not marked optional.

### Experimental language features
  * Added support for [configuration-specific imports](https://github.com/munificent/dep-interface-libraries/blob/master/Proposal.md).
    On the VM and `dart2js`, they can be enabled with `--conditional-directives`.

    The analyzer requires additional configuration:
    ```yaml
    analyzer:
      language:
        enableConditionalDirectives: true
    ```

    Read about [configuring the analyzer] for more details.

[configuring the analyzer]: https://github.com/dart-lang/sdk/tree/master/pkg/analyzer#configuring-the-analyzer

## 1.14.2 - 2016-02-10

Patch release, resolves three issues:

* VM: Fixed a code generation bug on x64.
  (SDK commit [834b3f02](https://github.com/dart-lang/sdk/commit/834b3f02b6ab740a213fd808e6c6f3269bed80e5))

* `dart:io`: Fixed EOF detection when reading some special device files.
  (SDK issue [25596](https://github.com/dart-lang/sdk/issues/25596))

* Pub: Fixed an error using hosted dependencies in SDK version 1.14.
  (Pub issue [1386](https://github.com/dart-lang/pub/issues/1386))

## 1.14.1 - 2016-02-04

Patch release, resolves one issue:

* Debugger: Fixes a VM crash when a debugger attempts to set a break point
during isolate initialization.
(SDK issue [25618](https://github.com/dart-lang/sdk/issues/25618))

## 1.14.0 - 2016-01-28

### Core library changes
* `dart:async`
  * Added `Future.any` static method.
  * Added `Stream.fromFutures` constructor.

* `dart:convert`
  * `Base64Decoder.convert` now takes optional `start` and `end` parameters.

* `dart:core`
  * Added `current` getter to `StackTrace` class.
  * `Uri` class added support for data URIs
      * Added two new constructors: `dataFromBytes` and `dataFromString`.
      * Added a `data` getter for `data:` URIs with a new `UriData` class for
      the return type.
  * Added `growable` parameter to `List.filled` constructor.
  * Added microsecond support to `DateTime`: `DateTime.microsecond`,
    `DateTime.microsecondsSinceEpoch`, and
    `new DateTime.fromMicrosecondsSinceEpoch`.

* `dart:math`
  * `Random` added a `secure` constructor returning a cryptographically secure
    random generator which reads from the entropy source provided by the
    embedder for every generated random value.

* `dart:io`
  * `Platform` added a static `isIOS` getter and `Platform.operatingSystem` may
    now return `ios`.
  * `Platform` added a static `packageConfig` getter.
  * Added support for WebSocket compression as standardized in RFC 7692.
  * Compression is enabled by default for all WebSocket connections.
      * The optionally named parameter `compression` on the methods
      `WebSocket.connect`, `WebSocket.fromUpgradedSocket`, and
      `WebSocketTransformer.upgrade` and  the `WebSocketTransformer`
      constructor can be used to modify or disable compression using the new
      `CompressionOptions` class.

* `dart:isolate`
  * Added **_experimental_** support for [Package Resolution Configuration].
    * Added `packageConfig` and `packageRoot` instance getters to `Isolate`.
    * Added a `resolvePackageUri` method to `Isolate`.
    * Added named arguments `packageConfig` and `automaticPackageResolution` to
    the `Isolate.spawnUri` constructor.

[Package Resolution Configuration]: https://github.com/dart-lang/dart_enhancement_proposals/blob/master/Accepted/0005%20-%20Package%20Specification/DEP-pkgspec.md

### Tool changes

* `dartfmt`

  * Better line splitting in a variety of cases.

  * Other optimizations and bug fixes.

* Pub

  * **Breaking:** Pub now eagerly emits an error when a pubspec's "name" field
    is not a valid Dart identifier. Since packages with non-identifier names
    were never allowed to be published, and some of them already caused crashes
    when being written to a `.packages` file, this is unlikely to break many
    people in practice.

  * **Breaking:** Support for `barback` versions prior to 0.15.0 (released July
    2014) has been dropped. Pub will no longer install these older barback
    versions.

  * `pub serve` now GZIPs the assets it serves to make load times more similar
    to real-world use-cases.

  * `pub deps` now supports a `--no-dev` flag, which causes it to emit the
    dependency tree as it would be if no `dev_dependencies` were in use. This
    makes it easier to see your package's dependency footprint as your users
    will experience it.

  * `pub global run` now detects when a global executable's SDK constraint is no
    longer met and errors out, rather than trying to run the executable anyway.

  * Pub commands that check whether the lockfile is up-to-date (`pub run`, `pub
    deps`, `pub serve`, and `pub build`) now do additional verification. They
    ensure that any path dependencies' pubspecs haven't been changed, and they
    ensure that the current SDK version is compatible with all dependencies.

  * Fixed a crashing bug when using `pub global run` on a global script that
    didn't exist.

  * Fixed a crashing bug when a pubspec contains a dependency without a source
    declared.

## 1.13.2 - 2016-01-06

Patch release, resolves one issue:

* dart2js: Stack traces are not captured correctly (SDK issue [25235]
(https://github.com/dart-lang/sdk/issues/25235))

## 1.13.1 - 2015-12-17

Patch release, resolves three issues:

* VM type propagation fix: Resolves a potential crash in the Dart VM (SDK commit
 [dff13be]
(https://github.com/dart-lang/sdk/commit/dff13bef8de104d33b04820136da2d80f3c835d7))

* dart2js crash fix: Resolves a crash in pkg/js and dart2js (SDK issue [24974]
(https://github.com/dart-lang/sdk/issues/24974))

* Pub get crash on ARM: Fixes a crash triggered when running 'pub get' on ARM
 processors such as those on a Raspberry Pi (SDK issue [24855]
(https://github.com/dart-lang/sdk/issues/24855))

## 1.13.0 - 2015-11-18

### Core library changes
* `dart:async`
  * `StreamController` added getters for `onListen`, `onPause`, and `onResume`
    with the corresponding new `typedef void ControllerCallback()`.
  * `StreamController` added a getter for `onCancel` with the corresponding
    new `typedef ControllerCancelCallback()`;
  * `StreamTransformer` instances created with `fromHandlers` with no
    `handleError` callback now forward stack traces along with errors to the
    resulting streams.

* `dart:convert`
  * Added support for Base-64 encoding and decoding.
    * Added new classes `Base64Codec`, `Base64Encoder`, and `Base64Decoder`.
    * Added new top-level `const Base64Codec BASE64`.

* `dart:core`
  * `Uri` added `removeFragment` method.
  * `String.allMatches` (implementing `Pattern.allMatches`) is now lazy,
    as all `allMatches` implementations are intended to be.
  * `Resource` is deprecated, and will be removed in a future release.

* `dart:developer`
  * Added `Timeline` class for interacting with Observatory's timeline feature.
  * Added `ServiceExtensionHandler`, `ServiceExtensionResponse`, and `registerExtension` which enable developers to provide their own VM service protocol extensions.

* `dart:html`, `dart:indexed_db`, `dart:svg`, `dart:web_audio`, `dart:web_gl`, `dart:web_sql`
  * The return type of some APIs changed from `double` to `num`. Dartium is now
    using
    JS interop for most operations. JS does not distinguish between numeric
    types, and will return a number as an int if it fits in an int. This will
    mostly cause an error if you assign to something typed `double` in
    checked mode. You may
    need to insert a `toDouble()` call or accept `num`. Examples of APIs that
    are affected include `Element.getBoundingClientRect` and
    `TextMetrics.width`.

* `dart:io`
  * **Breaking:** Secure networking has changed, replacing the NSS library
    with the BoringSSL library. `SecureSocket`, `SecureServerSocket`,
    `RawSecureSocket`,`RawSecureServerSocket`, `HttpClient`, and `HttpServer`
    now all use a `SecurityContext` object which contains the certificates
    and keys used for secure TLS (SSL) networking.

    This is a breaking change for server applications and for some client
    applications. Certificates and keys are loaded into the `SecurityContext`
    from PEM files, instead of from an NSS certificate database. Information
    about how to change applications that use secure networking is at
    https://www.dartlang.org/server/tls-ssl.html

  * `HttpClient` no longer sends URI fragments in the request. This is not
    allowed by the HTTP protocol.
    The `HttpServer` still gracefully receives fragments, but discards them
    before delivering the request.
  * To allow connections to be accepted on the same port across different
    isolates, set the `shared` argument to `true` when creating server socket
    and `HttpServer` instances.
    * The deprecated `ServerSocketReference` and `RawServerSocketReference`
      classes have been removed.
    * The corresponding `reference` properties on `ServerSocket` and
      `RawServerSocket` have been removed.

* `dart:isolate`
  * `spawnUri` added an `environment` named argument.

### Tool changes

* `dart2js` and Dartium now support improved Javascript Interoperability via the
  [js package](https://pub.dartlang.org/packages/js).

* `docgen` and `dartdocgen` no longer ship in the SDK. The `docgen` sources have
   been removed from the repository.

* This is the last release to ship the VM's "legacy debug protocol".
  We intend to remove the legacy debug protocol in Dart VM 1.14.

* The VM's Service Protocol has been updated to version 3.0 to take care
  of a number of issues uncovered by the first few non-observatory
  clients.  This is a potentially breaking change for clients.

* Dartium has been substantially changed. Rather than using C++ calls into
  Chromium internals for DOM operations it now uses JS interop.
  The DOM objects in `dart:html` and related libraries now wrap
  a JavaScript object and delegate operations to it. This should be
  mostly transparent to users. However, performance and memory characteristics
  may be different from previous versions. There may be some changes in which
  DOM objects are wrapped as Dart objects. For example, if you get a reference
  to a Window object, even through JS interop, you will always see it as a
  Dart Window, even when used cross-frame. We expect the change to using
  JS interop will make it much simpler to update to new Chrome versions.

## 1.12.2 - 2015-10-21

### Core library changes

* `dart:io`

  * A memory leak in creation of Process objects is fixed.

## 1.12.1 - 2015-09-08

### Tool changes

* Pub

  * Pub will now respect `.gitignore` when validating a package before it's
    published. For example, if a `LICENSE` file exists but is ignored, that is
    now an error.

  * If the package is in a subdirectory of a Git repository and the entire
    subdirectory is ignored with `.gitignore`, pub will act as though nothing
    was ignored instead of uploading an empty package.

  * The heuristics for determining when `pub get` needs to be run before various
    commands have been improved. There should no longer be false positives when
    non-dependency sections of the pubspec have been modified.

## 1.12.0 - 2015-08-31

### Language changes

* Null-aware operators
    * `??`: if null operator. `expr1 ?? expr2` evaluates to `expr1` if
      not `null`, otherwise `expr2`.
    * `??=`: null-aware assignment. `v ??= expr` causes `v` to be assigned
      `expr` only if `v` is `null`.
    * `x?.p`: null-aware access. `x?.p` evaluates to `x.p` if `x` is not
      `null`, otherwise evaluates to `null`.
    * `x?.m()`: null-aware method invocation. `x?.m()` invokes `m` only
      if `x` is not `null`.

### Core library changes

* `dart:async`
  * `StreamController` added setters for the `onListen`, `onPause`, `onResume`
    and `onCancel` callbacks.

* `dart:convert`
  * `LineSplitter` added a `split` static method returning an `Iterable`.

* `dart:core`
  * `Uri` class now perform path normalization when a URI is created.
    This removes most `..` and `.` sequences from the URI path.
    Purely relative paths (no scheme or authority) are allowed to retain
    some leading "dot" segments.
    Also added `hasAbsolutePath`, `hasEmptyPath`, and `hasScheme` properties.

* `dart:developer`
  * New `log` function to transmit logging events to Observatory.

* `dart:html`
  * `NodeTreeSanitizer` added the `const trusted` field. It can be used
    instead of defining a `NullTreeSanitizer` class when calling
    `setInnerHtml` or other methods that create DOM from text. It is
    also more efficient, skipping the creation of a `DocumentFragment`.

* `dart:io`
  * Added two new file modes, `WRITE_ONLY` and `WRITE_ONLY_APPEND` for
    opening a file write only.
    [eaeecf2](https://github.com/dart-lang/sdk/commit/eaeecf2ed13ba6c7fbfd653c3c592974a7120960)
  * Change stdout/stderr to binary mode on Windows.
    [4205b29](https://github.com/dart-lang/sdk/commit/4205b2997e01f2cea8e2f44c6f46ed6259ab7277)

* `dart:isolate`
  * Added `onError`, `onExit` and `errorsAreFatal` parameters to
    `Isolate.spawnUri`.

* `dart:mirrors`
  * `InstanceMirror.delegate` moved up to `ObjectMirror`.
  * Fix InstanceMirror.getField optimization when the selector is an operator.
  * Fix reflective NoSuchMethodErrors to match their non-reflective
    counterparts when due to argument mismatches. (VM only)

### Tool changes

* Documentation tools

  * `dartdoc` is now the default tool to generate static HTML for API docs.
    [Learn more](https://pub.dartlang.org/packages/dartdoc).

  * `docgen` and `dartdocgen` have been deprecated. Currently plan is to remove
    them in 1.13.

* Formatter (`dartfmt`)

  * Over 50 bugs fixed.

  * Optimized line splitter is much faster and produces better output on
    complex code.

* Observatory
  * Allocation profiling.

  * New feature to display output from logging.

  * Heap snapshot analysis works for 64-bit VMs.

  * Improved ability to inspect typed data, regex and compiled code.

  * Ability to break on all or uncaught exceptions from Observatory's debugger.

  * Ability to set closure-specific breakpoints.

  * 'anext' - step past await/yield.

  * Preserve when a variable has been expanded/unexpanded in the debugger.

  * Keep focus on debugger input box whenever possible.

  * Echo stdout/stderr in the Observatory debugger.  Standalone-only so far.

  * Minor fixes to service protocol documentation.

* Pub

  * **Breaking:** various commands that previously ran `pub get` implicitly no
    longer do so. Instead, they merely check to make sure the ".packages" file
    is newer than the pubspec and the lock file, and fail if it's not.

  * Added support for `--verbosity=error` and `--verbosity=warning`.

  * `pub serve` now collapses multiple GET requests into a single line of
    output. For full output, use `--verbose`.

  * `pub deps` has improved formatting for circular dependencies on the
    entrypoint package.

  * `pub run` and `pub global run`

    * **Breaking:** to match the behavior of the Dart VM, executables no longer
      run in checked mode by default. A `--checked` flag has been added to run
      them in checked mode manually.

    * Faster start time for executables that don't import transformed code.

    * Binstubs for globally-activated executables are now written in the system
      encoding, rather than always in `UTF-8`. To update existing executables,
      run `pub cache repair`.

  * `pub get` and `pub upgrade`

    * Pub will now generate a ".packages" file in addition to the "packages"
      directory when running `pub get` or similar operations, per the
      [package spec proposal][]. Pub now has a `--no-package-symlinks` flag that
      will stop "packages" directories from being generated at all.

    * An issue where HTTP requests were sometimes made even though `--offline`
      was passed has been fixed.

    * A bug with `--offline` that caused an unhelpful error message has been
      fixed.

    * Pub will no longer time out when a package takes a long time to download.

  * `pub publish`

    * Pub will emit a non-zero exit code when it finds a violation while
      publishing.

    * `.gitignore` files will be respected even if the package isn't at the top
      level of the Git repository.

  * Barback integration

    * A crashing bug involving transformers that only apply to non-public code
      has been fixed.

    * A deadlock caused by declaring transformer followed by a lazy transformer
      (such as the built-in `$dart2js` transformer) has been fixed.

    * A stack overflow caused by a transformer being run multiple times on the
      package that defines it has been fixed.

    * A transformer that tries to read a non-existent asset in another package
      will now be re-run if that asset is later created.

[package spec proposal]: https://github.com/lrhn/dep-pkgspec

### VM Service Protocol Changes

* **BREAKING** The service protocol now sends JSON-RPC 2.0-compatible
  server-to-client events. To reflect this, the service protocol version is
  now 2.0.

* The service protocol now includes a `"jsonrpc"` property in its responses, as
  opposed to `"json-rpc"`.

* The service protocol now properly handles requests with non-string ids.
  Numeric ids are no longer converted to strings, and null ids now don't produce
  a response.

* Some RPCs that didn't include a `"jsonrpc"` property in their responses now
  include one.

## 1.11.2 - 2015-08-03

### Core library changes

* Fix a bug where `WebSocket.close()` would crash if called after
  `WebSocket.cancel()`.

## 1.11.1 - 2015-07-02

### Tool changes

* Pub will always load Dart SDK assets from the SDK whose `pub` executable was
  run, even if a `DART_SDK` environment variable is set.

## 1.11.0 - 2015-06-25

### Core library changes

* `dart:core`
  * `Iterable` added an `empty` constructor.
    [dcf0286](https://github.com/dart-lang/sdk/commit/dcf0286f5385187a68ce9e66318d3bf19abf454b)
  * `Iterable` can now be extended directly. An alternative to extending
    `IterableBase` from `dart:collection`.
  * `List` added an `unmodifiable` constructor.
    [r45334](https://code.google.com/p/dart/source/detail?r=45334)
  * `Map` added an `unmodifiable` constructor.
    [r45733](https://code.google.com/p/dart/source/detail?r=45733)
  * `int` added a `gcd` method.
    [a192ef4](https://github.com/dart-lang/sdk/commit/a192ef4acb95fad1aad1887f59eed071eb5e8201)
  * `int` added a `modInverse` method.
    [f6f338c](https://github.com/dart-lang/sdk/commit/f6f338ce67eb8801b350417baacf6d3681b26002)
  * `StackTrace` added a `fromString` constructor.
    [68dd6f6](https://github.com/dart-lang/sdk/commit/68dd6f6338e63d0465041d662e778369c02c2ce6)
  * `Uri` added a `directory` constructor.
    [d8dbb4a](https://github.com/dart-lang/sdk/commit/d8dbb4a60f5e8a7f874c2a4fbf59eaf1a39f4776)
  * List iterators may not throw `ConcurrentModificationError` as eagerly in
    release mode. In checked mode, the modification check is still as eager
    as possible.
    [r45198](https://github.com/dart-lang/sdk/commit/5a79c03)

* `dart:developer` - **NEW**
  * Replaces the deprecated `dart:profiler` library.
  * Adds new functions `debugger` and `inspect`.
    [6e42aec](https://github.com/dart-lang/sdk/blob/6e42aec4f64cf356dde7bad9426e07e0ea5b58d5/sdk/lib/developer/developer.dart)

* `dart:io`
  * `FileSystemEntity` added a `uri` property.
    [8cf32dc](https://github.com/dart-lang/sdk/commit/8cf32dc1a1664b516e57f804524e46e55fae88b2)
  * `Platform` added a `static resolvedExecutable` property.
    [c05c8c6](https://github.com/dart-lang/sdk/commit/c05c8c66069db91cc2fd48691dfc406c818d411d)

* `dart:html`
  * `Element` methods, `appendHtml` and `insertAdjacentHtml` now take `nodeValidator`
    and `treeSanitizer` parameters, and the inputs are consistently
    sanitized.
    [r45818 announcement](https://groups.google.com/a/dartlang.org/forum/#!topic/announce/GVO7EAcPi6A)

* `dart:isolate`
  * **BREAKING** The positional `priority` parameter of `Isolate.ping` and `Isolate.kill` is
    now a named parameter named `priority`.
  * **BREAKING** Removed the `Isolate.AS_EVENT` priority.
  * `Isolate` methods `ping` and `addOnExitListener` now have a named parameter
    `response`.
    [r45092](https://github.com/dart-lang/sdk/commit/1b208bd)
  * `Isolate.spawnUri` added a named argument `checked`.
  * Remove the experimental state of the API.

* `dart:profiler` - **DEPRECATED**
  * This library will be removed in 1.12. Use `dart:developer` instead.

### Tool changes

* This is the first release that does not include the Eclipse-based
  **Dart Editor**.
  See [dartlang.org/tools](https://www.dartlang.org/tools/) for alternatives.
* This is the last release that ships the (unsupported)
  dart2dart (aka `dart2js --output-type=dart`) utility as part
  of dart2js

## 1.10.0 – 2015-04-29

### Core library changes

* `dart:convert`
  * **POTENTIALLY BREAKING** Fix behavior of `HtmlEscape`. It no longer escapes
  no-break space (U+00A0) anywhere or forward slash (`/`, `U+002F`) in element
  context. Slash is still escaped using `HtmlEscapeMode.UNKNOWN`.
  [r45003](https://github.com/dart-lang/sdk/commit/8b8223d),
  [r45153](https://github.com/dart-lang/sdk/commit/8a5d049),
  [r45189](https://github.com/dart-lang/sdk/commit/3c39ad2)

* `dart:core`
  * `Uri.parse` added `start` and `end` positional arguments.

* `dart:html`
  * **POTENTIALLY BREAKING** `CssClassSet` method arguments must now be 'tokens', i.e. non-empty
  strings with no white-space characters. The implementation was incorrect for
  class names containing spaces. The fix is to forbid spaces and provide a
  faster implementation.
  [Announcement](https://groups.google.com/a/dartlang.org/d/msg/announce/jmUI2XJHfC8/UZUCvJH3p2oJ)

* `dart:io`

  * `ProcessResult` now exposes a constructor.
  * `import` and `Isolate.spawnUri` now supports the
    [Data URI scheme](http://en.wikipedia.org/wiki/Data_URI_scheme) on the VM.

## Tool Changes

### pub

  * Running `pub run foo` within a package now runs the `foo` executable defined
    by the `foo` package. The previous behavior ran `bin/foo`. This makes it
    easy to run binaries in dependencies, for instance `pub run test`.

  * On Mac and Linux, signals sent to `pub run` and forwarded to the child
    command.

## 1.9.3 – 2015-04-14

This is a bug fix release which merges a number of commits from `bleeding_edge`.

* dart2js: Addresses as issue with minified Javascript output with CSP enabled -
  [r44453](https://code.google.com/p/dart/source/detail?r=44453)

* Editor: Fixes accidental updating of files in the pub cache during rename
  refactoring - [r44677](https://code.google.com/p/dart/source/detail?r=44677)

* Editor: Fix for
  [issue 23032](https://code.google.com/p/dart/issues/detail?id=23032)
  regarding skipped breakpoints on Windows -
  [r44824](https://code.google.com/p/dart/source/detail?r=44824)

* dart:mirrors: Fix `MethodMirror.source` when the method is on the first line
  in a script -
  [r44957](https://code.google.com/p/dart/source/detail?r=44957),
  [r44976](https://code.google.com/p/dart/source/detail?r=44976)

* pub: Fix for
  [issue 23084](https://code.google.com/p/dart/issues/detail?id=23084):
  Pub can fail to load transformers necessary for local development -
  [r44876](https://code.google.com/p/dart/source/detail?r=44876)

## 1.9.1 – 2015-03-25

### Language changes

* Support for `async`, `await`, `sync*`, `async*`, `yield`, `yield*`, and `await
  for`. See the [the language tour][async] for more details.

* Enum support is fully enabled. See [the language tour][enum] for more details.

[async]: https://www.dartlang.org/docs/dart-up-and-running/ch02.html#asynchrony
[enum]: https://www.dartlang.org/docs/dart-up-and-running/ch02.html#enums

### Tool changes

* The formatter is much more comprehensive and generates much more readable
  code. See [its tool page][dartfmt] for more details.

* The analysis server is integrated into the IntelliJ plugin and the Dart
  editor. This allows analysis to run out-of-process, so that interaction
  remains smooth even for large projects.

* Analysis supports more and better hints, including unused variables and unused
  private members.

[dartfmt]: https://www.dartlang.org/tools/dartfmt/

### Core library changes

#### Highlights

* There's a new model for shared server sockets with no need for a `Socket`
  reference.

* A new, much faster [regular expression engine][regexp].

* The Isolate API now works across the VM and `dart2js`.

[regexp]: http://news.dartlang.org/2015/02/irregexp-dart-vms-new-regexp.html

#### Details

For more information on any of these changes, see the corresponding
documentation on the [Dart API site](http://api.dartlang.org).

* `dart:async`:

  * `Future.wait` added a new named argument, `cleanUp`, which is a callback
    that releases resources allocated by a successful `Future`.

  * The `SynchronousStreamController` class was added as an explicit name for
    the type returned when the `sync` argument is passed to `new
    StreamController`.

* `dart:collection`: The `new SplayTreeSet.from(Iterable)` constructor was
  added.

* `dart:convert`: `Utf8Encoder.convert` and `Utf8Decoder.convert` added optional
  `start` and `end` arguments.

* `dart:core`:

  * `RangeError` added new static helper functions: `checkNotNegative`,
    `checkValidIndex`, `checkValidRange`, and `checkValueInInterval`.

  * `int` added the `modPow` function.

  * `String` added the `replaceFirstMapped` and `replaceRange` functions.

* `dart:io`:

  * Support for locking files to prevent concurrent modification was added. This
    includes the `File.lock`, `File.lockSync`, `File.unlock`, and
    `File.unlockSync` functions as well as the `FileLock` class.

  * Support for starting detached processes by passing the named `mode` argument
    (a `ProcessStartMode`) to `Process.start`. A process can be fully attached,
    fully detached, or detached except for its standard IO streams.

  * `HttpServer.bind` and `HttpServer.bindSecure` added the `v6Only` named
    argument. If this is true, only IPv6 connections will be accepted.

  * `HttpServer.bind`, `HttpServer.bindSecure`, `ServerSocket.bind`,
    `RawServerSocket.bind`, `SecureServerSocket.bind` and
    `RawSecureServerSocket.bind` added the `shared` named argument. If this is
    true, multiple servers or sockets in the same Dart process may bind to the
    same address, and incoming requests will automatically be distributed
    between them.

  * **Deprecation:** the experimental `ServerSocketReference` and
    `RawServerSocketReference` classes, as well as getters that returned them,
    are marked as deprecated. The `shared` named argument should be used
    instead. These will be removed in Dart 1.10.

  * `Socket.connect` and `RawSocket.connect` added the `sourceAddress` named
    argument, which specifies the local address to bind when making a
    connection.

  * The static `Process.killPid` method was added to kill a process with a given
    PID.

  * `Stdout` added the `nonBlocking` instance property, which returns a
    non-blocking `IOSink` that writes to standard output.

* `dart:isolate`:

  * The static getter `Isolate.current` was added.

  * The `Isolate` methods `addOnExitListener`, `removeOnExitListener`,
    `setErrorsFatal`, `addOnErrorListener`, and `removeOnErrorListener` now work
    on the VM.

  * Isolates spawned via `Isolate.spawn` now allow most objects, including
    top-level and static functions, to be sent between them.

## 1.8.5 – 2015-01-21

* Code generation for SIMD on ARM and ARM64 is fixed.

* A possible crash on MIPS with newer GCC toolchains has been prevented.

* A segfault when using `rethrow` was fixed ([issue 21795][]).

[issue 21795]: https://code.google.com/p/dart/issues/detail?id=21795

## 1.8.3 – 2014-12-10

* Breakpoints can be set in the Editor using file suffixes ([issue 21280][]).

* IPv6 addresses are properly handled by `HttpClient` in `dart:io`, fixing a
  crash in pub ([issue 21698][]).

* Issues with the experimental `async`/`await` syntax have been fixed.

* Issues with a set of number operations in the VM have been fixed.

* `ListBase` in `dart:collection` always returns an `Iterable` with the correct
  type argument.

[issue 21280]: https://code.google.com/p/dart/issues/detail?id=21280
[issue 21698]: https://code.google.com/p/dart/issues/detail?id=21698

## 1.8.0 – 2014-11-28

* `dart:collection`: `SplayTree` added the `toSet` function.

* `dart:convert`: The `JsonUtf8Encoder` class was added.

* `dart:core`:

  * The `IndexError` class was added for errors caused by an index being outside
    its expected range.

  * The `new RangeError.index` constructor was added. It forwards to `new
    IndexError`.

  * `RangeError` added three new properties. `invalidProperty` is the value that
    caused the error, and `start` and `end` are the minimum and maximum values
    that the value is allowed to assume.

  * `new RangeError.value` and `new RangeError.range` added an optional
    `message` argument.

  * The `new String.fromCharCodes` constructor added optional `start` and `end`
    arguments.

* `dart:io`:

  * Support was added for the [Application-Layer Protocol Negotiation][alpn]
    extension to the TLS protocol for both the client and server.

  * `SecureSocket.connect`, `SecureServerSocket.bind`,
    `RawSecureSocket.connect`, `RawSecureSocket.secure`,
    `RawSecureSocket.secureServer`, and `RawSecureServerSocket.bind` added a
    `supportedProtocols` named argument for protocol negotiation.

  * `RawSecureServerSocket` added a `supportedProtocols` field.

  * `RawSecureSocket` and `SecureSocket` added a `selectedProtocol` field which
    contains the protocol selected during protocol negotiation.

[alpn]: https://tools.ietf.org/html/rfc7301

## 1.7.0 – 2014-10-15

### Tool changes

* `pub` now generates binstubs for packages that are globally activated so that
  they can be put on the user's `PATH` and used as normal executables. See the
  [`pub global activate` documentation][pub global activate].

* When using `dart2js`, deferred loading now works with multiple Dart apps on
  the same page.

[pub global activate]: https://www.dartlang.org/tools/pub/cmd/pub-global.html#running-a-script-from-your-path

### Core library changes

* `dart:async`: `Zone`, `ZoneDelegate`, and `ZoneSpecification` added the
  `errorCallback` function, which allows errors that have been programmatically
  added to a `Future` or `Stream` to be intercepted.

* `dart:io`:

  * **Breaking change:** `HttpClient.close` must be called for all clients or
    they will keep the Dart process alive until they time out. This fixes the
    handling of persistent connections. Previously, the client would shut down
    immediately after a request.

  * **Breaking change:** `HttpServer` no longer compresses all traffic by
    default. The new `autoCompress` property can be set to `true` to re-enable
    compression.

* `dart:isolate`: `Isolate.spawnUri` added the optional `packageRoot` argument,
  which controls how it resolves `package:` URIs.<|MERGE_RESOLUTION|>--- conflicted
+++ resolved
@@ -1,14 +1,4 @@
-<<<<<<< HEAD
-## 1.19.1 - 2016-09-08
-
-Patch release, resolves one issue:
-
-* Dartdoc:  Fixes a bug that prevented generation of docs
-(Dartdoc issue [1233](https://github.com/dart-lang/dartdoc/issues/1233))
-
-## 1.19.0 - 2016-08-26
-=======
-## 1.20.0
+## 1.20.0 - 2016-10-11
 
 ### Dart VM
 
@@ -134,8 +124,14 @@
     a `packages/` directory in addition to the package spec, use the
     `--packages-dir` flag with `pub get`, `pub upgrade`, and `pub downgrade`.
 
-## 1.19.0
->>>>>>> 6e5e3cd0
+## 1.19.1 - 2016-09-08
+
+Patch release, resolves one issue:
+
+* Dartdoc:  Fixes a bug that prevented generation of docs
+(Dartdoc issue [1233](https://github.com/dart-lang/dartdoc/issues/1233))
+
+## 1.19.0 - 2016-08-26
 
 ### Language changes
 
