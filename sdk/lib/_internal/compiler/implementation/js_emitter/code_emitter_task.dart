// Copyright (c) 2012, the Dart project authors.  Please see the AUTHORS file
// for details. All rights reserved. Use of this source code is governed by a
// BSD-style license that can be found in the LICENSE file.

part of dart2js.js_emitter;

/**
 * Generates the code for all used classes in the program. Static fields (even
 * in classes) are ignored, since they can be treated as non-class elements.
 *
 * The code for the containing (used) methods must exist in the [:universe:].
 */
class CodeEmitterTask extends CompilerTask {
  final ContainerBuilder containerBuilder = new ContainerBuilder();
  final ClassEmitter classEmitter = new ClassEmitter();
  final NsmEmitter nsmEmitter = new NsmEmitter();
  final TypeTestEmitter typeTestEmitter = new TypeTestEmitter();
  final InterceptorEmitter interceptorEmitter = new InterceptorEmitter();
  final MetadataEmitter metadataEmitter = new MetadataEmitter();

  bool needsDefineClass = false;
  bool needsMixinSupport = false;
  bool needsLazyInitializer = false;
  final Namer namer;
  ConstantEmitter constantEmitter;
  NativeEmitter nativeEmitter;
  Map<OutputUnit, CodeBuffer> outputBuffers = new Map<OutputUnit, CodeBuffer>();
  final CodeBuffer deferredConstants = new CodeBuffer();
  /** Shorter access to [isolatePropertiesName]. Both here in the code, as
      well as in the generated code. */
  String isolateProperties;
  String classesCollector;
  final Set<ClassElement> neededClasses = new Set<ClassElement>();
  final Map<OutputUnit, List<ClassElement>> outputClassLists =
      new Map<OutputUnit, List<ClassElement>>();
  final List<ClassElement> nativeClasses = <ClassElement>[];
  final Map<String, String> mangledFieldNames = <String, String>{};
  final Map<String, String> mangledGlobalFieldNames = <String, String>{};
  final Set<String> recordedMangledNames = new Set<String>();

  final Map<ClassElement, Map<String, jsAst.Expression>> additionalProperties =
      new Map<ClassElement, Map<String, jsAst.Expression>>();

  /// Records if a type variable is read dynamically for type tests.
  final Set<TypeVariableElement> readTypeVariables =
      new Set<TypeVariableElement>();

  // TODO(ngeoffray): remove this field.
  Set<ClassElement> instantiatedClasses;

  JavaScriptBackend get backend => compiler.backend;
  TypeVariableHandler get typeVariableHandler => backend.typeVariableHandler;

  String get _ => space;
  String get space => compiler.enableMinification ? "" : " ";
  String get n => compiler.enableMinification ? "" : "\n";
  String get N => compiler.enableMinification ? "\n" : ";\n";

  CodeBuffer get mainBuffer {
    return outputBuffers.putIfAbsent(compiler.deferredLoadTask.mainOutputUnit,
        () => new CodeBuffer());
  }

  /**
   * List of expressions and statements that will be included in the
   * precompiled function.
   *
   * To save space, dart2js normally generates constructors and accessors
   * dynamically. This doesn't work in CSP mode, and may impact startup time
   * negatively. So dart2js will emit these functions to a separate file that
   * can be optionally included to support CSP mode or for faster startup.
   */
  List<jsAst.Node> precompiledFunction = <jsAst.Node>[];

  List<jsAst.Expression> precompiledConstructorNames = <jsAst.Expression>[];

  // True if Isolate.makeConstantList is needed.
  bool hasMakeConstantList = false;

  /**
   * Accumulate properties for classes and libraries, describing their
   * static/top-level members.
   * Later, these members are emitted when the class or library is emitted.
   *
   * For supporting deferred loading we keep one list per output unit.
   *
   * See [getElementDecriptor].
   */
  // TODO(ahe): Generate statics with their class, and store only libraries in
  // this map.
  final Map<Element, Map<OutputUnit, ClassBuilder>> elementDescriptors
      = new Map<Element, Map<OutputUnit, ClassBuilder>>();

  final bool generateSourceMap;

  CodeEmitterTask(Compiler compiler, Namer namer, this.generateSourceMap)
      : this.namer = namer,
        constantEmitter = new ConstantEmitter(compiler, namer),
        super(compiler) {
    nativeEmitter = new NativeEmitter(this);
    containerBuilder.task = this;
    classEmitter.task = this;
    nsmEmitter.task = this;
    typeTestEmitter.task = this;
    interceptorEmitter.task = this;
    metadataEmitter.task = this;
  }

  void addComment(String comment, CodeBuffer buffer) {
    buffer.write(jsAst.prettyPrint(js.comment(comment), compiler));
  }

  jsAst.Expression constantReference(Constant value) {
    return constantEmitter.reference(value);
  }

  jsAst.Expression constantInitializerExpression(Constant value) {
    return constantEmitter.initializationExpression(value);
  }

  String get name => 'CodeEmitter';

  String get currentGenerateAccessorName
      => '${namer.currentIsolate}.\$generateAccessor';
  String get generateAccessorHolder
      => '$isolatePropertiesName.\$generateAccessor';
  String get finishClassesProperty
      => r'$finishClasses';
  String get finishClassesName
      => '${namer.isolateName}.$finishClassesProperty';
  String get finishIsolateConstructorName
      => '${namer.isolateName}.\$finishIsolateConstructor';
  String get isolatePropertiesName
      => '${namer.isolateName}.${namer.isolatePropertiesName}';
  String get lazyInitializerName
      => '${namer.isolateName}.\$lazy';
  String get initName => 'init';

  jsAst.FunctionDeclaration get generateAccessorFunction {
    const RANGE1_SIZE = RANGE1_LAST - RANGE1_FIRST + 1;
    const RANGE2_SIZE = RANGE2_LAST - RANGE2_FIRST + 1;
    const RANGE1_ADJUST = - (FIRST_FIELD_CODE - RANGE1_FIRST);
    const RANGE2_ADJUST = - (FIRST_FIELD_CODE + RANGE1_SIZE - RANGE2_FIRST);
    const RANGE3_ADJUST =
        - (FIRST_FIELD_CODE + RANGE1_SIZE + RANGE2_SIZE - RANGE3_FIRST);

    String receiverParamName = compiler.enableMinification ? "r" : "receiver";
    String valueParamName = compiler.enableMinification ? "v" : "value";
    String reflectableField = namer.reflectableField;

    // function generateAccessor(field, prototype, cls) {
    jsAst.Fun fun = js.fun(['fieldDescriptor', 'accessors', 'cls'], [
      js('var fieldInformation = fieldDescriptor.split("-")'),
      js('var field = fieldInformation[0]'),
      js('var len = field.length'),
      js('var code = field.charCodeAt(len - 1)'),
      js('var reflectable'),
      js.if_('fieldInformation.length > 1', js('reflectable = true'),
             js('reflectable = false')),
      js('code = ((code >= $RANGE1_FIRST) && (code <= $RANGE1_LAST))'
          '    ? code - $RANGE1_ADJUST'
          '    : ((code >= $RANGE2_FIRST) && (code <= $RANGE2_LAST))'
          '      ? code - $RANGE2_ADJUST'
          '      : ((code >= $RANGE3_FIRST) && (code <= $RANGE3_LAST))'
          '        ? code - $RANGE3_ADJUST'
          '        : $NO_FIELD_CODE'),

      // if (needsAccessor) {
      js.if_('code', [
        js('var getterCode = code & 3'),
        js('var setterCode = code >> 2'),
        js('var accessorName = field = field.substring(0, len - 1)'),

        js('var divider = field.indexOf(":")'),
        js.if_('divider > 0', [  // Colon never in first position.
          js('accessorName = field.substring(0, divider)'),
          js('field = field.substring(divider + 1)')
        ]),

        // if (needsGetter) {
        js.if_('getterCode', [
          js('var args = (getterCode & 2) ? "$receiverParamName" : ""'),
          js('var receiver = (getterCode & 1) ? "this" : "$receiverParamName"'),
          js('var body = "return " + receiver + "." + field'),
          js('var property ='
             ' cls + ".prototype.${namer.getterPrefix}" + accessorName + "="'),
          js('var fn = "function(" + args + "){" + body + "}"'),
          js.if_(
              'reflectable',
              js('accessors.push(property + "\$reflectable(" + fn + ");\\n")'),
              js('accessors.push(property + fn + ";\\n")')),
        ]),

        // if (needsSetter) {
        js.if_('setterCode', [
          js('var args = (setterCode & 2)'
              '  ? "$receiverParamName,${_}$valueParamName"'
              '  : "$valueParamName"'),
          js('var receiver = (setterCode & 1) ? "this" : "$receiverParamName"'),
          js('var body = receiver + "." + field + "$_=$_$valueParamName"'),
          js('var property ='
             ' cls + ".prototype.${namer.setterPrefix}" + accessorName + "="'),
          js('var fn = "function(" + args + "){" + body + "}"'),
          js.if_(
              'reflectable',
              js('accessors.push(property + "\$reflectable(" + fn + ");\\n")'),
              js('accessors.push(property + fn + ";\\n")')),
        ]),

      ]),

      // return field;
      js.return_('field')
    ]);

    return new jsAst.FunctionDeclaration(
        new jsAst.VariableDeclaration('generateAccessor'),
        fun);
  }

  List get defineClassFunction {
    // First the class name, then the field names in an array and the members
    // (inside an Object literal).
    // The caller can also pass in the constructor as a function if needed.
    //
    // Example:
    // defineClass("A", ["x", "y"], {
    //  foo$1: function(y) {
    //   print(this.x + y);
    //  },
    //  bar$2: function(t, v) {
    //   this.x = t - v;
    //  },
    // });

    var defineClass = js('''function(name, cls, fields) {
      var accessors = [];

      var str = "function " + cls + "(";
      var body = "";

      for (var i = 0; i < fields.length; i++) {
        if(i != 0) str += ", ";

        var field = generateAccessor(fields[i], accessors, cls);
        var parameter = "parameter_" + field;
        str += parameter;
        body += ("this." + field + " = " + parameter + ";\\n");
      }
      str += ") {\\n" + body + "}\\n";
      str += cls + ".builtin\$cls=\\"" + name + "\\";\\n";
      str += "\$desc=\$collectedClasses." + cls + ";\\n";
      str += "if(\$desc instanceof Array) \$desc = \$desc[1];\\n";
      str += cls + ".prototype = \$desc;\\n";
      if (typeof defineClass.name != "string") {
        str += cls + ".name=\\"" + cls + "\\";\\n";
      }
      str += accessors.join("");

      return str;
    }''');
    // Declare a function called "generateAccessor".  This is used in
    // defineClassFunction (it's a local declaration in init()).
    return [
        generateAccessorFunction,
        js('$generateAccessorHolder = generateAccessor'),
        new jsAst.FunctionDeclaration(
            new jsAst.VariableDeclaration('defineClass'), defineClass) ];
  }

  /** Needs defineClass to be defined. */
  List buildInheritFrom() {
    return [js(r'''
        var inheritFrom = function() {
          function tmp() {}
          var hasOwnProperty = Object.prototype.hasOwnProperty;
          return function (constructor, superConstructor) {
            tmp.prototype = superConstructor.prototype;
            var object = new tmp();
            var properties = constructor.prototype;
            for (var member in properties)
              if (hasOwnProperty.call(properties, member))
                object[member] = properties[member];
            object.constructor = constructor;
            constructor.prototype = object;
            return object;
          };
        }()
      ''')];
  }

  jsAst.Fun get finishClassesFunction {
    // Class descriptions are collected in a JS object.
    // 'finishClasses' takes all collected descriptions and sets up
    // the prototype.
    // Once set up, the constructors prototype field satisfy:
    //  - it contains all (local) members.
    //  - its internal prototype (__proto__) points to the superclass'
    //    prototype field.
    //  - the prototype's constructor field points to the JavaScript
    //    constructor.
    // For engines where we have access to the '__proto__' we can manipulate
    // the object literal directly. For other engines we have to create a new
    // object and copy over the members.

    String reflectableField = namer.reflectableField;
    List<jsAst.Node> statements = [
      js('var pendingClasses = {}'),
      js.if_('!init.allClasses', js('init.allClasses = {}')),
      js('var allClasses = init.allClasses'),

      optional(
          DEBUG_FAST_OBJECTS,
          js('print("Number of classes: "'
             r' + Object.getOwnPropertyNames($$).length)')),

      js('var hasOwnProperty = Object.prototype.hasOwnProperty'),

      js.if_('typeof dart_precompiled == "function"',
          [js('var constructors = dart_precompiled(collectedClasses)')],

          [js('var combinedConstructorFunction = "function \$reflectable(fn){'
              'fn.$reflectableField=1;return fn};\\n"+ "var \$desc;\\n"'),
           js('var constructorsList = []')]),
      js.forIn('cls', 'collectedClasses', [
        js.if_('hasOwnProperty.call(collectedClasses, cls)', [
          js('var desc = collectedClasses[cls]'),
          js.if_('desc instanceof Array', js('desc = desc[1]')),

          /* The 'fields' are either a constructor function or a
           * string encoding fields, constructor and superclass.  Get
           * the superclass and the fields in the format
           *   '[name/]Super;field1,field2'
           * from the CLASS_DESCRIPTOR_PROPERTY property on the descriptor.
           * The 'name/' is optional and contains the name that should be used
           * when printing the runtime type string.  It is used, for example, to
           * print the runtime type JSInt as 'int'.
           */
           js('var classData = desc["${namer.classDescriptorProperty}"], '
              'supr, name = cls, fields = classData'),
          optional(
              backend.hasRetainedMetadata,
              js.if_('typeof classData == "object" && '
                     'classData instanceof Array',
                     [js('classData = fields = classData[0]')])),

          js.if_('typeof classData == "string"', [
            js('var split = classData.split("/")'),
            js.if_('split.length == 2', [
              js('name = split[0]'),
              js('fields = split[1]')
            ])
          ]),

          js('var s = fields.split(";")'),
          js('fields = s[1] == "" ? [] : s[1].split(",")'),
          js('supr = s[0]'),
          js('split = supr.split(":")'),
          js.if_('split.length == 2', [
            js('supr = split[0]'),
            js('var functionSignature = split[1]'),
            js.if_('functionSignature',
                js('desc.\$signature = #',
                   js.fun('s',
                       js.return_(js.fun([], js.return_('init.metadata[s]'))))(
                           js('functionSignature'))))
          ]),

          optional(needsMixinSupport, js.if_('supr && supr.indexOf("+") > 0', [
            js('s = supr.split("+")'),
            js('supr = s[0]'),
            js('var mixin = collectedClasses[s[1]]'),
            js.if_('mixin instanceof Array', js('mixin = mixin[1]')),
            js.forIn('d', 'mixin', [
              js.if_('hasOwnProperty.call(mixin, d)'
                     '&& !hasOwnProperty.call(desc, d)',
                js('desc[d] = mixin[d]'))
            ]),
          ])),

          js.if_('typeof dart_precompiled != "function"',
              [js('combinedConstructorFunction +='
                  ' defineClass(name, cls, fields)'),
                 js('constructorsList.push(cls)')]),
          js.if_('supr', js('pendingClasses[cls] = supr'))
        ])
      ]),
      js.statement('''
          if (typeof dart_precompiled != "function") {
            combinedConstructorFunction +=
               "return [\\n  " + constructorsList.join(",\\n  ") + "\\n]";
             var constructors =
              new Function("\$collectedClasses", combinedConstructorFunction)
              (collectedClasses);
            combinedConstructorFunction = null;
          }'''),
      js.for_('var i = 0', 'i < constructors.length', 'i++', [
        js('var constructor = constructors[i]'),
        js('var cls = constructor.name'),
        js('var desc = collectedClasses[cls]'),
        js('var globalObject = isolateProperties'),
        js.if_('desc instanceof Array', [
            js('globalObject = desc[0] || isolateProperties'),
            js('desc = desc[1]')
        ]),
        optional(backend.isTreeShakingDisabled,
                 js('constructor["${namer.metadataField}"] = desc')),
        js('allClasses[cls] = constructor'),
        js('globalObject[cls] = constructor'),
      ]),
      js('constructors = null'),

      js('var finishedClasses = {}'),
      js('init.interceptorsByTag = Object.create(null)'),
      js('init.leafTags = {}'),

      buildFinishClass(),
    ];

    nsmEmitter.addTrivialNsmHandlers(statements);

    statements.add(
        js.statement('for (var cls in pendingClasses) finishClass(cls);')
    );

    // function(collectedClasses,
    //          isolateProperties,
    //          existingIsolateProperties)
    return js.fun(['collectedClasses', 'isolateProperties',
                   'existingIsolateProperties'], statements);
  }

  jsAst.Node optional(bool condition, jsAst.Node node) {
    return condition ? node : new jsAst.EmptyStatement();
  }

  jsAst.FunctionDeclaration buildFinishClass() {
    String specProperty = '"${namer.nativeSpecProperty}"';  // "%"

    // function finishClass(cls) {
    jsAst.Fun fun = js.fun(['cls'], [

      // TODO(8540): Remove this work around.
      /* Opera does not support 'getOwnPropertyNames'. Therefore we use
         hasOwnProperty instead. */
      js('var hasOwnProperty = Object.prototype.hasOwnProperty'),

      // if (hasOwnProperty.call(finishedClasses, cls)) return;
      js.if_('hasOwnProperty.call(finishedClasses, cls)',
             js.return_()),

      js('finishedClasses[cls] = true'),

      js('var superclass = pendingClasses[cls]'),

      // The superclass is only false (empty string) for Dart's Object class.
      // The minifier together with noSuchMethod can put methods on the
      // Object.prototype object, and they show through here, so we check that
      // we have a string.
      js.if_('!superclass || typeof superclass != "string"', js.return_()),
      js('finishClass(superclass)'),
      js('var constructor = allClasses[cls]'),
      js('var superConstructor = allClasses[superclass]'),

      js.if_(js('!superConstructor'),
             js('superConstructor ='
                    'existingIsolateProperties[superclass]')),

      js('var prototype = inheritFrom(constructor, superConstructor)'),

      optional(!nativeClasses.isEmpty,
          // The property looks like this:
          //
          // HtmlElement: {
          //     "%": "HTMLDivElement|HTMLAnchorElement;HTMLElement;FancyButton"
          //
          // The first two semicolon-separated parts contain dispatch tags, the
          // third contains the JavaScript names for classes.
          //
          // The tags indicate that JavaScript objects with the dispatch tags
          // (usually constructor names) HTMLDivElement, HTMLAnchorElement and
          // HTMLElement all map to the Dart native class named HtmlElement.
          // The first set is for effective leaf nodes in the hierarchy, the
          // second set is non-leaf nodes.
          //
          // The third part contains the JavaScript names of Dart classes that
          // extend the native class. Here, FancyButton extends HtmlElement, so
          // the runtime needs to know that window.HTMLElement.prototype is the
          // prototype that needs to be extended in creating the custom element.
          //
          // The information is used to build tables referenced by
          // getNativeInterceptor and custom element support.
          js.if_('hasOwnProperty.call(prototype, $specProperty)', [
              js('var nativeSpec = prototype[$specProperty].split(";")'),
              js.if_('nativeSpec[0]', [
                  js('var tags = nativeSpec[0].split("|")'),
                  js.for_('var i = 0', 'i < tags.length', 'i++', [
                      js('init.interceptorsByTag[tags[i]] = constructor'),
                      js('init.leafTags[tags[i]] = true')])]),
              js.if_('nativeSpec[1]', [
                  js('tags = nativeSpec[1].split("|")'),
                  optional(true, // User subclassing of native classes?
                      js.if_('nativeSpec[2]', [
                          js('var subclasses = nativeSpec[2].split("|")'),
                          js.for_('var i = 0', 'i < subclasses.length', 'i++', [
                              js('var subclass = allClasses[subclasses[i]]'),
                              js('subclass.\$nativeSuperclassTag = '
                                 'tags[0]')])])),
                  js.for_('i = 0', 'i < tags.length', 'i++', [
                      js('init.interceptorsByTag[tags[i]] = constructor'),
                      js('init.leafTags[tags[i]] = false')])])]))
    ]);

    return new jsAst.FunctionDeclaration(
        new jsAst.VariableDeclaration('finishClass'),
        fun);
  }

  jsAst.Fun get finishIsolateConstructorFunction {
    // We replace the old Isolate function with a new one that initializes
    // all its fields with the initial (and often final) value of all globals.
    //
    // We also copy over old values like the prototype, and the
    // isolateProperties themselves.
    return js('''
      function (oldIsolate) {
        var isolateProperties = oldIsolate.${namer.isolatePropertiesName};
        function Isolate() {
          var hasOwnProperty = Object.prototype.hasOwnProperty;
          for (var staticName in isolateProperties)
            if (hasOwnProperty.call(isolateProperties, staticName))
              this[staticName] = isolateProperties[staticName];
          // Use the newly created object as prototype. In Chrome,
          // this creates a hidden class for the object and makes
          // sure it is fast to access.
          function ForceEfficientMap() {}
          ForceEfficientMap.prototype = this;
          new ForceEfficientMap();
        }
        Isolate.prototype = oldIsolate.prototype;
        Isolate.prototype.constructor = Isolate;
        Isolate.${namer.isolatePropertiesName} = isolateProperties;
        #
        #
        return Isolate;
      }''',
      [ optional(needsDefineClass,
            js('Isolate.$finishClassesProperty ='
               ' oldIsolate.$finishClassesProperty')),
        optional(hasMakeConstantList,
            js('Isolate.makeConstantList = oldIsolate.makeConstantList'))
      ]);
  }

  jsAst.Fun get lazyInitializerFunction {
    // function(prototype, staticName, fieldName, getterName, lazyValue) {
    var parameters = <String>['prototype', 'staticName', 'fieldName',
                              'getterName', 'lazyValue'];
    return js.fun(parameters, addLazyInitializerLogic());
  }

  List addLazyInitializerLogic() {
    String isolate = namer.currentIsolate;
    String cyclicThrow = namer.isolateAccess(backend.getCyclicThrowHelper());
    var lazies = [];
    if (backend.rememberLazies) {
      lazies = [
          js.if_('!init.lazies', js('init.lazies = {}')),
          js('init.lazies[fieldName] = getterName')];
    }

    return lazies..addAll([
      js('var sentinelUndefined = {}'),
      js('var sentinelInProgress = {}'),
      js('prototype[fieldName] = sentinelUndefined'),

      // prototype[getterName] = function()
      js('prototype[getterName] = #', js.fun([], [
        js('var result = $isolate[fieldName]'),

        // try
        js.try_([
          js.if_('result === sentinelUndefined', [
            js('$isolate[fieldName] = sentinelInProgress'),

            // try
            js.try_([
              js('result = $isolate[fieldName] = lazyValue()'),

            ], finallyPart: [
              // Use try-finally, not try-catch/throw as it destroys the
              // stack trace.

              // if (result === sentinelUndefined)
              js.if_('result === sentinelUndefined', [
                // if ($isolate[fieldName] === sentinelInProgress)
                js.if_('$isolate[fieldName] === sentinelInProgress', [
                  js('$isolate[fieldName] = null'),
                ])
              ])
            ])
          ], /* else */ [
            js.if_('result === sentinelInProgress',
              js('$cyclicThrow(staticName)')
            )
          ]),

          // return result;
          js.return_('result')

        ], finallyPart: [
          js('$isolate[getterName] = #',
             js.fun([], [js.return_('this[fieldName]')]))
        ])
      ]))
    ]);
  }

  List buildDefineClassAndFinishClassFunctionsIfNecessary() {
    if (!needsDefineClass) return [];
    return defineClassFunction
    ..addAll(buildInheritFrom())
    ..addAll([
      js('$finishClassesName = #', finishClassesFunction)
    ]);
  }

  List buildLazyInitializerFunctionIfNecessary() {
    if (!needsLazyInitializer) return [];

    return [js('$lazyInitializerName = #', lazyInitializerFunction)];
  }

  List buildFinishIsolateConstructor() {
    return [
      js('$finishIsolateConstructorName = #', finishIsolateConstructorFunction)
    ];
  }

  void emitFinishIsolateConstructorInvocation(CodeBuffer buffer) {
    String isolate = namer.isolateName;
    buffer.write("$isolate = $finishIsolateConstructorName($isolate)$N");
  }

  /// Returns the "reflection name" of an [Element] or [Selector].
  /// The reflection name of a getter 'foo' is 'foo'.
  /// The reflection name of a setter 'foo' is 'foo='.
  /// The reflection name of a method 'foo' is 'foo:N:M:O', where N is the
  /// number of required arguments, M is the number of optional arguments, and
  /// O is the named arguments.
  /// The reflection name of a constructor is similar to a regular method but
  /// starts with 'new '.
  /// The reflection name of class 'C' is 'C'.
  /// An anonymous mixin application has no reflection name.
  /// This is used by js_mirrors.dart.
  String getReflectionName(elementOrSelector, String mangledName) {
    String name = elementOrSelector.name;
    if (!backend.shouldRetainName(name)) {
      if (name == '' && elementOrSelector is Element) {
        // Make sure to retain names of unnamed constructors.
        if (!backend.isNeededForReflection(elementOrSelector)) return null;
      } else {
        return null;
      }
    }
    // TODO(ahe): Enable the next line when I can tell the difference between
    // an instance method and a global.  They may have the same mangled name.
    // if (recordedMangledNames.contains(mangledName)) return null;
    recordedMangledNames.add(mangledName);
    return getReflectionNameInternal(elementOrSelector, mangledName);
  }

  String getReflectionNameInternal(elementOrSelector, String mangledName) {
    String name = elementOrSelector.name;
    if (elementOrSelector.isGetter()) return name;
    if (elementOrSelector.isSetter()) {
      if (!mangledName.startsWith(namer.setterPrefix)) return '$name=';
      String base = mangledName.substring(namer.setterPrefix.length);
      String getter = '${namer.getterPrefix}$base';
      mangledFieldNames[getter] = name;
      recordedMangledNames.add(getter);
      // TODO(karlklose,ahe): we do not actually need to store information
      // about the name of this setter in the output, but it is needed for
      // marking the function as invokable by reflection.
      return '$name=';
    }
    if (elementOrSelector is Element && elementOrSelector.isClosure()) {
      // Closures are synthesized and their name might conflict with existing
      // globals. Assign an illegal name, and make sure they don't clash
      // with each other.
      return " $mangledName";
    }
    if (elementOrSelector is Selector
        || elementOrSelector.isFunction()
        || elementOrSelector.isConstructor()) {
      int requiredParameterCount;
      int optionalParameterCount;
      String namedArguments = '';
      bool isConstructor = false;
      if (elementOrSelector is Selector) {
        Selector selector = elementOrSelector;
        requiredParameterCount = selector.argumentCount;
        optionalParameterCount = 0;
        namedArguments = namedParametersAsReflectionNames(selector);
      } else {
        FunctionElement function = elementOrSelector;
        if (function.isConstructor()) {
          isConstructor = true;
          name = Elements.reconstructConstructorName(function);
        }
        FunctionSignature signature = function.functionSignature;
        requiredParameterCount = signature.requiredParameterCount;
        optionalParameterCount = signature.optionalParameterCount;
        if (signature.optionalParametersAreNamed) {
          var names = [];
          for (Element e in signature.optionalParameters) {
            names.add(e.name);
          }
          Selector selector = new Selector.call(
              function.name,
              function.getLibrary(),
              requiredParameterCount,
              names);
          namedArguments = namedParametersAsReflectionNames(selector);
        } else {
          // Named parameters are handled differently by mirrors.  For unnamed
          // parameters, they are actually required if invoked
          // reflectively. Also, if you have a method c(x) and c([x]) they both
          // get the same mangled name, so they must have the same reflection
          // name.
          requiredParameterCount += optionalParameterCount;
          optionalParameterCount = 0;
        }
      }
      String suffix =
          // TODO(ahe): We probably don't need optionalParameterCount in the
          // reflection name.
          '$name:$requiredParameterCount:$optionalParameterCount'
          '$namedArguments';
      return (isConstructor) ? 'new $suffix' : suffix;
    }
    Element element = elementOrSelector;
    if (element.isGenerativeConstructorBody()) {
      return null;
    } else if (element.isClass()) {
      ClassElement cls = element;
      if (cls.isUnnamedMixinApplication) return null;
      return cls.name;
    }
    throw compiler.internalError(element,
        'Do not know how to reflect on this $element.');
  }

  String namedParametersAsReflectionNames(Selector selector) {
    if (selector.getOrderedNamedArguments().isEmpty) return '';
    String names = selector.getOrderedNamedArguments().join(':');
    return ':$names';
  }

  jsAst.FunctionDeclaration buildPrecompiledFunction() {
    // TODO(ahe): Compute a hash code.
    String name = 'dart_precompiled';

    precompiledFunction.add(
        js.return_(
            new jsAst.ArrayInitializer.from(precompiledConstructorNames)));
    precompiledFunction.insert(0, js(r'var $desc'));
    return new jsAst.FunctionDeclaration(
        new jsAst.VariableDeclaration(name),
        js.fun([r'$collectedClasses'], precompiledFunction));
  }

  void generateClass(ClassElement classElement, ClassBuilder properties) {
    compiler.withCurrentElement(classElement, () {
      classEmitter.generateClass(
          classElement, properties, additionalProperties[classElement]);
    });
  }

  /**
   * Return a function that returns true if its argument is a class
   * that needs to be emitted.
   */
  Function computeClassFilter() {
    if (backend.isTreeShakingDisabled) return (ClassElement cls) => true;

    Set<ClassElement> unneededClasses = new Set<ClassElement>();
    // The [Bool] class is not marked as abstract, but has a factory
    // constructor that always throws. We never need to emit it.
    unneededClasses.add(compiler.boolClass);

    // Go over specialized interceptors and then constants to know which
    // interceptors are needed.
    Set<ClassElement> needed = new Set<ClassElement>();
    backend.specializedGetInterceptors.forEach(
        (_, Iterable<ClassElement> elements) {
          needed.addAll(elements);
        }
    );

    // Add interceptors referenced by constants.
    needed.addAll(interceptorEmitter.interceptorsReferencedFromConstants());

    // Add unneeded interceptors to the [unneededClasses] set.
    for (ClassElement interceptor in backend.interceptedClasses) {
      if (!needed.contains(interceptor)
          && interceptor != compiler.objectClass) {
        unneededClasses.add(interceptor);
      }
    }

    // These classes are just helpers for the backend's type system.
    unneededClasses.add(backend.jsMutableArrayClass);
    unneededClasses.add(backend.jsFixedArrayClass);
    unneededClasses.add(backend.jsExtendableArrayClass);
    unneededClasses.add(backend.jsUInt32Class);
    unneededClasses.add(backend.jsUInt31Class);
    unneededClasses.add(backend.jsPositiveIntClass);
    unneededClasses.add(compiler.dynamicClass);

    return (ClassElement cls) => !unneededClasses.contains(cls);
  }

  void emitFinishClassesInvocationIfNecessary(CodeBuffer buffer) {
    if (needsDefineClass) {
      buffer.write('$finishClassesName($classesCollector,'
                   '$_$isolateProperties,'
                   '${_}null)$N');

      // Reset the map.
      buffer.write("$classesCollector$_=${_}null$N$n");
    }
  }

  void emitStaticFunctions() {
    bool isStaticFunction(Element element) =>
        !element.isInstanceMember() && !element.isField();

    Iterable<Element> elements =
        backend.generatedCode.keys.where(isStaticFunction);

    for (Element element in Elements.sortedByPosition(elements)) {
      ClassBuilder builder = new ClassBuilder(namer);
      containerBuilder.addMember(element, builder);
      getElementDecriptor(element).properties.addAll(builder.properties);
    }
  }

  void emitStaticNonFinalFieldInitializations(CodeBuffer buffer) {
    JavaScriptConstantCompiler handler = backend.constants;
    Iterable<VariableElement> staticNonFinalFields =
        handler.getStaticNonFinalFieldsForEmission();
    for (Element element in Elements.sortedByPosition(staticNonFinalFields)) {
      // [:interceptedNames:] is handled in [emitInterceptedNames].
      if (element == backend.interceptedNames) continue;
      // `mapTypeToInterceptor` is handled in [emitMapTypeToInterceptor].
      if (element == backend.mapTypeToInterceptor) continue;
      compiler.withCurrentElement(element, () {
        Constant initialValue = handler.getInitialValueFor(element);
        jsAst.Expression init =
          js('$isolateProperties.${namer.getNameOfGlobalField(element)} = #',
              constantEmitter.referenceInInitializationContext(initialValue));
        buffer.write(jsAst.prettyPrint(init, compiler));
        buffer.write('$N');
      });
    }
  }

  void emitLazilyInitializedStaticFields(CodeBuffer buffer) {
    JavaScriptConstantCompiler handler = backend.constants;
    List<VariableElement> lazyFields =
        handler.getLazilyInitializedFieldsForEmission();
    if (!lazyFields.isEmpty) {
      needsLazyInitializer = true;
      for (VariableElement element in Elements.sortedByPosition(lazyFields)) {
        jsAst.Expression code = backend.generatedCode[element];
        // The code is null if we ended up not needing the lazily
        // initialized field after all because of constant folding
        // before code generation.
        if (code == null) continue;
        // The code only computes the initial value. We build the lazy-check
        // here:
        //   lazyInitializer(prototype, 'name', fieldName, getterName, initial);
        // The name is used for error reporting. The 'initial' must be a
        // closure that constructs the initial value.
        List<jsAst.Expression> arguments = <jsAst.Expression>[];
        arguments.add(js(isolateProperties));
        arguments.add(js.string(element.name));
        arguments.add(js.string(namer.getNameX(element)));
        arguments.add(js.string(namer.getLazyInitializerName(element)));
        arguments.add(code);
        jsAst.Expression getter = buildLazyInitializedGetter(element);
        if (getter != null) {
          arguments.add(getter);
        }
        jsAst.Expression init = js(lazyInitializerName)(arguments);
        buffer.write(jsAst.prettyPrint(init, compiler));
        buffer.write("$N");
      }
    }
  }

  jsAst.Expression buildLazyInitializedGetter(VariableElement element) {
    // Nothing to do, the 'lazy' function will create the getter.
    return null;
  }

  void emitCompileTimeConstants(CodeBuffer buffer, OutputUnit outputUnit) {
    JavaScriptConstantCompiler handler = backend.constants;
    List<Constant> constants = handler.getConstantsForEmission(
        compareConstants);
    Set<Constant> outputUnitConstants = null;
    // TODO(sigurdm): We shouldn't run through all constants for every
    // outputUnit.
    for (Constant constant in constants) {
      if (isConstantInlinedOrAlreadyEmitted(constant)) continue;
      OutputUnit constantUnit =
          compiler.deferredLoadTask.outputUnitForConstant(constant);
      if (constantUnit != outputUnit && constantUnit != null) continue;
      if (outputUnit != compiler.deferredLoadTask.mainOutputUnit
          && constantUnit == null) {
        // The back-end introduces some constants, like "InterceptorConstant" or
        // some list constants. They are emitted in the main output-unit, and
        // ignored otherwise.
        // TODO(sigurdm): We should track those constants.
        continue;
      }

      String name = namer.constantName(constant);
      if (constant.isList) emitMakeConstantListIfNotEmitted(buffer);
      jsAst.Expression init = js(
          '${namer.globalObjectForConstant(constant)}.$name = #',
          constantInitializerExpression(constant));
      buffer.write(jsAst.prettyPrint(init, compiler));
      buffer.write('$N');
    }
  }

  bool isConstantInlinedOrAlreadyEmitted(Constant constant) {
    if (constant.isFunction) return true;    // Already emitted.
    if (constant.isPrimitive) return true;   // Inlined.
    if (constant.isDummy) return true;       // Inlined.
    // The name is null when the constant is already a JS constant.
    // TODO(floitsch): every constant should be registered, so that we can
    // share the ones that take up too much space (like some strings).
    if (namer.constantName(constant) == null) return true;
    return false;
  }

  int compareConstants(Constant a, Constant b) {
    // Inlined constants don't affect the order and sometimes don't even have
    // names.
    int cmp1 = isConstantInlinedOrAlreadyEmitted(a) ? 0 : 1;
    int cmp2 = isConstantInlinedOrAlreadyEmitted(b) ? 0 : 1;
    if (cmp1 + cmp2 < 2) return cmp1 - cmp2;

<<<<<<< HEAD
    // Emit constant interceptors first. Constant intercpetors for primitives
    // might be used by code that builds other constants.  See Issue 19183.
=======
    // Emit constant interceptors first. Constant interceptors for primitives
    // might be used by code that builds other constants.  See Issue 18173.
>>>>>>> 3f0fda8b
    if (a.isInterceptor != b.isInterceptor) {
      return a.isInterceptor ? -1 : 1;
    }

    // Sorting by the long name clusters constants with the same constructor
    // which compresses a tiny bit better.
    int r = namer.constantLongName(a).compareTo(namer.constantLongName(b));
    if (r != 0) return r;
    // Resolve collisions in the long name by using the constant name (i.e. JS
    // name) which is unique.
    return namer.constantName(a).compareTo(namer.constantName(b));
  }

  void emitMakeConstantListIfNotEmitted(CodeBuffer buffer) {
    if (hasMakeConstantList) return;
    hasMakeConstantList = true;
    buffer
        ..write(namer.isolateName)
        ..write('''.makeConstantList = function(list) {
  list.immutable\$list = $initName;
  list.fixed\$length = $initName;
  return list;
};
''');
  }

  /// Returns the code equivalent to:
  ///   `function(args) { $.startRootIsolate(X.main$closure(), args); }`
  String buildIsolateSetupClosure(CodeBuffer buffer,
                                  Element appMain,
                                  Element isolateMain) {
    String mainAccess = "${namer.isolateStaticClosureAccess(appMain)}";
    // Since we pass the closurized version of the main method to
    // the isolate method, we must make sure that it exists.
    return "(function(a){${namer.isolateAccess(isolateMain)}($mainAccess,a)})";
  }

  /**
   * Emits code that sets `init.isolateTag` to a unique string.
   */
  jsAst.Expression generateIsolateAffinityTagInitialization() {
    return js('''
      !function() {
        // On V8, the 'intern' function converts a string to a symbol, which
        // makes property access much faster.
        function intern(s) {
          var o = {};
          o[s] = 1;
          return Object.keys(convertToFastObject(o))[0];
        }

        init.getIsolateTag = function(name) {
          return intern("___dart_" + name + init.isolateTag);
        };

        // To ensure that different programs loaded into the same context (page)
        // use distinct dispatch properies, we place an object on `Object` to
        // contain the names already in use.
        var tableProperty = "___dart_isolate_tags_";
        var usedProperties = Object[tableProperty] ||
            (Object[tableProperty] = Object.create(null));

        var rootProperty = "_${generateIsolateTagRoot()}";
        for (var i = 0; ; i++) {
          var property = intern(rootProperty + "_" + i + "_");
          if (!(property in usedProperties)) {
            usedProperties[property] = 1;
            init.isolateTag = property;
            break;
          }
        }
      }()
    ''');
  }

  jsAst.Expression generateDispatchPropertyNameInitialization() {
    return js(
        'init.dispatchPropertyName = init.getIsolateTag("dispatch_record")');
  }

  String generateIsolateTagRoot() {
    // TODO(sra): MD5 of contributing source code or URIs?
    return 'ZxYxX';
  }

  emitMain(CodeBuffer buffer) {
    if (compiler.isMockCompilation) return;
    Element main = compiler.mainFunction;
    String mainCallClosure = null;
    if (compiler.hasIsolateSupport()) {
      Element isolateMain =
        compiler.isolateHelperLibrary.find(Compiler.START_ROOT_ISOLATE);
      mainCallClosure = buildIsolateSetupClosure(buffer, main, isolateMain);
    } else {
      mainCallClosure = '${namer.isolateAccess(main)}';
    }

    if (backend.needToInitializeIsolateAffinityTag) {
      buffer.write(
          jsAst.prettyPrint(generateIsolateAffinityTagInitialization(),
                            compiler));
      buffer.write(N);
    }
    if (backend.needToInitializeDispatchProperty) {
      assert(backend.needToInitializeIsolateAffinityTag);
      buffer.write(
          jsAst.prettyPrint(generateDispatchPropertyNameInitialization(),
              compiler));
      buffer.write(N);
    }

    addComment('BEGIN invoke [main].', buffer);
    // This code finds the currently executing script by listening to the
    // onload event of all script tags and getting the first script which
    // finishes. Since onload is called immediately after execution this should
    // not substantially change execution order.
    buffer.write('''
;(function (callback) {
  if (typeof document === "undefined") {
    callback(null);
    return;
  }
  if (document.currentScript) {
    callback(document.currentScript);
    return;
  }

  var scripts = document.scripts;
  function onLoad(event) {
    for (var i = 0; i < scripts.length; ++i) {
      scripts[i].removeEventListener("load", onLoad, false);
    }
    callback(event.target);
  }
  for (var i = 0; i < scripts.length; ++i) {
    scripts[i].addEventListener("load", onLoad, false);
  }
})(function(currentScript) {
  init.currentScript = currentScript;

  if (typeof dartMainRunner === "function") {
    dartMainRunner(${mainCallClosure}, []);
  } else {
    ${mainCallClosure}([]);
  }
})$N''');
    addComment('END invoke [main].', buffer);
  }

  /**
   * Compute all the classes that must be emitted.
   */
  void computeNeededClasses() {
    instantiatedClasses =
        compiler.codegenWorld.instantiatedClasses.where(computeClassFilter())
            .toSet();

    void addClassWithSuperclasses(ClassElement cls) {
      neededClasses.add(cls);
      for (ClassElement superclass = cls.superclass;
          superclass != null;
          superclass = superclass.superclass) {
        neededClasses.add(superclass);
      }
    }

    void addClassesWithSuperclasses(Iterable<ClassElement> classes) {
      for (ClassElement cls in classes) {
        addClassWithSuperclasses(cls);
      }
    }

    // 1. We need to generate all classes that are instantiated.
    addClassesWithSuperclasses(instantiatedClasses);

    // 2. Add all classes used as mixins.
    Set<ClassElement> mixinClasses = neededClasses
        .where((ClassElement element) => element.isMixinApplication)
        .map(computeMixinClass)
        .toSet();
    neededClasses.addAll(mixinClasses);

    // 3. If we need noSuchMethod support, we run through all needed
    // classes to figure out if we need the support on any native
    // class. If so, we let the native emitter deal with it.
    if (compiler.enabledNoSuchMethod) {
      String noSuchMethodName = Compiler.NO_SUCH_METHOD;
      Selector noSuchMethodSelector = compiler.noSuchMethodSelector;
      for (ClassElement element in neededClasses) {
        if (!element.isNative()) continue;
        Element member = element.lookupLocalMember(noSuchMethodName);
        if (member == null) continue;
        if (noSuchMethodSelector.applies(member, compiler)) {
          nativeEmitter.handleNoSuchMethod = true;
          break;
        }
      }
    }

    // 4. Find all classes needed for rti.
    // It is important that this is the penultimate step, at this point,
    // neededClasses must only contain classes that have been resolved and
    // codegen'd. The rtiNeededClasses may contain additional classes, but
    // these are thought to not have been instantiated, so we neeed to be able
    // to identify them later and make sure we only emit "empty shells" without
    // fields, etc.
    typeTestEmitter.computeRtiNeededClasses();
    typeTestEmitter.rtiNeededClasses.removeAll(neededClasses);
    // rtiNeededClasses now contains only the "empty shells".
    neededClasses.addAll(typeTestEmitter.rtiNeededClasses);

    // 5. Finally, sort the classes.
    List<ClassElement> sortedClasses = Elements.sortedByPosition(neededClasses);

    for (ClassElement element in sortedClasses) {
      if (typeTestEmitter.rtiNeededClasses.contains(element)) {
        // TODO(sigurdm): We might be able to defer some of these.
        outputClassLists.putIfAbsent(compiler.deferredLoadTask.mainOutputUnit,
            () => new List<ClassElement>()).add(element);
      } else if (Elements.isNativeOrExtendsNative(element)) {
        // For now, native classes and related classes cannot be deferred.
        nativeClasses.add(element);
        if (!element.isNative()) {
          assert(invariant(element,
                           !compiler.deferredLoadTask.isDeferred(element)));
          outputClassLists.putIfAbsent(compiler.deferredLoadTask.mainOutputUnit,
              () => new List<ClassElement>()).add(element);
        }
      } else {
        outputClassLists.putIfAbsent(
            compiler.deferredLoadTask.outputUnitForElement(element),
            () => new List<ClassElement>())
            .add(element);
      }
    }
  }

  void emitInitFunction(CodeBuffer buffer) {
    jsAst.Fun fun = js.fun([], [
      js('$isolateProperties = {}'),
    ]
    ..addAll(buildDefineClassAndFinishClassFunctionsIfNecessary())
    ..addAll(buildLazyInitializerFunctionIfNecessary())
    ..addAll(buildFinishIsolateConstructor())
    );
    jsAst.FunctionDeclaration decl = new jsAst.FunctionDeclaration(
        new jsAst.VariableDeclaration('init'), fun);
    buffer.write(jsAst.prettyPrint(decl, compiler).getText());
    if (compiler.enableMinification) buffer.write('\n');
  }

  void emitConvertToFastObjectFunction() {
    // Create an instance that uses 'properties' as prototype. This should make
    // 'properties' a fast object.
    mainBuffer.add(r'''function convertToFastObject(properties) {
  function MyClass() {};
  MyClass.prototype = properties;
  new MyClass();
''');
    if (DEBUG_FAST_OBJECTS) {
      ClassElement primitives =
          compiler.findHelper('Primitives');
      FunctionElement printHelper =
          compiler.lookupElementIn(
              primitives, 'printString');
      String printHelperName = namer.isolateAccess(printHelper);
      mainBuffer.add('''
// The following only works on V8 when run with option "--allow-natives-syntax".
if (typeof $printHelperName === "function") {
  $printHelperName("Size of global object: "
                   + String(Object.getOwnPropertyNames(properties).length)
                   + ", fast properties " + %HasFastProperties(properties));
}
''');
    }
mainBuffer.add(r'''
  return properties;
}
''');
  }

  void writeLibraryDescriptors(LibraryElement library) {
    var uri = library.canonicalUri;
    if (uri.scheme == 'file' && compiler.sourceMapUri != null) {
      // TODO(ahe): It is a hack to use compiler.sourceMapUri
      // here.  It should be relative to the main JavaScript
      // output file.
      uri = relativize(
          compiler.sourceMapUri, library.canonicalUri, false);
    }
    Map<OutputUnit, ClassBuilder> descriptors =
        elementDescriptors[library];

    for (OutputUnit outputUnit in compiler.deferredLoadTask.allOutputUnits) {
      ClassBuilder descriptor =
          descriptors.putIfAbsent(outputUnit, () => new ClassBuilder(namer));
      if (descriptor.properties.isEmpty) continue;
      bool isDeferred =
          outputUnit != compiler.deferredLoadTask.mainOutputUnit;
      jsAst.Fun metadata = metadataEmitter.buildMetadataFunction(library);

      jsAst.ObjectInitializer initializers =
          descriptor.toObjectInitializer();
      CodeBuffer outputBuffer =
          outputBuffers.putIfAbsent(outputUnit, () => new CodeBuffer());
      int sizeBefore = outputBuffer.length;
      outputBuffers[outputUnit]
          ..write('["${library.getLibraryName()}",$_')
          ..write('"${uri}",$_')
          ..write(metadata == null ? "" : jsAst.prettyPrint(metadata, compiler))
          ..write(',$_')
          ..write(namer.globalObjectFor(library))
          ..write(',$_')
          ..write(jsAst.prettyPrint(initializers, compiler))
          ..write(library == compiler.mainApp ? ',${n}1' : "")
          ..write('],$n');
      int sizeAfter = outputBuffer.length;
      compiler.dumpInfoTask.codeSizeCounter
          .countCode(library, sizeAfter - sizeBefore);
    }
  }

  String assembleProgram() {
    measure(() {
      // Compute the required type checks to know which classes need a
      // 'is$' method.
      typeTestEmitter.computeRequiredTypeChecks();

      computeNeededClasses();

      mainBuffer.add(buildGeneratedBy());
      addComment(HOOKS_API_USAGE, mainBuffer);

      if (!compiler.deferredLoadTask.splitProgram) {
        mainBuffer.add('(function(${namer.currentIsolate})$_{$n');
      }

      // Using a named function here produces easier to read stack traces in
      // Chrome/V8.
      mainBuffer.add('function dart(){${_}this.x$_=${_}0$_}');
      for (String globalObject in Namer.reservedGlobalObjectNames) {
        // The global objects start as so-called "slow objects". For V8, this
        // means that it won't try to make map transitions as we add properties
        // to these objects. Later on, we attempt to turn these objects into
        // fast objects by calling "convertToFastObject" (see
        // [emitConvertToFastObjectFunction]).
        mainBuffer
            ..write('var ${globalObject}$_=${_}new dart$N')
            ..write('delete ${globalObject}.x$N');
      }

      mainBuffer.add('function ${namer.isolateName}()$_{}\n');
      mainBuffer.add('init()$N$n');
      // Shorten the code by using [namer.currentIsolate] as temporary.
      isolateProperties = namer.currentIsolate;
      mainBuffer.add(
          '$isolateProperties$_=$_$isolatePropertiesName$N');

      emitStaticFunctions();

      // Only output the classesCollector if we actually have any classes.
      if (!(nativeClasses.isEmpty &&
            compiler.codegenWorld.staticFunctionsNeedingGetter.isEmpty &&
          outputClassLists.values.every((classList) => classList.isEmpty))) {
        // Shorten the code by using "$$" as temporary.
        classesCollector = r"$$";
        mainBuffer.add('var $classesCollector$_=$_{}$N$n');
      }

      // Emit native classes on [nativeBuffer].
      // Might create methodClosures.
      final CodeBuffer nativeBuffer = new CodeBuffer();
      if (!nativeClasses.isEmpty) {
        addComment('Native classes', nativeBuffer);
        addComment('Native classes', mainBuffer);
        nativeEmitter.generateNativeClasses(nativeClasses, mainBuffer,
            additionalProperties);
      }

      // As a side-effect, emitting classes will produce "bound closures" in
      // [methodClosures].  The bound closures are JS AST nodes that add
      // properties to $$ [classesCollector].  The bound closures are not
      // emitted until we have emitted all other classes (native or not).

      // Might create methodClosures.
      for (List<ClassElement> outputClassList in outputClassLists.values) {
        for (ClassElement element in outputClassList) {
          generateClass(element, getElementDecriptor(element));
        }
      }

      nativeEmitter.finishGenerateNativeClasses();
      nativeEmitter.assembleCode(nativeBuffer);


      // After this assignment we will produce invalid JavaScript code if we use
      // the classesCollector variable.
      classesCollector = 'classesCollector should not be used from now on';

      // TODO(sigurdm): Need to check this for each outputUnit.
      if (!elementDescriptors.isEmpty) {
        var oldClassesCollector = classesCollector;
        classesCollector = r"$$";
        if (compiler.enableMinification) {
          mainBuffer.write(';');
        }

        for (Element element in elementDescriptors.keys) {
          // TODO(ahe): Should iterate over all libraries.  Otherwise, we will
          // not see libraries that only have fields.
          if (element.isLibrary()) {
            LibraryElement library = element;
            ClassBuilder builder = new ClassBuilder(namer);
            if (classEmitter.emitFields(
                    library, builder, null, emitStatics: true)) {
              OutputUnit mainUnit = compiler.deferredLoadTask.mainOutputUnit;
              getElementDescriptorForOutputUnit(library, mainUnit)
                  .properties.addAll(builder.toObjectInitializer().properties);
            }
          }
        }

        if (!mangledFieldNames.isEmpty) {
          var keys = mangledFieldNames.keys.toList();
          keys.sort();
          var properties = [];
          for (String key in keys) {
            var value = js.string('${mangledFieldNames[key]}');
            properties.add(new jsAst.Property(js.string(key), value));
          }
          var map = new jsAst.ObjectInitializer(properties);
          mainBuffer.write(
              jsAst.prettyPrint(
                  js('init.mangledNames = #', map).toStatement(), compiler));
          if (compiler.enableMinification) {
            mainBuffer.write(';');
          }
        }
        if (!mangledGlobalFieldNames.isEmpty) {
          var keys = mangledGlobalFieldNames.keys.toList();
          keys.sort();
          var properties = [];
          for (String key in keys) {
            var value = js.string('${mangledGlobalFieldNames[key]}');
            properties.add(new jsAst.Property(js.string(key), value));
          }
          var map = new jsAst.ObjectInitializer(properties);
          mainBuffer.write(
              jsAst.prettyPrint(
                  js('init.mangledGlobalNames = #', map).toStatement(),
                  compiler));
          if (compiler.enableMinification) {
            mainBuffer.write(';');
          }
        }
        mainBuffer
            ..write('(')
            ..write(
                jsAst.prettyPrint(
                    getReflectionDataParser(classesCollector, backend),
                    compiler))
            ..write(')')
            ..write('([$n');

        List<Element> sortedElements =
            Elements.sortedByPosition(elementDescriptors.keys);

        Iterable<Element> pendingStatics = sortedElements.where((element) {
            return !element.isLibrary() &&
                elementDescriptors[element].values.any((descriptor) =>
                    descriptor != null);
        });

        pendingStatics.forEach((element) =>
            compiler.reportInfo(
                element, MessageKind.GENERIC, {'text': 'Pending statics.'}));

        for (LibraryElement library in sortedElements.where((element) =>
            element.isLibrary())) {
          writeLibraryDescriptors(library);
          elementDescriptors[library] = const {};
        }
        if (!pendingStatics.isEmpty) {
          compiler.internalError(pendingStatics.first,
              'Pending statics (see above).');
        }
        mainBuffer.write('])$N');

        emitFinishClassesInvocationIfNecessary(mainBuffer);
        classesCollector = oldClassesCollector;
      }
      OutputUnit mainOutputUnit = compiler.deferredLoadTask.mainOutputUnit;
      typeTestEmitter.emitRuntimeTypeSupport(mainBuffer, mainOutputUnit);
      interceptorEmitter.emitGetInterceptorMethods(mainBuffer);
      interceptorEmitter.emitOneShotInterceptors(mainBuffer);
      // Constants in checked mode call into RTI code to set type information
      // which may need getInterceptor (and one-shot interceptor) methods, so
      // we have to make sure that [emitGetInterceptorMethods] and
      // [emitOneShotInterceptors] have been called.
      emitCompileTimeConstants(mainBuffer, mainOutputUnit);

      // Write a javascript mapping from Deferred import load ids (derrived from
      // the import prefix.) to a list of lists of js hunks to load.
      // TODO(sigurdm): Create a syntax tree for this.
      // TODO(sigurdm): Also find out where to place it.
      mainBuffer.write("\$.libraries_to_load = {");
      for (String loadId in compiler.deferredLoadTask.hunksToLoad.keys) {
        // TODO(sigurdm): Escape these strings.
        mainBuffer.write('"$loadId":[');
        for (List<OutputUnit> outputUnits in
            compiler.deferredLoadTask.hunksToLoad[loadId]) {
          mainBuffer.write("[");
          for (OutputUnit outputUnit in outputUnits) {
            mainBuffer
              .write('"${outputUnit.partFileName(compiler)}.part.js", ');
          }
          mainBuffer.write("],");
        }
        mainBuffer.write("],\n");
      }
      mainBuffer.write("}$N");
      // Static field initializations require the classes and compile-time
      // constants to be set up.
      emitStaticNonFinalFieldInitializations(mainBuffer);
      interceptorEmitter.emitInterceptedNames(mainBuffer);
      interceptorEmitter.emitMapTypeToInterceptor(mainBuffer);
      emitLazilyInitializedStaticFields(mainBuffer);

      mainBuffer.add(nativeBuffer);

      metadataEmitter.emitMetadata(mainBuffer);

      isolateProperties = isolatePropertiesName;
      // The following code should not use the short-hand for the
      // initialStatics.
      mainBuffer.add('${namer.currentIsolate}$_=${_}null$N');

      emitFinishIsolateConstructorInvocation(mainBuffer);
      mainBuffer.add(
          '${namer.currentIsolate}$_=${_}new ${namer.isolateName}()$N');

      emitConvertToFastObjectFunction();
      for (String globalObject in Namer.reservedGlobalObjectNames) {
        mainBuffer.add('$globalObject = convertToFastObject($globalObject)$N');
      }
      if (DEBUG_FAST_OBJECTS) {
        ClassElement primitives =
            compiler.findHelper('Primitives');
        FunctionElement printHelper =
            compiler.lookupElementIn(
                primitives, 'printString');
        String printHelperName = namer.isolateAccess(printHelper);

        mainBuffer.add('''
// The following only works on V8 when run with option "--allow-natives-syntax".
if (typeof $printHelperName === "function") {
  $printHelperName("Size of global helper object: "
                   + String(Object.getOwnPropertyNames(H).length)
                   + ", fast properties " + %HasFastProperties(H));
  $printHelperName("Size of global platform object: "
                   + String(Object.getOwnPropertyNames(P).length)
                   + ", fast properties " + %HasFastProperties(P));
  $printHelperName("Size of global dart:html object: "
                   + String(Object.getOwnPropertyNames(W).length)
                   + ", fast properties " + %HasFastProperties(W));
  $printHelperName("Size of isolate properties object: "
                   + String(Object.getOwnPropertyNames(\$).length)
                   + ", fast properties " + %HasFastProperties(\$));
  $printHelperName("Size of constant object: "
                   + String(Object.getOwnPropertyNames(C).length)
                   + ", fast properties " + %HasFastProperties(C));
  var names = Object.getOwnPropertyNames(\$);
  for (var i = 0; i < names.length; i++) {
    $printHelperName("\$." + names[i]);
  }
}
''');
        for (String object in Namer.userGlobalObjects) {
        mainBuffer.add('''
if (typeof $printHelperName === "function") {
  $printHelperName("Size of $object: "
                   + String(Object.getOwnPropertyNames($object).length)
                   + ", fast properties " + %HasFastProperties($object));
}
''');
        }
      }

      emitMain(mainBuffer);
      jsAst.FunctionDeclaration precompiledFunctionAst =
          buildPrecompiledFunction();
      emitInitFunction(mainBuffer);
      if (!compiler.deferredLoadTask.splitProgram) {
        mainBuffer.add('})()\n');
      } else {
        mainBuffer.add('\n');
      }

      if (compiler.useContentSecurityPolicy) {
        mainBuffer.write(
            jsAst.prettyPrint(
                precompiledFunctionAst, compiler,
                allowVariableMinification: false).getText());
      }

      String assembledCode = mainBuffer.getText();
      String sourceMapTags = "";
      if (generateSourceMap) {
        outputSourceMap(assembledCode, mainBuffer, '',
            compiler.sourceMapUri, compiler.outputUri);
        sourceMapTags =
            generateSourceMapTag(compiler.sourceMapUri, compiler.outputUri);
      }
      compiler.outputProvider('', 'js')
          ..add(assembledCode)
          ..add(sourceMapTags)
          ..close();
      compiler.assembledCode = assembledCode;

      if (!compiler.useContentSecurityPolicy) {
        mainBuffer.write("""
{
  var message = 
      'Deprecation: Automatic generation of output for Content Security\\n' +
      'Policy is deprecated and will be removed with the next development\\n' +
      'release. Use the --csp option to generate CSP restricted output.';
  if (typeof dartPrint == "function") {
    dartPrint(message);
  } else if (typeof console == "object" && typeof console.log == "function") {
    console.log(message);
  } else if (typeof print == "function") {
    print(message);
  }
}\n""");

        mainBuffer.write(
            jsAst.prettyPrint(
                precompiledFunctionAst, compiler,
                allowVariableMinification: false).getText());

        compiler.outputProvider('', 'precompiled.js')
            ..add(mainBuffer.getText())
            ..close();
      }
      emitDeferredCode();

    });
    return compiler.assembledCode;
  }

  String generateSourceMapTag(Uri sourceMapUri, Uri fileUri) {
    if (sourceMapUri != null && fileUri != null) {
      // Using # is the new proposed standard. @ caused problems in Internet
      // Explorer due to "Conditional Compilation Statements" in JScript,
      // see:
      // http://msdn.microsoft.com/en-us/library/7kx09ct1(v=vs.80).aspx
      // About source maps, see:
      // https://docs.google.com/a/google.com/document/d/1U1RGAehQwRypUTovF1KRlpiOFze0b-_2gc6fAH0KY0k/edit
      // TODO(http://dartbug.com/11914): Remove @ line.
      String sourceMapFileName = relativize(fileUri, sourceMapUri, false);
      return '''

//# sourceMappingURL=$sourceMapFileName
//@ sourceMappingURL=$sourceMapFileName
''';
    }
    return '';
  }

  ClassBuilder getElementDescriptorForOutputUnit(Element element,
                                                 OutputUnit outputUnit) {
    Map<OutputUnit, ClassBuilder> descriptors =
        elementDescriptors.putIfAbsent(
            element, () => new Map<OutputUnit, ClassBuilder>());
    return descriptors.putIfAbsent(outputUnit,
        () => new ClassBuilder(namer));
  }

  ClassBuilder getElementDecriptor(Element element) {
    Element owner = element.getLibrary();
    if (!element.isTopLevel() && !element.isNative()) {
      // For static (not top level) elements, record their code in a buffer
      // specific to the class. For now, not supported for native classes and
      // native elements.
      ClassElement cls =
          element.getEnclosingClassOrCompilationUnit().declaration;
      if (compiler.codegenWorld.instantiatedClasses.contains(cls)
          && !cls.isNative()) {
        owner = cls;
      }
    }
    if (owner == null) {
      compiler.internalError(element, 'Owner is null.');
    }
    return getElementDescriptorForOutputUnit(owner,
        compiler.deferredLoadTask.outputUnitForElement(element));
  }

  void emitDeferredCode() {
    for (OutputUnit outputUnit in compiler.deferredLoadTask.allOutputUnits) {
      if (outputUnit == compiler.deferredLoadTask.mainOutputUnit) continue;
      CodeBuffer outputBuffer = outputBuffers.putIfAbsent(outputUnit,
          () => new CodeBuffer());

      var oldClassesCollector = classesCollector;
      classesCollector = r"$$";

      var buffer = new CodeBuffer()
        ..write(buildGeneratedBy())
        ..write('var old${namer.currentIsolate}$_='
                '$_${namer.currentIsolate}$N'
                // TODO(ahe): This defines a lot of properties on the
                // Isolate.prototype object.  We know this will turn it into a
                // slow object in V8, so instead we should do something similar
                // to Isolate.$finishIsolateConstructor.
                '${namer.currentIsolate}$_='
                '$_${namer.isolateName}.prototype$N$n'
                // The classesCollector object ($$).
                '$classesCollector$_=$_{};$n')
        ..write('(')
        ..write(
            jsAst.prettyPrint(
                getReflectionDataParser(classesCollector, backend),
                compiler))
        ..write(')')
        ..write('([$n')
        ..addBuffer(outputBuffer)
        ..write('])$N');

      if (outputClassLists.containsKey(outputUnit)) {
        buffer.write(
            '$finishClassesName($classesCollector,$_${namer.currentIsolate},'
            '$_$isolatePropertiesName)$N');
      }

      buffer.write(
          // Reset the classesCollector ($$).
          '$classesCollector$_=${_}null$N$n'
          '${namer.currentIsolate}$_=${_}old${namer.currentIsolate}$N');

      classesCollector = oldClassesCollector;

      typeTestEmitter.emitRuntimeTypeSupport(buffer, outputUnit);

      emitCompileTimeConstants(buffer, outputUnit);

      String code = buffer.getText();
      compiler.outputProvider(outputUnit.partFileName(compiler), 'part.js')
        ..add(code)
        ..close();

      // TODO(johnniwinther): Support source maps for deferred code.
    }
  }

  String buildGeneratedBy() {
    var suffix = '';
    if (compiler.hasBuildId) suffix = ' version: ${compiler.buildId}';
    return '// Generated by dart2js, the Dart to JavaScript compiler$suffix.\n';
  }

  void outputSourceMap(String code, CodeBuffer buffer, String name,
                       [Uri sourceMapUri, Uri fileUri]) {
    if (!generateSourceMap) return;
    // Create a source file for the compilation output. This allows using
    // [:getLine:] to transform offsets to line numbers in [SourceMapBuilder].
    SourceFile compiledFile = new StringSourceFile(null, code);
    SourceMapBuilder sourceMapBuilder =
            new SourceMapBuilder(sourceMapUri, fileUri, compiledFile);
    buffer.forEachSourceLocation(sourceMapBuilder.addMapping);
    String sourceMap = sourceMapBuilder.build();
    compiler.outputProvider(name, 'js.map')
        ..add(sourceMap)
        ..close();
  }

  void registerReadTypeVariable(TypeVariableElement element) {
    readTypeVariables.add(element);
  }
}<|MERGE_RESOLUTION|>--- conflicted
+++ resolved
@@ -954,13 +954,8 @@
     int cmp2 = isConstantInlinedOrAlreadyEmitted(b) ? 0 : 1;
     if (cmp1 + cmp2 < 2) return cmp1 - cmp2;
 
-<<<<<<< HEAD
-    // Emit constant interceptors first. Constant intercpetors for primitives
-    // might be used by code that builds other constants.  See Issue 19183.
-=======
     // Emit constant interceptors first. Constant interceptors for primitives
     // might be used by code that builds other constants.  See Issue 18173.
->>>>>>> 3f0fda8b
     if (a.isInterceptor != b.isInterceptor) {
       return a.isInterceptor ? -1 : 1;
     }
