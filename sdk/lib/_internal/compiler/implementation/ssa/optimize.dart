--- conflicted
+++ resolved
@@ -1514,8 +1514,6 @@
       changeUsesDominatedBy(ifUser.elseBlock, input, convertedType);
       // TODO(ngeoffray): Also change uses for the then block on a type
       // that knows it is not of a specific type.
-<<<<<<< HEAD
-=======
     }
   }
 }
@@ -1564,7 +1562,6 @@
         memorySet = memorySet.intersectionFor(
           memories[block.predecessors[i].id], block, i);
       }
->>>>>>> 3485989a
     }
     memories[block.id] = memorySet;
     HInstruction instruction = block.first;
