--- conflicted
+++ resolved
@@ -13,10 +13,7 @@
 import 'package:analyzer/dart/element/type.dart';
 import 'package:analyzer/error/error.dart';
 import 'package:analyzer/exception/exception.dart';
-<<<<<<< HEAD
-=======
 import 'package:analyzer/src/dart/ast/ast.dart';
->>>>>>> 7fe4c099
 import 'package:analyzer/src/dart/element/element.dart';
 import 'package:analyzer/src/dart/element/type.dart';
 import 'package:analyzer/src/error/codes.dart';
@@ -1397,7 +1394,6 @@
     } else {
       parameter = new DefaultParameterElementImpl.forNode(parameterName);
     }
-<<<<<<< HEAD
     _setCodeRange(parameter, node);
     parameter.isConst = node.isConst;
     parameter.isExplicitlyCovariant = node.parameter.covariantKeyword != null;
@@ -1410,6 +1406,9 @@
       parameter.hasImplicitType = true;
     }
     _currentHolder.addParameter(parameter);
+    if (normalParameter is SimpleFormalParameterImpl) {
+      normalParameter.element = parameter;
+    }
     parameterName.staticElement = parameter;
     normalParameter.accept(this);
     return null;
@@ -1441,864 +1440,10 @@
     element.parameters = holder.parameters;
     element.typeParameters = holder.typeParameters;
     holder.validate();
-=======
-    return null;
-  }
-
-  @override
-  Object visitPartDirective(PartDirective node) {
-    List<ElementAnnotation> annotations =
-        _createElementAnnotations(node.metadata);
-    _unitElement.setAnnotations(node.offset, annotations);
-    return super.visitPartDirective(node);
-  }
-
-  @override
-  Object visitVariableDeclaration(VariableDeclaration node) {
-    bool isConst = node.isConst;
-    bool isFinal = node.isFinal;
-    Expression initializerNode = node.initializer;
-    bool hasInitializer = initializerNode != null;
-    VariableDeclarationList varList = node.parent;
-    FieldDeclaration fieldNode =
-        varList.parent is FieldDeclaration ? varList.parent : null;
-    VariableElementImpl element;
-    if (fieldNode != null) {
-      SimpleIdentifier fieldName = node.name;
-      FieldElementImpl field;
-      if ((isConst || isFinal && !fieldNode.isStatic) && hasInitializer) {
-        field = new ConstFieldElementImpl.forNode(fieldName);
-      } else {
-        field = new FieldElementImpl.forNode(fieldName);
-      }
-      element = field;
-      field.isCovariant = fieldNode.covariantKeyword != null;
-      field.isStatic = fieldNode.isStatic;
-      _setCodeRange(element, node);
-      setElementDocumentationComment(element, fieldNode);
-      field.hasImplicitType = varList.type == null;
-      _currentHolder.addField(field);
-      fieldName.staticElement = field;
-    } else {
-      SimpleIdentifier variableName = node.name;
-      TopLevelVariableElementImpl variable;
-      if (isConst && hasInitializer) {
-        variable = new ConstTopLevelVariableElementImpl.forNode(variableName);
-      } else {
-        variable = new TopLevelVariableElementImpl.forNode(variableName);
-      }
-      element = variable;
-      _setCodeRange(element, node);
-      if (varList.parent is TopLevelVariableDeclaration) {
-        setElementDocumentationComment(element, varList.parent);
-      }
-      variable.hasImplicitType = varList.type == null;
-      _currentHolder.addTopLevelVariable(variable);
-      variableName.staticElement = element;
-    }
-    element.isConst = isConst;
-    element.isFinal = isFinal;
-    if (element is PropertyInducingElementImpl) {
-      PropertyAccessorElementImpl_ImplicitGetter getter =
-          new PropertyAccessorElementImpl_ImplicitGetter(element);
-      _currentHolder.addAccessor(getter);
-      if (!isConst && !isFinal) {
-        PropertyAccessorElementImpl_ImplicitSetter setter =
-            new PropertyAccessorElementImpl_ImplicitSetter(element);
-        if (fieldNode != null) {
-          (setter.parameters[0] as ParameterElementImpl).isExplicitlyCovariant =
-              fieldNode.covariantKeyword != null;
-        }
-        _currentHolder.addAccessor(setter);
-      }
-    }
-    return null;
-  }
-
-  @override
-  Object visitVariableDeclarationList(VariableDeclarationList node) {
-    super.visitVariableDeclarationList(node);
-    AstNode parent = node.parent;
-    List<ElementAnnotation> elementAnnotations;
-    if (parent is FieldDeclaration) {
-      elementAnnotations = _createElementAnnotations(parent.metadata);
-    } else if (parent is TopLevelVariableDeclaration) {
-      elementAnnotations = _createElementAnnotations(parent.metadata);
-    } else {
-      // Local variable declaration
-      elementAnnotations = _createElementAnnotations(node.metadata);
-    }
-    _setVariableDeclarationListAnnotations(node, elementAnnotations);
-    return null;
-  }
-
-  /**
-   * Build the table mapping field names to field elements for the [fields]
-   * defined in the current class.
-   */
-  void _buildFieldMap(List<FieldElement> fields) {
-    _fieldMap = new HashMap<String, FieldElement>();
-    int count = fields.length;
-    for (int i = 0; i < count; i++) {
-      FieldElement field = fields[i];
-      _fieldMap[field.name] ??= field;
-    }
-  }
-
-  /**
-   * Creates the [ConstructorElement]s array with the single default constructor element.
-   *
-   * @param interfaceType the interface type for which to create a default constructor
-   * @return the [ConstructorElement]s array with the single default constructor element
-   */
-  List<ConstructorElement> _createDefaultConstructors(
-      ClassElementImpl definingClass) {
-    ConstructorElementImpl constructor =
-        new ConstructorElementImpl.forNode(null);
-    constructor.isSynthetic = true;
-    constructor.enclosingElement = definingClass;
-    return <ConstructorElement>[constructor];
-  }
-
-  /**
-   * Create the types associated with the given type parameters, setting the type of each type
-   * parameter, and return an array of types corresponding to the given parameters.
-   *
-   * @param typeParameters the type parameters for which types are to be created
-   * @return an array of types corresponding to the given parameters
-   */
-  List<DartType> _createTypeParameterTypes(
-      List<TypeParameterElement> typeParameters) {
-    int typeParameterCount = typeParameters.length;
-    List<DartType> typeArguments = new List<DartType>(typeParameterCount);
-    for (int i = 0; i < typeParameterCount; i++) {
-      TypeParameterElementImpl typeParameter =
-          typeParameters[i] as TypeParameterElementImpl;
-      TypeParameterTypeImpl typeParameterType =
-          new TypeParameterTypeImpl(typeParameter);
-      typeParameter.type = typeParameterType;
-      typeArguments[i] = typeParameterType;
-    }
-    return typeArguments;
-  }
-
-  @override
-  void _setFieldParameterField(
-      FormalParameter node, FieldFormalParameterElementImpl element) {
-    if (node.parent?.parent is ConstructorDeclaration) {
-      FieldElement field = _fieldMap == null ? null : _fieldMap[element.name];
-      if (field != null) {
-        element.field = field;
-      }
-    }
-  }
-}
-
-/**
- * A `CompilationUnitBuilder` builds an element model for a single compilation
- * unit.
- */
-class CompilationUnitBuilder {
-  /**
-   * Build the compilation unit element for the given [source] based on the
-   * compilation [unit] associated with the source. Throw an AnalysisException
-   * if the element could not be built.  [librarySource] is the source for the
-   * containing library.
-   */
-  CompilationUnitElementImpl buildCompilationUnit(
-      Source source, CompilationUnit unit, Source librarySource) {
-    return PerformanceStatistics.resolve.makeCurrentWhile(() {
-      if (unit == null) {
-        return null;
-      }
-      ElementHolder holder = new ElementHolder();
-      CompilationUnitElementImpl element =
-          new CompilationUnitElementImpl(source.shortName);
-      ElementBuilder builder = new ElementBuilder(holder, element);
-      unit.accept(builder);
-      element.accessors = holder.accessors;
-      element.enums = holder.enums;
-      element.functions = holder.functions;
-      element.source = source;
-      element.librarySource = librarySource;
-      element.typeAliases = holder.typeAliases;
-      element.types = holder.types;
-      element.topLevelVariables = holder.topLevelVariables;
-      unit.element = element;
-      holder.validate();
-      return element;
-    });
-  }
-}
-
-/**
- * Instances of the class `DirectiveElementBuilder` build elements for top
- * level library directives.
- */
-class DirectiveElementBuilder extends SimpleAstVisitor<Object> {
-  /**
-   * The analysis context within which directive elements are being built.
-   */
-  final AnalysisContext context;
-
-  /**
-   * The library element for which directive elements are being built.
-   */
-  final LibraryElementImpl libraryElement;
-
-  /**
-   * Map from sources referenced by this library to their modification times.
-   */
-  final Map<Source, int> sourceModificationTimeMap;
-
-  /**
-   * Map from sources imported by this library to their corresponding library
-   * elements.
-   */
-  final Map<Source, LibraryElement> importLibraryMap;
-
-  /**
-   * Map from sources imported by this library to their corresponding source
-   * kinds.
-   */
-  final Map<Source, SourceKind> importSourceKindMap;
-
-  /**
-   * Map from sources exported by this library to their corresponding library
-   * elements.
-   */
-  final Map<Source, LibraryElement> exportLibraryMap;
-
-  /**
-   * Map from sources exported by this library to their corresponding source
-   * kinds.
-   */
-  final Map<Source, SourceKind> exportSourceKindMap;
-
-  /**
-   * The [ImportElement]s created so far.
-   */
-  final List<ImportElement> imports = <ImportElement>[];
-
-  /**
-   * The [ExportElement]s created so far.
-   */
-  final List<ExportElement> exports = <ExportElement>[];
-
-  /**
-   * The errors found while building directive elements.
-   */
-  final List<AnalysisError> errors = <AnalysisError>[];
-
-  /**
-   * Map from prefix names to their corresponding elements.
-   */
-  final HashMap<String, PrefixElementImpl> nameToPrefixMap =
-      new HashMap<String, PrefixElementImpl>();
-
-  /**
-   * Indicates whether an explicit import of `dart:core` has been found.
-   */
-  bool explicitlyImportsCore = false;
-
-  DirectiveElementBuilder(
-      this.context,
-      this.libraryElement,
-      this.sourceModificationTimeMap,
-      this.importLibraryMap,
-      this.importSourceKindMap,
-      this.exportLibraryMap,
-      this.exportSourceKindMap);
-
-  @override
-  Object visitCompilationUnit(CompilationUnit node) {
-    //
-    // Resolve directives.
-    //
-    for (Directive directive in node.directives) {
-      directive.accept(this);
-    }
-    //
-    // Ensure "dart:core" import.
-    //
-    Source librarySource = libraryElement.source;
-    Source coreLibrarySource = context.sourceFactory.forUri(DartSdk.DART_CORE);
-    if (!explicitlyImportsCore && coreLibrarySource != librarySource) {
-      ImportElementImpl importElement = new ImportElementImpl(-1);
-      importElement.importedLibrary = importLibraryMap[coreLibrarySource];
-      importElement.isSynthetic = true;
-      imports.add(importElement);
-    }
-    //
-    // Populate the library element.
-    //
-    libraryElement.imports = imports;
-    libraryElement.exports = exports;
-    return null;
-  }
-
-  @override
-  Object visitExportDirective(ExportDirective node) {
-    // Remove previous element. (It will remain null if the target is missing.)
-    node.element = null;
-    Source exportedSource = node.selectedSource;
-    int exportedTime = sourceModificationTimeMap[exportedSource] ?? -1;
-    // The exported source will be null if the URI in the export
-    // directive was invalid.
-    LibraryElement exportedLibrary = exportLibraryMap[exportedSource];
-    if (exportedLibrary != null) {
-      ExportElementImpl exportElement = new ExportElementImpl(node.offset);
-      exportElement.metadata = _getElementAnnotations(node.metadata);
-      StringLiteral uriLiteral = node.uri;
-      if (uriLiteral != null) {
-        exportElement.uriOffset = uriLiteral.offset;
-        exportElement.uriEnd = uriLiteral.end;
-      }
-      exportElement.uri = node.selectedUriContent;
-      exportElement.combinators = _buildCombinators(node);
-      exportElement.exportedLibrary = exportedLibrary;
-      setElementDocumentationComment(exportElement, node);
-      node.element = exportElement;
-      exports.add(exportElement);
-      if (exportedTime >= 0 &&
-          exportSourceKindMap[exportedSource] != SourceKind.LIBRARY) {
-        int offset = node.offset;
-        int length = node.length;
-        if (uriLiteral != null) {
-          offset = uriLiteral.offset;
-          length = uriLiteral.length;
-        }
-        errors.add(new AnalysisError(
-            libraryElement.source,
-            offset,
-            length,
-            CompileTimeErrorCode.EXPORT_OF_NON_LIBRARY,
-            [uriLiteral.toSource()]));
-      }
-    }
-    return null;
-  }
-
-  @override
-  Object visitImportDirective(ImportDirective node) {
-    // Remove previous element. (It will remain null if the target is missing.)
-    node.element = null;
-    Source importedSource = node.selectedSource;
-    int importedTime = sourceModificationTimeMap[importedSource] ?? -1;
-    // The imported source will be null if the URI in the import
-    // directive was invalid.
-    LibraryElement importedLibrary = importLibraryMap[importedSource];
-    if (importedLibrary != null) {
-      if (importedLibrary.isDartCore) {
-        explicitlyImportsCore = true;
-      }
-      ImportElementImpl importElement = new ImportElementImpl(node.offset);
-      importElement.metadata = _getElementAnnotations(node.metadata);
-      StringLiteral uriLiteral = node.uri;
-      if (uriLiteral != null) {
-        importElement.uriOffset = uriLiteral.offset;
-        importElement.uriEnd = uriLiteral.end;
-      }
-      importElement.uri = node.selectedUriContent;
-      importElement.deferred = node.deferredKeyword != null;
-      importElement.combinators = _buildCombinators(node);
-      importElement.importedLibrary = importedLibrary;
-      setElementDocumentationComment(importElement, node);
-      SimpleIdentifier prefixNode = node.prefix;
-      if (prefixNode != null) {
-        importElement.prefixOffset = prefixNode.offset;
-        String prefixName = prefixNode.name;
-        PrefixElementImpl prefix = nameToPrefixMap[prefixName];
-        if (prefix == null) {
-          prefix = new PrefixElementImpl.forNode(prefixNode);
-          nameToPrefixMap[prefixName] = prefix;
-        }
-        importElement.prefix = prefix;
-        prefixNode.staticElement = prefix;
-      }
-      node.element = importElement;
-      imports.add(importElement);
-      if (importedTime >= 0 &&
-          importSourceKindMap[importedSource] != SourceKind.LIBRARY) {
-        int offset = node.offset;
-        int length = node.length;
-        if (uriLiteral != null) {
-          offset = uriLiteral.offset;
-          length = uriLiteral.length;
-        }
-        ErrorCode errorCode = importElement.isDeferred
-            ? StaticWarningCode.IMPORT_OF_NON_LIBRARY
-            : CompileTimeErrorCode.IMPORT_OF_NON_LIBRARY;
-        errors.add(new AnalysisError(libraryElement.source, offset, length,
-            errorCode, [uriLiteral.toSource()]));
-      }
-    }
-    return null;
-  }
-
-  @override
-  Object visitLibraryDirective(LibraryDirective node) {
-    (node.element as LibraryElementImpl)?.metadata =
-        _getElementAnnotations(node.metadata);
-    return null;
-  }
-
-  @override
-  Object visitPartDirective(PartDirective node) {
-    (node.element as CompilationUnitElementImpl)?.metadata =
-        _getElementAnnotations(node.metadata);
-    return null;
-  }
-
-  /**
-   * Gather a list of the [ElementAnnotation]s referred to by the [Annotation]s
-   * in [metadata].
-   */
-  List<ElementAnnotation> _getElementAnnotations(
-      NodeList<Annotation> metadata) {
-    if (metadata.isEmpty) {
-      return ElementAnnotation.EMPTY_LIST;
-    }
-    return metadata.map((Annotation a) => a.elementAnnotation).toList();
-  }
-
-  /**
-   * Build the element model representing the combinators declared by
-   * the given [directive].
-   */
-  static List<NamespaceCombinator> _buildCombinators(
-      NamespaceDirective directive) {
-    _NamespaceCombinatorBuilder namespaceCombinatorBuilder =
-        new _NamespaceCombinatorBuilder();
-    for (Combinator combinator in directive.combinators) {
-      combinator.accept(namespaceCombinatorBuilder);
-    }
-    return namespaceCombinatorBuilder.combinators;
-  }
-}
-
-/**
- * Instances of the class `ElementBuilder` traverse an AST structure and build the element
- * model representing the AST structure.
- */
-class ElementBuilder extends ApiElementBuilder {
-  /**
-   * Initialize a newly created element builder to build the elements for a
-   * compilation unit. The [initialHolder] is the element holder to which the
-   * children of the visited compilation unit node will be added.
-   */
-  ElementBuilder(ElementHolder initialHolder,
-      CompilationUnitElement compilationUnitElement)
-      : super(initialHolder, compilationUnitElement);
-
-  @override
-  Object visitBlockFunctionBody(BlockFunctionBody node) {
-    _buildLocal(node);
-    return null;
-  }
-
-  @override
-  Object visitDefaultFormalParameter(DefaultFormalParameter node) {
-    super.visitDefaultFormalParameter(node);
-    buildParameterInitializer(
-        node.element as ParameterElementImpl, node.defaultValue);
-    return null;
-  }
-
-  @override
-  Object visitExpressionFunctionBody(ExpressionFunctionBody node) {
-    _buildLocal(node);
-    return null;
-  }
-
-  @override
-  Object visitVariableDeclaration(VariableDeclaration node) {
-    super.visitVariableDeclaration(node);
-    VariableElementImpl element = node.element as VariableElementImpl;
-    buildVariableInitializer(element, node.initializer);
-    return null;
-  }
-
-  void _buildLocal(AstNode node) {
-    node.accept(new LocalElementBuilder(_currentHolder, _unitElement));
-  }
-}
-
-/**
- * Traverse a [FunctionBody] and build elements for AST structures.
- */
-class LocalElementBuilder extends _BaseElementBuilder {
-  /**
-   * Initialize a newly created element builder to build the elements for a
-   * compilation unit. The [initialHolder] is the element holder to which the
-   * children of the visited compilation unit node will be added.
-   */
-  LocalElementBuilder(ElementHolder initialHolder,
-      CompilationUnitElementImpl compilationUnitElement)
-      : super(initialHolder, compilationUnitElement);
-
-  /**
-   * Builds the variable elements associated with [node] and stores them in
-   * the element holder.
-   */
-  void buildCatchVariableElements(CatchClause node) {
-    SimpleIdentifier exceptionParameter = node.exceptionParameter;
-    if (exceptionParameter != null) {
-      // exception
-      LocalVariableElementImpl exception =
-          new LocalVariableElementImpl.forNode(exceptionParameter);
-      if (node.exceptionType == null) {
-        exception.hasImplicitType = true;
-      }
-      exception.setVisibleRange(node.offset, node.length);
-      _currentHolder.addLocalVariable(exception);
-      exceptionParameter.staticElement = exception;
-      // stack trace
-      SimpleIdentifier stackTraceParameter = node.stackTraceParameter;
-      if (stackTraceParameter != null) {
-        LocalVariableElementImpl stackTrace =
-            new LocalVariableElementImpl.forNode(stackTraceParameter);
-        _setCodeRange(stackTrace, stackTraceParameter);
-        stackTrace.setVisibleRange(node.offset, node.length);
-        _currentHolder.addLocalVariable(stackTrace);
-        stackTraceParameter.staticElement = stackTrace;
-      }
-    }
-  }
-
-  /**
-   * Builds the label elements associated with [labels] and stores them in the
-   * element holder.
-   */
-  void buildLabelElements(
-      NodeList<Label> labels, bool onSwitchStatement, bool onSwitchMember) {
-    for (Label label in labels) {
-      SimpleIdentifier labelName = label.label;
-      LabelElementImpl element = new LabelElementImpl.forNode(
-          labelName, onSwitchStatement, onSwitchMember);
-      labelName.staticElement = element;
-      _currentHolder.addLabel(element);
-    }
-  }
-
-  @override
-  Object visitCatchClause(CatchClause node) {
-    buildCatchVariableElements(node);
-    return super.visitCatchClause(node);
-  }
-
-  @override
-  Object visitDeclaredIdentifier(DeclaredIdentifier node) {
-    SimpleIdentifier variableName = node.identifier;
-    LocalVariableElementImpl element =
-        new LocalVariableElementImpl.forNode(variableName);
-    _setCodeRange(element, node);
-    element.metadata = _createElementAnnotations(node.metadata);
-    ForEachStatement statement = node.parent as ForEachStatement;
-    element.setVisibleRange(statement.offset, statement.length);
-    element.isConst = node.isConst;
-    element.isFinal = node.isFinal;
-    if (node.type == null) {
-      element.hasImplicitType = true;
-    }
-    _currentHolder.addLocalVariable(element);
-    variableName.staticElement = element;
-    return null;
-  }
-
-  @override
-  Object visitDefaultFormalParameter(DefaultFormalParameter node) {
-    super.visitDefaultFormalParameter(node);
-    buildParameterInitializer(
-        node.element as ParameterElementImpl, node.defaultValue);
-    return null;
-  }
-
-  @override
-  Object visitFunctionDeclaration(FunctionDeclaration node) {
-    FunctionExpression expression = node.functionExpression;
-    if (expression == null) {
-      return null;
-    }
-
-    ElementHolder holder = new ElementHolder();
-    _visitChildren(holder, node);
-
-    FunctionElementImpl element = new FunctionElementImpl.forNode(node.name);
-    _setCodeRange(element, node);
-    setElementDocumentationComment(element, node);
-    element.metadata = _createElementAnnotations(node.metadata);
-    if (node.externalKeyword != null) {
-      element.external = true;
-    }
-    element.functions = holder.functions;
-    element.labels = holder.labels;
-    element.localVariables = holder.localVariables;
-    element.parameters = holder.parameters;
-    element.typeParameters = holder.typeParameters;
-
-    FunctionBody body = expression.body;
-    if (body.isAsynchronous) {
-      element.asynchronous = body.isAsynchronous;
-    }
-    if (body.isGenerator) {
-      element.generator = true;
-    }
-
-    {
-      Block enclosingBlock = node.getAncestor((node) => node is Block);
-      if (enclosingBlock != null) {
-        element.setVisibleRange(enclosingBlock.offset, enclosingBlock.length);
-      }
-    }
-
-    if (node.returnType == null) {
-      element.hasImplicitReturnType = true;
-    }
-
-    _currentHolder.addFunction(element);
-    expression.element = element;
-    node.name.staticElement = element;
-    holder.validate();
-    return null;
-  }
-
-  @override
-  Object visitFunctionExpression(FunctionExpression node) {
-    if (node.parent is FunctionDeclaration) {
-      // visitFunctionDeclaration has already created the element for the
-      // declaration.  We just need to visit children.
-      return super.visitFunctionExpression(node);
-    }
-
-    ElementHolder holder = new ElementHolder();
-    _visitChildren(holder, node);
-    FunctionElementImpl element =
-        new FunctionElementImpl.forOffset(node.beginToken.offset);
-    _setCodeRange(element, node);
-    element.functions = holder.functions;
-    element.labels = holder.labels;
-    element.localVariables = holder.localVariables;
-    element.parameters = holder.parameters;
-    element.typeParameters = holder.typeParameters;
-
-    FunctionBody body = node.body;
-    if (body.isAsynchronous) {
-      element.asynchronous = true;
-    }
-    if (body.isGenerator) {
-      element.generator = true;
-    }
-
-    {
-      Block enclosingBlock = node.getAncestor((node) => node is Block);
-      if (enclosingBlock != null) {
-        element.setVisibleRange(enclosingBlock.offset, enclosingBlock.length);
-      }
-    }
-
-    element.type = new FunctionTypeImpl(element);
-    element.hasImplicitReturnType = true;
-    _currentHolder.addFunction(element);
-    node.element = element;
-    holder.validate();
-    return null;
-  }
-
-  @override
-  Object visitLabeledStatement(LabeledStatement node) {
-    bool onSwitchStatement = node.statement is SwitchStatement;
-    buildLabelElements(node.labels, onSwitchStatement, false);
-    return super.visitLabeledStatement(node);
-  }
-
-  @override
-  Object visitSwitchCase(SwitchCase node) {
-    buildLabelElements(node.labels, false, true);
-    return super.visitSwitchCase(node);
-  }
-
-  @override
-  Object visitSwitchDefault(SwitchDefault node) {
-    buildLabelElements(node.labels, false, true);
-    return super.visitSwitchDefault(node);
-  }
-
-  @override
-  Object visitVariableDeclaration(VariableDeclaration node) {
-    bool isConst = node.isConst;
-    bool isFinal = node.isFinal;
-    Expression initializerNode = node.initializer;
-    VariableDeclarationList varList = node.parent;
-    SimpleIdentifier variableName = node.name;
-    LocalVariableElementImpl element;
-    if (isConst && initializerNode != null) {
-      element = new ConstLocalVariableElementImpl.forNode(variableName);
-    } else {
-      element = new LocalVariableElementImpl.forNode(variableName);
-    }
-    _setCodeRange(element, node);
-    _setVariableVisibleRange(element, node);
-    element.hasImplicitType = varList.type == null;
-    _currentHolder.addLocalVariable(element);
-    variableName.staticElement = element;
-    element.isConst = isConst;
-    element.isFinal = isFinal;
-    buildVariableInitializer(element, initializerNode);
-    return null;
-  }
-
-  @override
-  Object visitVariableDeclarationList(VariableDeclarationList node) {
-    super.visitVariableDeclarationList(node);
-    List<ElementAnnotation> elementAnnotations =
-        _createElementAnnotations(node.metadata);
-    _setVariableDeclarationListAnnotations(node, elementAnnotations);
-    return null;
-  }
-
-  void _setVariableVisibleRange(
-      LocalVariableElementImpl element, VariableDeclaration node) {
-    AstNode scopeNode;
-    AstNode parent2 = node.parent.parent;
-    if (parent2 is ForStatement) {
-      scopeNode = parent2;
-    } else {
-      scopeNode = node.getAncestor((node) => node is Block);
-    }
-    element.setVisibleRange(scopeNode.offset, scopeNode.length);
-  }
-}
-
-/**
- * Base class for API and local element builders.
- */
-abstract class _BaseElementBuilder extends RecursiveAstVisitor<Object> {
-  /**
-   * The compilation unit element into which the elements being built will be
-   * stored.
-   */
-  final CompilationUnitElementImpl _unitElement;
-
-  /**
-   * The element holder associated with the element that is currently being built.
-   */
-  ElementHolder _currentHolder;
-
-  _BaseElementBuilder(this._currentHolder, this._unitElement);
-
-  /**
-   * If the [defaultValue] is not `null`, build the [FunctionElementImpl]
-   * that corresponds it, and set it as the initializer for the [parameter].
-   */
-  void buildParameterInitializer(
-      ParameterElementImpl parameter, Expression defaultValue) {
-    if (defaultValue != null) {
-      ElementHolder holder = new ElementHolder();
-      _visit(holder, defaultValue);
-      FunctionElementImpl initializer =
-          new FunctionElementImpl.forOffset(defaultValue.beginToken.offset);
-      initializer.hasImplicitReturnType = true;
-      initializer.functions = holder.functions;
-      initializer.labels = holder.labels;
-      initializer.localVariables = holder.localVariables;
-      initializer.parameters = holder.parameters;
-      initializer.isSynthetic = true;
-      initializer.type = new FunctionTypeImpl(initializer);
-      parameter.initializer = initializer;
-      parameter.defaultValueCode = defaultValue.toSource();
-      holder.validate();
-    }
-  }
-
-  /**
-   * If the [initializer] is not `null`, build the [FunctionElementImpl] that
-   * corresponds it, and set it as the initializer for the [variable].
-   */
-  void buildVariableInitializer(
-      VariableElementImpl variable, Expression initializer) {
-    if (initializer != null) {
-      ElementHolder holder = new ElementHolder();
-      _visit(holder, initializer);
-      FunctionElementImpl initializerElement =
-          new FunctionElementImpl.forOffset(initializer.beginToken.offset);
-      initializerElement.hasImplicitReturnType = true;
-      initializerElement.functions = holder.functions;
-      initializerElement.labels = holder.labels;
-      initializerElement.localVariables = holder.localVariables;
-      initializerElement.isSynthetic = true;
-      initializerElement.type = new FunctionTypeImpl(initializerElement);
-      variable.initializer = initializerElement;
-      holder.validate();
-    }
-  }
-
-  @override
-  Object visitDefaultFormalParameter(DefaultFormalParameter node) {
-    NormalFormalParameter normalParameter = node.parameter;
-    SimpleIdentifier parameterName = normalParameter.identifier;
-    ParameterElementImpl parameter;
-    if (normalParameter is FieldFormalParameter) {
-      DefaultFieldFormalParameterElementImpl fieldParameter =
-          new DefaultFieldFormalParameterElementImpl.forNode(parameterName);
-      _setFieldParameterField(node, fieldParameter);
-      parameter = fieldParameter;
-    } else {
-      parameter = new DefaultParameterElementImpl.forNode(parameterName);
-    }
-    _setCodeRange(parameter, node);
-    parameter.isConst = node.isConst;
-    parameter.isExplicitlyCovariant = node.parameter.covariantKeyword != null;
-    parameter.isFinal = node.isFinal;
-    parameter.parameterKind = node.kind;
-    // visible range
-    _setParameterVisibleRange(node, parameter);
-    if (normalParameter is SimpleFormalParameter &&
-        normalParameter.type == null) {
-      parameter.hasImplicitType = true;
-    }
-    _currentHolder.addParameter(parameter);
-    if (normalParameter is SimpleFormalParameterImpl) {
-      normalParameter.element = parameter;
-    }
-    parameterName.staticElement = parameter;
-    normalParameter.accept(this);
->>>>>>> 7fe4c099
-    return null;
-  }
-
-  @override
-  Object visitFunctionTypedFormalParameter(FunctionTypedFormalParameter node) {
-    if (node.parent is! DefaultFormalParameter) {
-      SimpleIdentifier parameterName = node.identifier;
-      ParameterElementImpl parameter =
-          new ParameterElementImpl.forNode(parameterName);
-      _setCodeRange(parameter, node);
-      parameter.isConst = node.isConst;
-      parameter.isExplicitlyCovariant = node.covariantKeyword != null;
-      parameter.isFinal = node.isFinal;
-      parameter.parameterKind = node.kind;
-      _setParameterVisibleRange(node, parameter);
-      _currentHolder.addParameter(parameter);
-      parameterName.staticElement = parameter;
-    }
-    //
-    // The children of this parameter include any parameters defined on the type
-    //of this parameter.
-    //
-    ElementHolder holder = new ElementHolder();
-    _visitChildren(holder, node);
-    ParameterElementImpl element = node.element;
-    element.metadata = _createElementAnnotations(node.metadata);
-    element.parameters = holder.parameters;
-    element.typeParameters = holder.typeParameters;
-    holder.validate();
-    return null;
-  }
-
-  @override
-<<<<<<< HEAD
-=======
+    return null;
+  }
+
+  @override
   Object visitSimpleFormalParameter(SimpleFormalParameter node) {
     ParameterElementImpl parameter;
     if (node.parent is! DefaultFormalParameter) {
@@ -2324,7 +1469,6 @@
   }
 
   @override
->>>>>>> 7fe4c099
   Object visitTypeParameter(TypeParameter node) {
     SimpleIdentifier parameterName = node.name;
     TypeParameterElementImpl typeParameter =
