// Copyright (c) 2011, the Dart project authors.  Please see the AUTHORS file
// for details. All rights reserved. Use of this source code is governed by a
// BSD-style license that can be found in the LICENSE file.

/**
 * The messages in this file should meet the following guide lines:
 *
 * 1. The message should be a complete sentence starting with an uppercase
 * letter, and ending with a period.
 *
 * 2. Reserved words and embedded identifiers should be in single quotes, so
 * prefer double quotes for the complete message. For example, "The
 * class '#{className}' can't use 'super'." Notice that the word 'class' in the
 * preceding message is not quoted as it refers to the concept 'class', not the
 * reserved word. On the other hand, 'super' refers to the reserved word. Do
 * not quote 'null' and numeric literals.
 *
 * 3. Do not try to compose messages, as it can make translating them hard.
 *
 * 4. Try to keep the error messages short, but informative.
 *
 * 5. Use simple words and terminology, assume the reader of the message
 * doesn't have an advanced degree in math, and that English is not the
 * reader's native language. Do not assume any formal computer science
 * training. For example, do not use Latin abbreviations (prefer "that is" over
 * "i.e.", and "for example" over "e.g."). Also avoid phrases such as "if and
 * only if" and "iff", that level of precision is unnecessary.
 *
 * 6. Prefer contractions when they are in common use, for example, prefer
 * "can't" over "cannot". Using "cannot", "must not", "shall not", etc. is
 * off-putting to people new to programming.
 *
 * 7. Use common terminology, preferably from the Dart Language
 * Specification. This increases the user's chance of finding a good
 * explanation on the web.
 *
 * 8. Do not try to be cute or funny. It is extremely frustrating to work on a
 * product that crashes with a "tongue-in-cheek" message, especially if you did
 * not want to use this product to begin with.
 *
 * 9. Do not lie, that is, do not write error messages containing phrases like
 * "can't happen".  If the user ever saw this message, it would be a
 * lie. Prefer messages like: "Internal error: This function should not be
 * called when 'x' is null.".
 *
 * 10. Prefer to not use imperative tone. That is, the message should not sound
 * accusing or like it is ordering the user around. The computer should
 * describe the problem, not criticize for violating the specification.
 *
 * Other things to keep in mind:
 *
 * An INFO message should always be preceded by a non-INFO message, and the
 * INFO messages are additional details about the preceding non-INFO
 * message. For example, consider duplicated elements. First report a WARNING
 * or ERROR about the duplicated element, and then report an INFO about the
 * location of the existing element.
 *
 * Generally, we want to provide messages that consists of three sentences:
 * 1. what is wrong, 2. why is it wrong, 3. how do I fix it. However, we
 * combine the first two in [template] and the last in [howToFix].
 */

library dart2js.messages;

import '../tokens/token.dart' show ErrorToken, Token;

import 'invariant.dart' show invariant;
import 'spannable.dart' show CURRENT_ELEMENT_SPANNABLE;

import 'generated/shared_messages.dart' as shared_messages;

const DONT_KNOW_HOW_TO_FIX = "Computer says no!";

/// Keys for the [MessageTemplate]s.
enum MessageKind {
  ABSTRACT_CLASS_INSTANTIATION,
  ABSTRACT_GETTER,
  ABSTRACT_METHOD,
  ABSTRACT_SETTER,
  ACCESSED_IN_CLOSURE,
  ACCESSED_IN_CLOSURE_HERE,
  ADDITIONAL_ARGUMENT,
  ADDITIONAL_TYPE_ARGUMENT,
  ALREADY_INITIALIZED,
  AMBIGUOUS_LOCATION,
  AMBIGUOUS_REEXPORT,
  ASSERT_IS_GIVEN_NAMED_ARGUMENTS,
  ASSIGNING_FINAL_FIELD_IN_SUPER,
  ASSIGNING_METHOD,
  ASSIGNING_METHOD_IN_SUPER,
  ASSIGNING_TYPE,
  ASYNC_AWAIT_NOT_SUPPORTED,
  ASYNC_KEYWORD_AS_IDENTIFIER,
  ASYNC_MODIFIER_ON_ABSTRACT_METHOD,
  ASYNC_MODIFIER_ON_CONSTRUCTOR,
  ASYNC_MODIFIER_ON_SETTER,
  AWAIT_MEMBER_NOT_FOUND,
  AWAIT_MEMBER_NOT_FOUND_IN_CLOSURE,
  BAD_INPUT_CHARACTER,
  BEFORE_TOP_LEVEL,
  BINARY_OPERATOR_BAD_ARITY,
  BODY_EXPECTED,
  CALL_NOT_SUPPORTED_ON_NATIVE_CLASS,
  CANNOT_EXTEND,
  CANNOT_EXTEND_ENUM,
  CANNOT_EXTEND_MALFORMED,
  CANNOT_FIND_CONSTRUCTOR,
  CANNOT_FIND_UNNAMED_CONSTRUCTOR,
  CANNOT_IMPLEMENT,
  CANNOT_IMPLEMENT_ENUM,
  CANNOT_IMPLEMENT_MALFORMED,
  CANNOT_INSTANTIATE_ENUM,
  CANNOT_INSTANTIATE_TYPE_VARIABLE,
  CANNOT_INSTANTIATE_TYPEDEF,
  CANNOT_MIXIN,
  CANNOT_MIXIN_ENUM,
  CANNOT_MIXIN_MALFORMED,
  CANNOT_OVERRIDE_FIELD_WITH_METHOD,
  CANNOT_OVERRIDE_FIELD_WITH_METHOD_CONT,
  CANNOT_OVERRIDE_GETTER_WITH_METHOD,
  CANNOT_OVERRIDE_GETTER_WITH_METHOD_CONT,
  CANNOT_OVERRIDE_METHOD_WITH_FIELD,
  CANNOT_OVERRIDE_METHOD_WITH_FIELD_CONT,
  CANNOT_OVERRIDE_METHOD_WITH_GETTER,
  CANNOT_OVERRIDE_METHOD_WITH_GETTER_CONT,
  CANNOT_RESOLVE,
  CANNOT_RESOLVE_AWAIT,
  CANNOT_RESOLVE_AWAIT_IN_CLOSURE,
  CANNOT_RESOLVE_CONSTRUCTOR,
  CANNOT_RESOLVE_CONSTRUCTOR_FOR_IMPLICIT,
  UNDEFINED_STATIC_GETTER_BUT_SETTER,
  CANNOT_RESOLVE_IN_INITIALIZER,
  UNDEFINED_STATIC_SETTER_BUT_GETTER,
  CANNOT_RESOLVE_TYPE,
  RETURN_IN_GENERATIVE_CONSTRUCTOR,
  CLASS_NAME_EXPECTED,
  COMPILER_CRASHED,
  COMPLEX_RETURNING_NSM,
  COMPLEX_THROWING_NSM,
  CONSIDER_ANALYZE_ALL,
  CONST_CALLS_NON_CONST,
  CONST_CALLS_NON_CONST_FOR_IMPLICIT,
  CONST_CONSTRUCTOR_WITH_BODY,
  CONST_CONSTRUCTOR_WITH_NONFINAL_FIELDS,
  CONST_CONSTRUCTOR_WITH_NONFINAL_FIELDS_CONSTRUCTOR,
  CONST_CONSTRUCTOR_WITH_NONFINAL_FIELDS_FIELD,
  CONST_FACTORY,
  CONST_LOOP_VARIABLE,
  CONST_MAP_KEY_OVERRIDES_EQUALS,
  CONST_WITHOUT_INITIALIZER,
  CONSTRUCTOR_CALL_EXPECTED,
  CONSTRUCTOR_IS_NOT_CONST,
  CONSTRUCTOR_WITH_RETURN_TYPE,
  CYCLIC_CLASS_HIERARCHY,
  CYCLIC_COMPILE_TIME_CONSTANTS,
  CYCLIC_REDIRECTING_FACTORY,
  CYCLIC_TYPE_VARIABLE,
  CYCLIC_TYPEDEF,
  CYCLIC_TYPEDEF_ONE,
  DART_EXT_NOT_SUPPORTED,
  DEFERRED_COMPILE_TIME_CONSTANT,
  DEFERRED_COMPILE_TIME_CONSTANT_CONSTRUCTION,
  DEFERRED_LIBRARY_DART_2_DART,
  DEFERRED_LIBRARY_DUPLICATE_PREFIX,
  DEFERRED_LIBRARY_WITHOUT_PREFIX,
  DEFERRED_OLD_SYNTAX,
  DEFERRED_TYPE_ANNOTATION,
  DEPRECATED_TYPEDEF_MIXIN_SYNTAX,
  DIRECTLY_THROWING_NSM,
  DISALLOWED_LIBRARY_IMPORT,
  DUPLICATE_DEFINITION,
  DUPLICATE_EXPORT,
  DUPLICATE_EXPORT_CONT,
  DUPLICATE_EXPORT_DECL,
  DUPLICATE_EXTENDS_IMPLEMENTS,
  DUPLICATE_IMPLEMENTS,
  DUPLICATE_IMPORT,
  DUPLICATE_INITIALIZER,
  DUPLICATE_LABEL,
  DUPLICATE_SUPER_INITIALIZER,
  DUPLICATE_TYPE_VARIABLE_NAME,
  DUPLICATED_LIBRARY_NAME,
  DUPLICATED_LIBRARY_RESOURCE,
  DUPLICATED_PART_OF,
  DUPLICATED_RESOURCE,
  EMPTY_CATCH_DECLARATION,
  EMPTY_ENUM_DECLARATION,
  EMPTY_HIDE,
  EQUAL_MAP_ENTRY_KEY,
  EMPTY_SHOW,
  EXISTING_DEFINITION,
  EXISTING_LABEL,
  EXPECTED_IDENTIFIER_NOT_RESERVED_WORD,
  EXPERIMENTAL_ASSERT_MESSAGE,
  EXPONENT_MISSING,
  EXPORT_BEFORE_PARTS,
  EXTERNAL_WITH_BODY,
  EXTRA_CATCH_DECLARATION,
  EXTRA_FORMALS,
  EXTRANEOUS_MODIFIER,
  EXTRANEOUS_MODIFIER_REPLACE,
  FACTORY_REDIRECTION_IN_NON_FACTORY,
  FINAL_FUNCTION_TYPE_PARAMETER,
  FINAL_WITHOUT_INITIALIZER,
  FORIN_NOT_ASSIGNABLE,
  FORMAL_DECLARED_CONST,
  FORMAL_DECLARED_STATIC,
  FUNCTION_TYPE_FORMAL_WITH_DEFAULT,
  FUNCTION_WITH_INITIALIZER,
  GENERIC,
  GETTER_MISMATCH,
  UNDEFINED_INSTANCE_GETTER_BUT_SETTER,
  HEX_DIGIT_EXPECTED,
  HIDDEN_HINTS,
  HIDDEN_IMPLICIT_IMPORT,
  HIDDEN_IMPORT,
  HIDDEN_WARNINGS,
  HIDDEN_WARNINGS_HINTS,
  IF_NULL_ASSIGNING_TYPE,
  ILLEGAL_CONST_FIELD_MODIFIER,
  ILLEGAL_CONSTRUCTOR_MODIFIERS,
  ILLEGAL_FINAL_METHOD_MODIFIER,
  ILLEGAL_MIXIN_APPLICATION_MODIFIERS,
  ILLEGAL_MIXIN_CONSTRUCTOR,
  ILLEGAL_MIXIN_CYCLE,
  ILLEGAL_MIXIN_OBJECT,
  ILLEGAL_MIXIN_SUPER_USE,
  ILLEGAL_MIXIN_SUPERCLASS,
  ILLEGAL_MIXIN_WITH_SUPER,
  ILLEGAL_SETTER_FORMALS,
  ILLEGAL_STATIC,
  ILLEGAL_SUPER_SEND,
  IMPORT_BEFORE_PARTS,
  IMPORT_EXPERIMENTAL_MIRRORS,
  IMPORT_PART_OF,
  IMPORT_PART_OF_HERE,
  IMPORTED_HERE,
  INHERIT_GETTER_AND_METHOD,
  INHERITED_EXPLICIT_GETTER,
  INHERITED_IMPLICIT_GETTER,
  INHERITED_METHOD,
  INJECTED_PUBLIC_MEMBER,
  INIT_STATIC_FIELD,
  INITIALIZING_FORMAL_NOT_ALLOWED,
  INSTANCE_STATIC_SAME_NAME,
  INSTANCE_STATIC_SAME_NAME_CONT,
  INTERNAL_LIBRARY,
  INTERNAL_LIBRARY_FROM,
  INVALID_ARGUMENT_AFTER_NAMED,
  INVALID_AWAIT,
  INVALID_AWAIT_FOR,
  INVALID_AWAIT_FOR_IN,
  INVALID_BREAK,
  INVALID_CASE_DEFAULT,
  INVALID_CONSTRUCTOR_ARGUMENTS,
  INVALID_CONSTRUCTOR_NAME,
  INVALID_CONTINUE,
  INVALID_FOR_IN,
  INVALID_INITIALIZER,
  INVALID_METADATA,
  INVALID_METADATA_GENERIC,
  INVALID_OVERRIDDEN_FIELD,
  INVALID_OVERRIDDEN_GETTER,
  INVALID_OVERRIDDEN_METHOD,
  INVALID_OVERRIDDEN_SETTER,
  INVALID_OVERRIDE_FIELD,
  INVALID_OVERRIDE_FIELD_WITH_GETTER,
  INVALID_OVERRIDE_FIELD_WITH_SETTER,
  INVALID_OVERRIDE_GETTER,
  INVALID_OVERRIDE_GETTER_WITH_FIELD,
  INVALID_OVERRIDE_METHOD,
  INVALID_OVERRIDE_SETTER,
  INVALID_OVERRIDE_SETTER_WITH_FIELD,
  INVALID_PACKAGE_CONFIG,
  INVALID_PACKAGE_URI,
  INVALID_PARAMETER,
  INVALID_RECEIVER_IN_INITIALIZER,
  INVALID_SOURCE_FILE_LOCATION,
  INVALID_SYMBOL,
  INVALID_SYNC_MODIFIER,
  INVALID_TYPE_VARIABLE_BOUND,
  INVALID_UNNAMED_CONSTRUCTOR_NAME,
  INVALID_URI,
  INVALID_USE_OF_SUPER,
  INVALID_YIELD,
  JS_INTEROP_CLASS_CANNOT_EXTEND_DART_CLASS,
  JS_INTEROP_CLASS_NON_EXTERNAL_MEMBER,
  JS_INTEROP_INDEX_NOT_SUPPORTED,
  JS_INTEROP_METHOD_WITH_NAMED_ARGUMENTS,
  JS_OBJECT_LITERAL_CONSTRUCTOR_WITH_POSITIONAL_ARGUMENTS,
  JS_PLACEHOLDER_CAPTURE,
  LIBRARY_NAME_MISMATCH,
  LIBRARY_NOT_FOUND,
  LIBRARY_NOT_SUPPORTED,
  LIBRARY_TAG_MUST_BE_FIRST,
  MAIN_HAS_PART_OF,
  MAIN_NOT_A_FUNCTION,
  MAIN_WITH_EXTRA_PARAMETER,
  MALFORMED_STRING_LITERAL,
  UNDEFINED_GETTER,
  MEMBER_NOT_STATIC,
  MEMBER_USES_CLASS_NAME,
  UNDEFINED_METHOD,
  MINUS_OPERATOR_BAD_ARITY,
  MIRROR_BLOAT,
  MIRROR_IMPORT,
  MIRROR_IMPORT_NO_USAGE,
  MIRRORS_CANNOT_FIND_IN_ELEMENT,
  MIRRORS_CANNOT_RESOLVE_IN_CURRENT_LIBRARY,
  MIRRORS_CANNOT_RESOLVE_IN_LIBRARY,
  MIRRORS_EXPECTED_STRING,
  MIRRORS_EXPECTED_STRING_OR_LIST,
  MIRRORS_EXPECTED_STRING_OR_TYPE,
  MIRRORS_EXPECTED_STRING_TYPE_OR_LIST,
  MIRRORS_LIBRARY_NOT_SUPPORT_BY_BACKEND,
  MISSING_ARGUMENT,
  MISSING_ENUM_CASES,
  MISSING_FACTORY_KEYWORD,
  MISSING_FORMALS,
  MISSING_LIBRARY_NAME,
  MISSING_MAIN,
  MISSING_PART_OF_TAG,
  MISSING_TOKEN_AFTER_THIS,
  MISSING_TOKEN_BEFORE_THIS,
  MISSING_TYPE_ARGUMENT,
  MULTI_INHERITANCE,
  NAMED_ARGUMENT_NOT_FOUND,
  NAMED_FUNCTION_EXPRESSION,
  NAMED_PARAMETER_WITH_EQUALS,
  NATIVE_NOT_SUPPORTED,
  NO_BREAK_TARGET,
  NO_CATCH_NOR_FINALLY,
  NO_COMMON_SUBTYPES,
  NO_CONTINUE_TARGET,
  NO_INSTANCE_AVAILABLE,
  NO_MATCHING_CONSTRUCTOR,
  NO_MATCHING_CONSTRUCTOR_FOR_IMPLICIT,
  NO_STATIC_OVERRIDE,
  NO_STATIC_OVERRIDE_CONT,
  NO_SUCH_LIBRARY_MEMBER,
  NO_SUCH_METHOD_IN_NATIVE,
  NO_SUCH_SUPER_MEMBER,
  NO_SUPER_IN_STATIC,
  NO_THIS_AVAILABLE,
  NON_CONST_BLOAT,
  NOT_A_COMPILE_TIME_CONSTANT,
  NOT_A_FIELD,
  NOT_A_PREFIX,
  NOT_A_TYPE,
  NOT_ASSIGNABLE,
  NOT_CALLABLE,
  NOT_INSTANCE_FIELD,
  NOT_MORE_SPECIFIC,
  NOT_MORE_SPECIFIC_SUBTYPE,
  NOT_MORE_SPECIFIC_SUGGESTION,
  NULL_NOT_ALLOWED,
  ONLY_ONE_LIBRARY_TAG,
  OPERATOR_NAMED_PARAMETERS,
  UNDEFINED_OPERATOR,
  OPERATOR_OPTIONAL_PARAMETERS,
  OPTIONAL_PARAMETER_IN_CATCH,
  OVERRIDE_EQUALS_NOT_HASH_CODE,
  PARAMETER_NAME_EXPECTED,
  PARAMETER_WITH_MODIFIER_IN_CATCH,
  PARAMETER_WITH_TYPE_IN_CATCH,
  PATCH_EXTERNAL_WITHOUT_IMPLEMENTATION,
  PATCH_NO_GETTER,
  PATCH_NO_SETTER,
  PATCH_NON_CLASS,
  PATCH_NON_CONSTRUCTOR,
  PATCH_NON_EXISTING,
  PATCH_NON_EXTERNAL,
  PATCH_NON_FUNCTION,
  PATCH_NON_GETTER,
  PATCH_NON_SETTER,
  PATCH_NONPATCHABLE,
  PATCH_OPTIONAL_PARAMETER_COUNT_MISMATCH,
  PATCH_OPTIONAL_PARAMETER_NAMED_MISMATCH,
  PATCH_PARAMETER_MISMATCH,
  PATCH_PARAMETER_TYPE_MISMATCH,
  PATCH_POINT_TO_CLASS,
  PATCH_POINT_TO_CONSTRUCTOR,
  PATCH_POINT_TO_FUNCTION,
  PATCH_POINT_TO_GETTER,
  PATCH_POINT_TO_PARAMETER,
  PATCH_POINT_TO_SETTER,
  PATCH_REQUIRED_PARAMETER_COUNT_MISMATCH,
  PATCH_RETURN_TYPE_MISMATCH,
  PLEASE_REPORT_THE_CRASH,
  POSITIONAL_PARAMETER_WITH_EQUALS,
  POTENTIAL_MUTATION,
  POTENTIAL_MUTATION_HERE,
  POTENTIAL_MUTATION_IN_CLOSURE,
  POTENTIAL_MUTATION_IN_CLOSURE_HERE,
  PREAMBLE,
  PREFIX_AS_EXPRESSION,
  PRIVATE_ACCESS,
  PRIVATE_IDENTIFIER,
  PRIVATE_NAMED_PARAMETER,
  READ_SCRIPT_ERROR,
  READ_SELF_ERROR,
  REDIRECTING_CONSTRUCTOR_CYCLE,
  REDIRECTING_CONSTRUCTOR_HAS_BODY,
  REDIRECTING_CONSTRUCTOR_HAS_INITIALIZER,
  REDIRECTING_FACTORY_WITH_DEFAULT,
  REFERENCE_IN_INITIALIZATION,
  REQUIRED_PARAMETER_WITH_DEFAULT,
  RETURN_IN_GENERATOR,
  RETURN_NOTHING,
  RETURN_VALUE_IN_VOID,
  SETTER_MISMATCH,
  UNDEFINED_SETTER,
  UNDEFINED_SUPER_SETTER,
  STATIC_FUNCTION_BLOAT,
  STRING_EXPECTED,
  SUPER_CALL_TO_FACTORY,
  SUPER_INITIALIZER_IN_OBJECT,
  SWITCH_CASE_FORBIDDEN,
  SWITCH_CASE_TYPES_NOT_EQUAL,
  SWITCH_CASE_TYPES_NOT_EQUAL_CASE,
  SWITCH_CASE_VALUE_OVERRIDES_EQUALS,
  TERNARY_OPERATOR_BAD_ARITY,
  THIS_CALL_TO_FACTORY,
  THIS_IS_THE_DECLARATION,
  THIS_IS_THE_METHOD,
  THIS_IS_THE_PART_OF_TAG,
  THIS_PROPERTY,
  RETHROW_OUTSIDE_CATCH,
  TOP_LEVEL_VARIABLE_DECLARED_STATIC,
  TYPE_ARGUMENT_COUNT_MISMATCH,
  TYPE_VARIABLE_IN_CONSTANT,
  TYPE_VARIABLE_WITHIN_STATIC_MEMBER,
  TYPEDEF_FORMAL_WITH_DEFAULT,
  UNARY_OPERATOR_BAD_ARITY,
  UNBOUND_LABEL,
  UNIMPLEMENTED_EXPLICIT_GETTER,
  UNIMPLEMENTED_EXPLICIT_SETTER,
  UNIMPLEMENTED_GETTER,
  UNIMPLEMENTED_GETTER_ONE,
  UNIMPLEMENTED_IMPLICIT_GETTER,
  UNIMPLEMENTED_IMPLICIT_SETTER,
  UNIMPLEMENTED_METHOD,
  UNIMPLEMENTED_METHOD_CONT,
  UNIMPLEMENTED_METHOD_ONE,
  UNIMPLEMENTED_SETTER,
  UNIMPLEMENTED_SETTER_ONE,
  UNMATCHED_TOKEN,
  UNRECOGNIZED_VERSION_OF_LOOKUP_MAP,
  UNSUPPORTED_BANG_EQ_EQ,
  UNSUPPORTED_EQ_EQ_EQ,
  UNSUPPORTED_LITERAL_SYMBOL,
  UNSUPPORTED_PREFIX_PLUS,
  MISSING_EXPRESSION_IN_THROW,
  UNTERMINATED_COMMENT,
  UNTERMINATED_STRING,
  UNTERMINATED_TOKEN,
  UNUSED_CLASS,
  UNUSED_LABEL,
  UNUSED_METHOD,
  UNUSED_TYPEDEF,
  VAR_FUNCTION_TYPE_PARAMETER,
  VOID_EXPRESSION,
  VOID_NOT_ALLOWED,
  VOID_VARIABLE,
  WRONG_ARGUMENT_FOR_JS_INTERCEPTOR_CONSTANT,
  WRONG_NUMBER_OF_ARGUMENTS_FOR_ASSERT,
  YIELDING_MODIFIER_ON_ARROW_BODY,
}

/// A message template for an error, warning, hint or info message generated
/// by the compiler. Each template is associated with a [MessageKind] that
/// uniquely identifies the message template.
// TODO(johnnniwinther): For Infos, consider adding a reference to the
// error/warning/hint that they belong to.
class MessageTemplate {
  final MessageKind kind;

  /// Should describe what is wrong and why.
  final String template;

  /// Should describe how to fix the problem. Elided when using --terse option.
  final String howToFix;

  /**
   *  Examples will be checked by
   *  tests/compiler/dart2js/message_kind_test.dart.
   *
   *  An example is either a String containing the example source code or a Map
   *  from filenames to source code. In the latter case, the filename for the
   *  main library code must be 'main.dart'.
   */
  final List examples;

  /// Additional options needed for the examples to work.
  final List<String> options;

  const MessageTemplate(this.kind, this.template,
      {this.howToFix, this.examples, this.options: const <String>[]});

  /// All templates used by the compiler.
  ///
  /// The map is complete mapping from [MessageKind] to their corresponding
  /// [MessageTemplate].
  // The key type is a union of MessageKind and SharedMessageKind.
  static final Map<dynamic, MessageTemplate> TEMPLATES = <dynamic,
      MessageTemplate>{}
    ..addAll(shared_messages.TEMPLATES)
    ..addAll(const <MessageKind, MessageTemplate>{
      /// Do not use this. It is here for legacy and debugging. It violates item
      /// 4 of the guide lines for error messages in the beginning of the file.
      MessageKind.GENERIC:
          const MessageTemplate(MessageKind.GENERIC, '#{text}'),

      MessageKind.VOID_EXPRESSION: const MessageTemplate(
          MessageKind.VOID_EXPRESSION, "Expression does not yield a value."),

      MessageKind.VOID_VARIABLE: const MessageTemplate(
          MessageKind.VOID_VARIABLE, "Variable cannot be of type void."),

      MessageKind.RETURN_VALUE_IN_VOID: const MessageTemplate(
          MessageKind.RETURN_VALUE_IN_VOID,
          "Cannot return value from void function."),

      MessageKind.RETURN_NOTHING: const MessageTemplate(
          MessageKind.RETURN_NOTHING,
          "Value of type '#{returnType}' expected."),

      MessageKind.MISSING_ARGUMENT: const MessageTemplate(
          MessageKind.MISSING_ARGUMENT,
          "Missing argument of type '#{argumentType}'."),

      MessageKind.ADDITIONAL_ARGUMENT: const MessageTemplate(
          MessageKind.ADDITIONAL_ARGUMENT, "Additional argument."),

      MessageKind.NAMED_ARGUMENT_NOT_FOUND: const MessageTemplate(
          MessageKind.NAMED_ARGUMENT_NOT_FOUND,
          "No named argument '#{argumentName}' found on method."),

      MessageKind.AWAIT_MEMBER_NOT_FOUND: const MessageTemplate(
          MessageKind.AWAIT_MEMBER_NOT_FOUND,
          "No member named 'await' in class '#{className}'.",
          howToFix: "Did you mean to add the 'async' marker "
              "to '#{functionName}'?",
          examples: const [
            """
class A {
  m() => await -3;
}
main() => new A().m();
"""
          ]),

      MessageKind.AWAIT_MEMBER_NOT_FOUND_IN_CLOSURE: const MessageTemplate(
          MessageKind.AWAIT_MEMBER_NOT_FOUND_IN_CLOSURE,
          "No member named 'await' in class '#{className}'.",
          howToFix: "Did you mean to add the 'async' marker "
              "to the enclosing function?",
          examples: const [
            """
class A {
  m() => () => await -3;
}
main() => new A().m();
"""
          ]),

      MessageKind.NOT_CALLABLE: const MessageTemplate(
          MessageKind.NOT_CALLABLE, "'#{elementName}' is not callable."),

      MessageKind.MEMBER_NOT_STATIC: const MessageTemplate(
          MessageKind.MEMBER_NOT_STATIC,
          "'#{className}.#{memberName}' is not static."),

      MessageKind.NO_INSTANCE_AVAILABLE: const MessageTemplate(
          MessageKind.NO_INSTANCE_AVAILABLE,
          "'#{name}' is only available in instance methods."),

      MessageKind.NO_THIS_AVAILABLE: const MessageTemplate(
          MessageKind.NO_THIS_AVAILABLE,
          "'this' is only available in instance methods."),

      MessageKind.PRIVATE_ACCESS: const MessageTemplate(
          MessageKind.PRIVATE_ACCESS,
          "'#{name}' is declared private within library "
          "'#{libraryName}'."),

      MessageKind.THIS_IS_THE_DECLARATION: const MessageTemplate(
          MessageKind.THIS_IS_THE_DECLARATION,
          "This is the declaration of '#{name}'."),

      MessageKind.THIS_IS_THE_METHOD: const MessageTemplate(
          MessageKind.THIS_IS_THE_METHOD, "This is the method declaration."),

      MessageKind.CANNOT_RESOLVE: const MessageTemplate(
          MessageKind.CANNOT_RESOLVE, "Cannot resolve '#{name}'."),

      MessageKind.CANNOT_RESOLVE_AWAIT: const MessageTemplate(
          MessageKind.CANNOT_RESOLVE_AWAIT, "Cannot resolve '#{name}'.",
          howToFix: "Did you mean to add the 'async' marker "
              "to '#{functionName}'?",
          examples: const [
            "main() => await -3;",
            "foo() => await -3; main() => foo();"
          ]),

      MessageKind.CANNOT_RESOLVE_AWAIT_IN_CLOSURE: const MessageTemplate(
          MessageKind.CANNOT_RESOLVE_AWAIT_IN_CLOSURE,
          "Cannot resolve '#{name}'.",
          howToFix: "Did you mean to add the 'async' marker "
              "to the enclosing function?",
          examples: const ["main() { (() => await -3)(); }",]),

      MessageKind.CANNOT_RESOLVE_IN_INITIALIZER: const MessageTemplate(
          MessageKind.CANNOT_RESOLVE_IN_INITIALIZER,
          "Cannot resolve '#{name}'. It would be implicitly looked up on this "
          "instance, but instances are not available in initializers.",
          howToFix: "Try correcting the unresolved reference or move the "
              "initialization to a constructor body.",
          examples: const [
            """
class A {
  var test = unresolvedName;
}
main() => new A();
"""
          ]),

      MessageKind.CANNOT_RESOLVE_CONSTRUCTOR: const MessageTemplate(
          MessageKind.CANNOT_RESOLVE_CONSTRUCTOR,
          "Cannot resolve constructor '#{constructorName}'."),

      MessageKind.CANNOT_RESOLVE_CONSTRUCTOR_FOR_IMPLICIT:
          const MessageTemplate(
              MessageKind.CANNOT_RESOLVE_CONSTRUCTOR_FOR_IMPLICIT,
              "cannot resolve constructor '#{constructorName}' "
              "for implicit super call.",
              howToFix:
                  "Try explicitly invoking a constructor of the super class",
              examples: const [
            """
class A {
  A.foo() {}
}
class B extends A {
  B();
}
main() => new B();
"""
          ]),

      MessageKind.INVALID_UNNAMED_CONSTRUCTOR_NAME: const MessageTemplate(
          MessageKind.INVALID_UNNAMED_CONSTRUCTOR_NAME,
          "Unnamed constructor name must be '#{name}'."),

      MessageKind.INVALID_CONSTRUCTOR_NAME: const MessageTemplate(
          MessageKind.INVALID_CONSTRUCTOR_NAME,
          "Constructor name must start with '#{name}'."),

      MessageKind.CANNOT_RESOLVE_TYPE: const MessageTemplate(
          MessageKind.CANNOT_RESOLVE_TYPE,
          "Cannot resolve type '#{typeName}'."),

      MessageKind.DUPLICATE_DEFINITION: const MessageTemplate(
          MessageKind.DUPLICATE_DEFINITION,
          "Duplicate definition of '#{name}'.",
          howToFix: "Try to rename or remove this definition.",
          examples: const [
            """
class C {
  void f() {}
  int get f => 1;
}

main() {
  new C();
}

"""
          ]),

      MessageKind.EXISTING_DEFINITION: const MessageTemplate(
          MessageKind.EXISTING_DEFINITION, "Existing definition of '#{name}'."),

      MessageKind.DUPLICATE_IMPORT: const MessageTemplate(
          MessageKind.DUPLICATE_IMPORT, "Duplicate import of '#{name}'."),

      MessageKind.HIDDEN_IMPORT: const MessageTemplate(
          MessageKind.HIDDEN_IMPORT,
          "'#{name}' from library '#{hiddenUri}' is hidden by '#{name}' "
          "from library '#{hidingUri}'.",
          howToFix:
              "Try adding 'hide #{name}' to the import of '#{hiddenUri}'.",
          examples: const [
            const {
              'main.dart': """
import 'dart:async'; // This imports a class Future.
import 'future.dart';

void main() => new Future();""",
              'future.dart': """
library future;

class Future {}"""
            },
            const {
              'main.dart': """
import 'future.dart';
import 'dart:async'; // This imports a class Future.

void main() => new Future();""",
              'future.dart': """
library future;

class Future {}"""
            },
            const {
              'main.dart': """
import 'export.dart';
import 'dart:async'; // This imports a class Future.

void main() => new Future();""",
              'future.dart': """
library future;

class Future {}""",
              'export.dart': """
library export;

export 'future.dart';"""
            },
            const {
              'main.dart': """
import 'future.dart' as prefix;
import 'dart:async' as prefix; // This imports a class Future.

void main() => new prefix.Future();""",
              'future.dart': """
library future;

class Future {}"""
            }
          ]),

      MessageKind.HIDDEN_IMPLICIT_IMPORT: const MessageTemplate(
          MessageKind.HIDDEN_IMPLICIT_IMPORT,
          "'#{name}' from library '#{hiddenUri}' is hidden by '#{name}' "
          "from library '#{hidingUri}'.",
          howToFix: "Try adding an explicit "
              "'import \"#{hiddenUri}\" hide #{name}'.",
          examples: const [
            const {
              'main.dart': """
// This hides the implicit import of class Type from dart:core.
import 'type.dart';

void main() => new Type();""",
              'type.dart': """
library type;

class Type {}"""
            },
            const {
              'conflictsWithDart.dart': """
library conflictsWithDart;

class Duration {
  static var x = 100;
}
""",
              'conflictsWithDartAsWell.dart': """
library conflictsWithDartAsWell;

class Duration {
  static var x = 100;
}
""",
              'main.dart': r"""
library testDartConflicts;

import 'conflictsWithDart.dart';
import 'conflictsWithDartAsWell.dart';

main() {
  print("Hail Caesar ${Duration.x}");
}
"""
            }
          ]),

      MessageKind.DUPLICATE_EXPORT: const MessageTemplate(
          MessageKind.DUPLICATE_EXPORT, "Duplicate export of '#{name}'.",
          howToFix: "Try adding 'hide #{name}' to one of the exports.",
          examples: const [
            const {
              'main.dart': """
export 'decl1.dart';
export 'decl2.dart';

main() {}""",
              'decl1.dart': "class Class {}",
              'decl2.dart': "class Class {}"
            }
          ]),

      MessageKind.DUPLICATE_EXPORT_CONT: const MessageTemplate(
          MessageKind.DUPLICATE_EXPORT_CONT,
          "This is another export of '#{name}'."),

      MessageKind.DUPLICATE_EXPORT_DECL: const MessageTemplate(
          MessageKind.DUPLICATE_EXPORT_DECL,
          "The exported '#{name}' from export #{uriString} is defined here."),

      MessageKind.EMPTY_HIDE: const MessageTemplate(MessageKind.EMPTY_HIDE,
          "Library '#{uri}' doesn't export a '#{name}' declaration.",
          howToFix: "Try removing '#{name}' the 'hide' clause.",
          examples: const [
            const {
              'main.dart': """
import 'dart:core' hide Foo;

main() {}"""
            },
            const {
              'main.dart': """
export 'dart:core' hide Foo;

main() {}"""
            },
          ]),

      MessageKind.EMPTY_SHOW: const MessageTemplate(MessageKind.EMPTY_SHOW,
          "Library '#{uri}' doesn't export a '#{name}' declaration.",
          howToFix: "Try removing '#{name}' from the 'show' clause.",
          examples: const [
            const {
              'main.dart': """
import 'dart:core' show Foo;

main() {}"""
            },
            const {
              'main.dart': """
export 'dart:core' show Foo;

main() {}"""
            },
          ]),

      MessageKind.NOT_A_TYPE: const MessageTemplate(
          MessageKind.NOT_A_TYPE, "'#{node}' is not a type."),

      MessageKind.NOT_A_PREFIX: const MessageTemplate(
          MessageKind.NOT_A_PREFIX, "'#{node}' is not a prefix."),

      MessageKind.PREFIX_AS_EXPRESSION: const MessageTemplate(
          MessageKind.PREFIX_AS_EXPRESSION,
          "Library prefix '#{prefix}' is not a valid expression."),

      MessageKind.CANNOT_FIND_CONSTRUCTOR: const MessageTemplate(
          MessageKind.CANNOT_FIND_CONSTRUCTOR,
          "Cannot find constructor '#{constructorName}' in class "
          "'#{className}'."),

      MessageKind.CANNOT_FIND_UNNAMED_CONSTRUCTOR: const MessageTemplate(
          MessageKind.CANNOT_FIND_UNNAMED_CONSTRUCTOR,
          "Cannot find unnamed constructor in class "
          "'#{className}'."),

      MessageKind.CYCLIC_CLASS_HIERARCHY: const MessageTemplate(
          MessageKind.CYCLIC_CLASS_HIERARCHY,
          "'#{className}' creates a cycle in the class hierarchy."),

      MessageKind.CYCLIC_REDIRECTING_FACTORY: const MessageTemplate(
          MessageKind.CYCLIC_REDIRECTING_FACTORY,
          'Redirecting factory leads to a cyclic redirection.'),

      MessageKind.INVALID_RECEIVER_IN_INITIALIZER: const MessageTemplate(
          MessageKind.INVALID_RECEIVER_IN_INITIALIZER,
          "Field initializer expected."),

      MessageKind.NO_SUPER_IN_STATIC: const MessageTemplate(
          MessageKind.NO_SUPER_IN_STATIC,
          "'super' is only available in instance methods."),

      MessageKind.DUPLICATE_INITIALIZER: const MessageTemplate(
          MessageKind.DUPLICATE_INITIALIZER,
          "Field '#{fieldName}' is initialized more than once."),

      MessageKind.ALREADY_INITIALIZED: const MessageTemplate(
          MessageKind.ALREADY_INITIALIZED,
          "'#{fieldName}' was already initialized here."),

      MessageKind.INIT_STATIC_FIELD: const MessageTemplate(
          MessageKind.INIT_STATIC_FIELD,
          "Cannot initialize static field '#{fieldName}'."),

      MessageKind.NOT_A_FIELD: const MessageTemplate(
          MessageKind.NOT_A_FIELD, "'#{fieldName}' is not a field."),

      MessageKind.CONSTRUCTOR_CALL_EXPECTED: const MessageTemplate(
          MessageKind.CONSTRUCTOR_CALL_EXPECTED,
          "only call to 'this' or 'super' constructor allowed."),

      MessageKind.INVALID_FOR_IN: const MessageTemplate(
          MessageKind.INVALID_FOR_IN, "Invalid for-in variable declaration."),

      MessageKind.INVALID_INITIALIZER: const MessageTemplate(
          MessageKind.INVALID_INITIALIZER, "Invalid initializer."),

      MessageKind.FUNCTION_WITH_INITIALIZER: const MessageTemplate(
          MessageKind.FUNCTION_WITH_INITIALIZER,
          "Only constructors can have initializers."),

      MessageKind.REDIRECTING_CONSTRUCTOR_CYCLE: const MessageTemplate(
          MessageKind.REDIRECTING_CONSTRUCTOR_CYCLE,
          "Cyclic constructor redirection."),

      MessageKind.REDIRECTING_CONSTRUCTOR_HAS_BODY: const MessageTemplate(
          MessageKind.REDIRECTING_CONSTRUCTOR_HAS_BODY,
          "Redirecting constructor can't have a body."),

      MessageKind.REDIRECTING_CONSTRUCTOR_HAS_INITIALIZER:
          const MessageTemplate(
              MessageKind.REDIRECTING_CONSTRUCTOR_HAS_INITIALIZER,
              "Redirecting constructor cannot have other initializers."),

      MessageKind.SUPER_INITIALIZER_IN_OBJECT: const MessageTemplate(
          MessageKind.SUPER_INITIALIZER_IN_OBJECT,
          "'Object' cannot have a super initializer."),

      MessageKind.DUPLICATE_SUPER_INITIALIZER: const MessageTemplate(
          MessageKind.DUPLICATE_SUPER_INITIALIZER,
          "Cannot have more than one super initializer."),

      MessageKind.SUPER_CALL_TO_FACTORY: const MessageTemplate(
          MessageKind.SUPER_CALL_TO_FACTORY,
          "The target of the superinitializer must be a generative "
          "constructor.",
          howToFix: "Try calling another constructor on the superclass.",
          examples: const [
            """
class Super {
  factory Super() => null;
}
class Class extends Super {}
main() => new Class();
""",
            """
class Super {
  factory Super() => null;
}
class Class extends Super {
  Class();
}
main() => new Class();
""",
            """
class Super {
  factory Super() => null;
}
class Class extends Super {
  Class() : super();
}
main() => new Class();
""",
            """
class Super {
  factory Super.foo() => null;
}
class Class extends Super {
  Class() : super.foo();
}
main() => new Class();
"""
          ]),

      MessageKind.THIS_CALL_TO_FACTORY: const MessageTemplate(
          MessageKind.THIS_CALL_TO_FACTORY,
          "The target of the redirection clause must be a generative "
          "constructor",
          howToFix: "Try redirecting to another constructor.",
          examples: const [
            """
class Class {
  factory Class() => null;
  Class.foo() : this();
}
main() => new Class.foo();
""",
            """
class Class {
  factory Class.foo() => null;
  Class() : this.foo();
}
main() => new Class();
"""
          ]),

      MessageKind.INVALID_CONSTRUCTOR_ARGUMENTS: const MessageTemplate(
          MessageKind.INVALID_CONSTRUCTOR_ARGUMENTS,
          "Arguments do not match the expected parameters of constructor "
          "'#{constructorName}'."),

      MessageKind.NO_MATCHING_CONSTRUCTOR: const MessageTemplate(
          MessageKind.NO_MATCHING_CONSTRUCTOR,
          "'super' call arguments and constructor parameters do not match."),

      MessageKind.NO_MATCHING_CONSTRUCTOR_FOR_IMPLICIT: const MessageTemplate(
          MessageKind.NO_MATCHING_CONSTRUCTOR_FOR_IMPLICIT,
          "Implicit 'super' call arguments and constructor parameters "
          "do not match."),

      MessageKind.CONST_CALLS_NON_CONST: const MessageTemplate(
          MessageKind.CONST_CALLS_NON_CONST,
          "'const' constructor cannot call a non-const constructor."),

      MessageKind.CONST_CALLS_NON_CONST_FOR_IMPLICIT: const MessageTemplate(
          MessageKind.CONST_CALLS_NON_CONST_FOR_IMPLICIT,
          "'const' constructor cannot call a non-const constructor. "
          "This constructor has an implicit call to a "
          "super non-const constructor.",
          howToFix: "Try making the super constructor const.",
          examples: const [
            """
class C {
  C(); // missing const
}
class D extends C {
  final d;
  const D(this.d);
}
main() => new D(0);"""
          ]),

      MessageKind.CONST_CONSTRUCTOR_WITH_NONFINAL_FIELDS: const MessageTemplate(
          MessageKind.CONST_CONSTRUCTOR_WITH_NONFINAL_FIELDS,
          "Can't declare constructor 'const' on class #{className} "
          "because the class contains non-final instance fields.",
          howToFix: "Try making all fields final.",
          examples: const [
            """
class C {
  // 'a' must be declared final to allow for the const constructor.
  var a;
  const C(this.a);
}

main() => new C(0);"""
          ]),

      MessageKind.CONST_CONSTRUCTOR_WITH_NONFINAL_FIELDS_FIELD:
          const MessageTemplate(
              MessageKind.CONST_CONSTRUCTOR_WITH_NONFINAL_FIELDS_FIELD,
              "This non-final field prevents using const constructors."),

      MessageKind.CONST_CONSTRUCTOR_WITH_NONFINAL_FIELDS_CONSTRUCTOR:
          const MessageTemplate(
              MessageKind.CONST_CONSTRUCTOR_WITH_NONFINAL_FIELDS_CONSTRUCTOR,
              "This const constructor is not allowed due to "
              "non-final fields."),

      MessageKind.INITIALIZING_FORMAL_NOT_ALLOWED: const MessageTemplate(
          MessageKind.INITIALIZING_FORMAL_NOT_ALLOWED,
          "Initializing formal parameter only allowed in generative "
          "constructor."),

      MessageKind.INVALID_PARAMETER: const MessageTemplate(
          MessageKind.INVALID_PARAMETER, "Cannot resolve parameter."),

      MessageKind.NOT_INSTANCE_FIELD: const MessageTemplate(
          MessageKind.NOT_INSTANCE_FIELD,
          "'#{fieldName}' is not an instance field."),

      MessageKind.THIS_PROPERTY: const MessageTemplate(
          MessageKind.THIS_PROPERTY, "Expected an identifier."),

      MessageKind.NO_CATCH_NOR_FINALLY: const MessageTemplate(
          MessageKind.NO_CATCH_NOR_FINALLY, "Expected 'catch' or 'finally'."),

      MessageKind.EMPTY_CATCH_DECLARATION: const MessageTemplate(
          MessageKind.EMPTY_CATCH_DECLARATION,
          "Expected an identifier in catch declaration."),

      MessageKind.EXTRA_CATCH_DECLARATION: const MessageTemplate(
          MessageKind.EXTRA_CATCH_DECLARATION,
          "Extra parameter in catch declaration."),

      MessageKind.PARAMETER_WITH_TYPE_IN_CATCH: const MessageTemplate(
          MessageKind.PARAMETER_WITH_TYPE_IN_CATCH,
          "Cannot use type annotations in catch."),

      MessageKind.PARAMETER_WITH_MODIFIER_IN_CATCH: const MessageTemplate(
          MessageKind.PARAMETER_WITH_MODIFIER_IN_CATCH,
          "Cannot use modifiers in catch."),

      MessageKind.OPTIONAL_PARAMETER_IN_CATCH: const MessageTemplate(
          MessageKind.OPTIONAL_PARAMETER_IN_CATCH,
          "Cannot use optional parameters in catch."),

      MessageKind.UNBOUND_LABEL: const MessageTemplate(
          MessageKind.UNBOUND_LABEL, "Cannot resolve label '#{labelName}'."),

      MessageKind.NO_BREAK_TARGET: const MessageTemplate(
          MessageKind.NO_BREAK_TARGET,
          "'break' statement not inside switch or loop."),

      MessageKind.NO_CONTINUE_TARGET: const MessageTemplate(
          MessageKind.NO_CONTINUE_TARGET,
          "'continue' statement not inside loop."),

      MessageKind.EXISTING_LABEL: const MessageTemplate(
          MessageKind.EXISTING_LABEL,
          "Original declaration of duplicate label '#{labelName}'."),

      MessageKind.DUPLICATE_LABEL: const MessageTemplate(
          MessageKind.DUPLICATE_LABEL,
          "Duplicate declaration of label '#{labelName}'."),

      MessageKind.UNUSED_LABEL: const MessageTemplate(
          MessageKind.UNUSED_LABEL, "Unused label '#{labelName}'."),

      MessageKind.INVALID_CONTINUE: const MessageTemplate(
          MessageKind.INVALID_CONTINUE,
          "Target of continue is not a loop or switch case."),

      MessageKind.INVALID_BREAK: const MessageTemplate(
          MessageKind.INVALID_BREAK, "Target of break is not a statement."),

      MessageKind.DUPLICATE_TYPE_VARIABLE_NAME: const MessageTemplate(
          MessageKind.DUPLICATE_TYPE_VARIABLE_NAME,
          "Type variable '#{typeVariableName}' already declared."),

      MessageKind.TYPE_VARIABLE_WITHIN_STATIC_MEMBER: const MessageTemplate(
          MessageKind.TYPE_VARIABLE_WITHIN_STATIC_MEMBER,
          "Cannot refer to type variable '#{typeVariableName}' "
          "within a static member."),

      MessageKind.TYPE_VARIABLE_IN_CONSTANT: const MessageTemplate(
          MessageKind.TYPE_VARIABLE_IN_CONSTANT,
          "Constant expressions can't refer to type variables.",
          howToFix: "Try removing the type variable or replacing it with a "
              "concrete type.",
          examples: const [
            """
class C<T> {
  const C();

  m(T t) => const C<T>();
}

void main() => new C().m(null);
"""
          ]),

      MessageKind.INVALID_TYPE_VARIABLE_BOUND: const MessageTemplate(
          MessageKind.INVALID_TYPE_VARIABLE_BOUND,
          "'#{typeArgument}' is not a subtype of bound '#{bound}' for "
          "type variable '#{typeVariable}' of type '#{thisType}'.",
          howToFix: "Try to change or remove the type argument.",
          examples: const [
            """
class C<T extends num> {}

// 'String' is not a valid instantiation of T with bound num.'.
main() => new C<String>();
"""
          ]),

      MessageKind.INVALID_USE_OF_SUPER: const MessageTemplate(
          MessageKind.INVALID_USE_OF_SUPER, "'super' not allowed here."),

      MessageKind.INVALID_CASE_DEFAULT: const MessageTemplate(
          MessageKind.INVALID_CASE_DEFAULT,
          "'default' only allowed on last case of a switch."),

      MessageKind.SWITCH_CASE_TYPES_NOT_EQUAL: const MessageTemplate(
          MessageKind.SWITCH_CASE_TYPES_NOT_EQUAL,
          "'case' expressions do not all have type '#{type}'."),

      MessageKind.SWITCH_CASE_TYPES_NOT_EQUAL_CASE: const MessageTemplate(
          MessageKind.SWITCH_CASE_TYPES_NOT_EQUAL_CASE,
          "'case' expression of type '#{type}'."),

      MessageKind.SWITCH_CASE_FORBIDDEN: const MessageTemplate(
          MessageKind.SWITCH_CASE_FORBIDDEN,
          "'case' expression may not be of type '#{type}'."),

      MessageKind.SWITCH_CASE_VALUE_OVERRIDES_EQUALS: const MessageTemplate(
          MessageKind.SWITCH_CASE_VALUE_OVERRIDES_EQUALS,
          "'case' expression type '#{type}' overrides 'operator =='."),

      MessageKind.INVALID_ARGUMENT_AFTER_NAMED: const MessageTemplate(
          MessageKind.INVALID_ARGUMENT_AFTER_NAMED,
          "Unnamed argument after named argument."),

      MessageKind.INVALID_AWAIT_FOR_IN: const MessageTemplate(
          MessageKind.INVALID_AWAIT_FOR_IN,
          "'await' is only supported in methods with an 'async' or "
          "'async*' body modifier.",
          howToFix: "Try adding 'async' or 'async*' to the method body or "
              "removing the 'await' keyword.",
          examples: const [
            """
main(o) sync* {
  await for (var e in o) {}
}"""
          ]),

      MessageKind.INVALID_AWAIT: const MessageTemplate(
          MessageKind.INVALID_AWAIT,
          "'await' is only supported in methods with an 'async' or "
          "'async*' body modifier.",
          howToFix: "Try adding 'async' or 'async*' to the method body.",
          examples: const [
            """
main(o) sync* {
  await null;
}"""
          ]),

      MessageKind.INVALID_YIELD: const MessageTemplate(
          MessageKind.INVALID_YIELD,
          "'yield' is only supported in methods with a 'sync*' or "
          "'async*' body modifier.",
          howToFix: "Try adding 'sync*' or 'async*' to the method body.",
          examples: const [
            """
main(o) async {
  yield 0;
}"""
          ]),

      MessageKind.NOT_A_COMPILE_TIME_CONSTANT: const MessageTemplate(
          MessageKind.NOT_A_COMPILE_TIME_CONSTANT,
          "Not a compile-time constant."),

      MessageKind.DEFERRED_COMPILE_TIME_CONSTANT: const MessageTemplate(
          MessageKind.DEFERRED_COMPILE_TIME_CONSTANT,
          "A deferred value cannot be used as a compile-time constant."),

      MessageKind.DEFERRED_COMPILE_TIME_CONSTANT_CONSTRUCTION:
          const MessageTemplate(
              MessageKind.DEFERRED_COMPILE_TIME_CONSTANT_CONSTRUCTION,
              "A deferred class cannot be used to create a "
              "compile-time constant."),

      MessageKind.CYCLIC_COMPILE_TIME_CONSTANTS: const MessageTemplate(
          MessageKind.CYCLIC_COMPILE_TIME_CONSTANTS,
          "Cycle in the compile-time constant computation."),

      MessageKind.CONSTRUCTOR_IS_NOT_CONST: const MessageTemplate(
          MessageKind.CONSTRUCTOR_IS_NOT_CONST,
          "Constructor is not a 'const' constructor."),

      MessageKind.CONST_MAP_KEY_OVERRIDES_EQUALS: const MessageTemplate(
          MessageKind.CONST_MAP_KEY_OVERRIDES_EQUALS,
          "Const-map key type '#{type}' overrides 'operator =='."),

      MessageKind.NO_SUCH_LIBRARY_MEMBER: const MessageTemplate(
          MessageKind.NO_SUCH_LIBRARY_MEMBER,
          "'#{libraryName}' has no member named '#{memberName}'."),

      MessageKind.CANNOT_INSTANTIATE_TYPEDEF: const MessageTemplate(
          MessageKind.CANNOT_INSTANTIATE_TYPEDEF,
          "Cannot instantiate typedef '#{typedefName}'."),

      MessageKind.REQUIRED_PARAMETER_WITH_DEFAULT: const MessageTemplate(
          MessageKind.REQUIRED_PARAMETER_WITH_DEFAULT,
          "Non-optional parameters can't have a default value.",
          howToFix:
              "Try removing the default value or making the parameter optional.",
          examples: const [
            """
main() {
  foo(a: 1) => print(a);
  foo(2);
}""",
            """
main() {
  foo(a = 1) => print(a);
  foo(2);
}"""
          ]),

      MessageKind.NAMED_PARAMETER_WITH_EQUALS: const MessageTemplate(
          MessageKind.NAMED_PARAMETER_WITH_EQUALS,
          "Named optional parameters can't use '=' to specify a default "
          "value.",
          howToFix: "Try replacing '=' with ':'.",
          examples: const [
            """
main() {
  foo({a = 1}) => print(a);
  foo(a: 2);
}"""
          ]),

      MessageKind.POSITIONAL_PARAMETER_WITH_EQUALS: const MessageTemplate(
          MessageKind.POSITIONAL_PARAMETER_WITH_EQUALS,
          "Positional optional parameters can't use ':' to specify a "
          "default value.",
          howToFix: "Try replacing ':' with '='.",
          examples: const [
            """
main() {
  foo([a: 1]) => print(a);
  foo(2);
}"""
          ]),

      MessageKind.TYPEDEF_FORMAL_WITH_DEFAULT: const MessageTemplate(
          MessageKind.TYPEDEF_FORMAL_WITH_DEFAULT,
          "A parameter of a typedef can't specify a default value.",
          howToFix: "Try removing the default value.",
          examples: const [
            """
typedef void F([int arg = 0]);

main() {
  F f;
}""",
            """
typedef void F({int arg: 0});

main() {
  F f;
}"""
          ]),

      MessageKind.FUNCTION_TYPE_FORMAL_WITH_DEFAULT: const MessageTemplate(
          MessageKind.FUNCTION_TYPE_FORMAL_WITH_DEFAULT,
          "A function type parameter can't specify a default value.",
          howToFix: "Try removing the default value.",
          examples: const [
            """
foo(f(int i, [a = 1])) {}

main() {
  foo(1, 2);
}""",
            """
foo(f(int i, {a: 1})) {}

main() {
  foo(1, a: 2);
}"""
          ]),

      MessageKind.REDIRECTING_FACTORY_WITH_DEFAULT: const MessageTemplate(
          MessageKind.REDIRECTING_FACTORY_WITH_DEFAULT,
          "A parameter of a redirecting factory constructor can't specify a "
          "default value.",
          howToFix: "Try removing the default value.",
          examples: const [
            """
class A {
  A([a]);
  factory A.foo([a = 1]) = A;
}

main() {
  new A.foo(1);
}""",
            """
class A {
  A({a});
  factory A.foo({a: 1}) = A;
}

main() {
  new A.foo(a: 1);
}"""
          ]),

      MessageKind.FORMAL_DECLARED_CONST: const MessageTemplate(
          MessageKind.FORMAL_DECLARED_CONST,
          "A formal parameter can't be declared const.",
          howToFix: "Try removing 'const'.",
          examples: const [
            """
foo(const x) {}
main() => foo(42);
""",
            """
foo({const x}) {}
main() => foo(42);
""",
            """
foo([const x]) {}
main() => foo(42);
"""
          ]),

      MessageKind.FORMAL_DECLARED_STATIC: const MessageTemplate(
          MessageKind.FORMAL_DECLARED_STATIC,
          "A formal parameter can't be declared static.",
          howToFix: "Try removing 'static'.",
          examples: const [
            """
foo(static x) {}
main() => foo(42);
""",
            """
foo({static x}) {}
main() => foo(42);
""",
            """
foo([static x]) {}
main() => foo(42);
"""
          ]),

      MessageKind.FINAL_FUNCTION_TYPE_PARAMETER: const MessageTemplate(
          MessageKind.FINAL_FUNCTION_TYPE_PARAMETER,
          "A function type parameter can't be declared final.",
          howToFix: "Try removing 'final'.",
          examples: const [
            """
foo(final int x(int a)) {}
main() => foo((y) => 42);
""",
            """
foo({final int x(int a)}) {}
main() => foo((y) => 42);
""",
            """
foo([final int x(int a)]) {}
main() => foo((y) => 42);
"""
          ]),

      MessageKind.VAR_FUNCTION_TYPE_PARAMETER: const MessageTemplate(
          MessageKind.VAR_FUNCTION_TYPE_PARAMETER,
          "A function type parameter can't be declared with 'var'.",
          howToFix: "Try removing 'var'.",
          examples: const [
            """
foo(var int x(int a)) {}
main() => foo((y) => 42);
""",
            """
foo({var int x(int a)}) {}
main() => foo((y) => 42);
""",
            """
foo([var int x(int a)]) {}
main() => foo((y) => 42);
"""
          ]),

      MessageKind.CANNOT_INSTANTIATE_TYPE_VARIABLE: const MessageTemplate(
          MessageKind.CANNOT_INSTANTIATE_TYPE_VARIABLE,
          "Cannot instantiate type variable '#{typeVariableName}'."),

      MessageKind.CYCLIC_TYPE_VARIABLE: const MessageTemplate(
          MessageKind.CYCLIC_TYPE_VARIABLE,
          "Type variable '#{typeVariableName}' is a supertype of itself."),

      MessageKind.CYCLIC_TYPEDEF: const MessageTemplate(
          MessageKind.CYCLIC_TYPEDEF, "A typedef can't refer to itself.",
          howToFix: "Try removing all references to '#{typedefName}' "
              "in the definition of '#{typedefName}'.",
          examples: const [
            """
typedef F F(); // The return type 'F' is a self-reference.
main() { F f = null; }"""
          ]),

      MessageKind.CYCLIC_TYPEDEF_ONE: const MessageTemplate(
          MessageKind.CYCLIC_TYPEDEF_ONE,
          "A typedef can't refer to itself through another typedef.",
          howToFix: "Try removing all references to "
              "'#{otherTypedefName}' in the definition of '#{typedefName}'.",
          examples: const [
            """
typedef G F(); // The return type 'G' is a self-reference through typedef 'G'.
typedef F G(); // The return type 'F' is a self-reference through typedef 'F'.
main() { F f = null; }""",
            """
typedef G F(); // The return type 'G' creates a self-reference.
typedef H G(); // The return type 'H' creates a self-reference.
typedef H(F f); // The argument type 'F' creates a self-reference.
main() { F f = null; }"""
          ]),

      MessageKind.CLASS_NAME_EXPECTED: const MessageTemplate(
          MessageKind.CLASS_NAME_EXPECTED, "Class name expected."),

      MessageKind.CANNOT_EXTEND: const MessageTemplate(
          MessageKind.CANNOT_EXTEND, "'#{type}' cannot be extended."),

      MessageKind.CANNOT_IMPLEMENT: const MessageTemplate(
          MessageKind.CANNOT_IMPLEMENT, "'#{type}' cannot be implemented."),

      // TODO(johnnwinther): Split messages into reasons for malformedness.
      MessageKind.CANNOT_EXTEND_MALFORMED: const MessageTemplate(
          MessageKind.CANNOT_EXTEND_MALFORMED,
          "Class '#{className}' can't extend the type '#{malformedType}' "
          "because it is malformed.",
          howToFix:
              "Try correcting the malformed type annotation or removing the "
              "'extends' clause.",
          examples: const [
            """
class A extends Malformed {}
main() => new A();"""
          ]),

      MessageKind.CANNOT_IMPLEMENT_MALFORMED: const MessageTemplate(
          MessageKind.CANNOT_IMPLEMENT_MALFORMED,
          "Class '#{className}' can't implement the type '#{malformedType}' "
          "because it is malformed.",
          howToFix:
              "Try correcting the malformed type annotation or removing the "
              "type from the 'implements' clause.",
          examples: const [
            """
class A implements Malformed {}
main() => new A();"""
          ]),

      MessageKind.CANNOT_MIXIN_MALFORMED: const MessageTemplate(
          MessageKind.CANNOT_MIXIN_MALFORMED,
          "Class '#{className}' can't mixin the type '#{malformedType}' "
          "because it is malformed.",
          howToFix:
              "Try correcting the malformed type annotation or removing the "
              "type from the 'with' clause.",
          examples: const [
            """
class A extends Object with Malformed {}
main() => new A();"""
          ]),

      MessageKind.CANNOT_MIXIN: const MessageTemplate(
          MessageKind.CANNOT_MIXIN, "The type '#{type}' can't be mixed in.",
          howToFix: "Try removing '#{type}' from the 'with' clause.",
          examples: const [
            """
class C extends Object with String {}

main() => new C();
""",
            """
typedef C = Object with String;

main() => new C();
"""
          ]),

      MessageKind.CANNOT_EXTEND_ENUM: const MessageTemplate(
          MessageKind.CANNOT_EXTEND_ENUM,
          "Class '#{className}' can't extend the type '#{enumType}' because "
          "it is declared by an enum.",
          howToFix: "Try making '#{enumType}' a normal class or removing the "
              "'extends' clause.",
          examples: const [
            """
enum Enum { A }
class B extends Enum {}
main() => new B();"""
          ]),

      MessageKind.CANNOT_IMPLEMENT_ENUM: const MessageTemplate(
          MessageKind.CANNOT_IMPLEMENT_ENUM,
          "Class '#{className}' can't implement the type '#{enumType}' "
          "because it is declared by an enum.",
          howToFix: "Try making '#{enumType}' a normal class or removing the "
              "type from the 'implements' clause.",
          examples: const [
            """
enum Enum { A }
class B implements Enum {}
main() => new B();"""
          ]),

      MessageKind.CANNOT_MIXIN_ENUM: const MessageTemplate(
          MessageKind.CANNOT_MIXIN_ENUM,
          "Class '#{className}' can't mixin the type '#{enumType}' because it "
          "is declared by an enum.",
          howToFix: "Try making '#{enumType}' a normal class or removing the "
              "type from the 'with' clause.",
          examples: const [
            """
enum Enum { A }
class B extends Object with Enum {}
main() => new B();"""
          ]),

      MessageKind.CANNOT_INSTANTIATE_ENUM: const MessageTemplate(
          MessageKind.CANNOT_INSTANTIATE_ENUM,
          "Enum type '#{enumName}' cannot be instantiated.",
          howToFix: "Try making '#{enumType}' a normal class or use an enum "
              "constant.",
          examples: const [
            """
enum Enum { A }
main() => new Enum(0);""",
            """
enum Enum { A }
main() => const Enum(0);"""
          ]),

      MessageKind.EMPTY_ENUM_DECLARATION: const MessageTemplate(
          MessageKind.EMPTY_ENUM_DECLARATION,
          "Enum '#{enumName}' must contain at least one value.",
          howToFix: "Try adding an enum constant or making #{enumName} a "
              "normal class.",
          examples: const [
            """
enum Enum {}
main() { Enum e; }"""
          ]),

      MessageKind.MISSING_ENUM_CASES: const MessageTemplate(
          MessageKind.MISSING_ENUM_CASES,
          "Missing enum constants in switch statement: #{enumValues}.",
          howToFix: "Try adding the missing constants or a default case.",
          examples: const [
            """
enum Enum { A, B }
main() {
  switch (Enum.A) {
  case Enum.B: break;
  }
}""",
            """
enum Enum { A, B, C }
main() {
  switch (Enum.A) {
  case Enum.B: break;
  }
}"""
          ]),

      MessageKind.DUPLICATE_EXTENDS_IMPLEMENTS: const MessageTemplate(
          MessageKind.DUPLICATE_EXTENDS_IMPLEMENTS,
          "'#{type}' can not be both extended and implemented."),

      MessageKind.DUPLICATE_IMPLEMENTS: const MessageTemplate(
          MessageKind.DUPLICATE_IMPLEMENTS,
          "'#{type}' must not occur more than once "
          "in the implements clause."),

      MessageKind.MULTI_INHERITANCE: const MessageTemplate(
          MessageKind.MULTI_INHERITANCE,
          "Dart2js does not currently support inheritance of the same class "
          "with different type arguments: Both #{firstType} and #{secondType} "
          "are supertypes of #{thisType}."),

      MessageKind.ILLEGAL_SUPER_SEND: const MessageTemplate(
          MessageKind.ILLEGAL_SUPER_SEND,
          "'#{name}' cannot be called on super."),

      MessageKind.ADDITIONAL_TYPE_ARGUMENT: const MessageTemplate(
          MessageKind.ADDITIONAL_TYPE_ARGUMENT, "Additional type argument."),

      MessageKind.MISSING_TYPE_ARGUMENT: const MessageTemplate(
          MessageKind.MISSING_TYPE_ARGUMENT, "Missing type argument."),

      // TODO(johnniwinther): Use ADDITIONAL_TYPE_ARGUMENT or
      // MISSING_TYPE_ARGUMENT instead.
      MessageKind.TYPE_ARGUMENT_COUNT_MISMATCH: const MessageTemplate(
          MessageKind.TYPE_ARGUMENT_COUNT_MISMATCH,
          "Incorrect number of type arguments on '#{type}'."),

      MessageKind.GETTER_MISMATCH: const MessageTemplate(
          MessageKind.GETTER_MISMATCH, "Setter disagrees on: '#{modifiers}'."),

      MessageKind.SETTER_MISMATCH: const MessageTemplate(
          MessageKind.SETTER_MISMATCH, "Getter disagrees on: '#{modifiers}'."),

      MessageKind.ILLEGAL_SETTER_FORMALS: const MessageTemplate(
          MessageKind.ILLEGAL_SETTER_FORMALS,
          "A setter must have exactly one argument."),

      MessageKind.NO_STATIC_OVERRIDE: const MessageTemplate(
          MessageKind.NO_STATIC_OVERRIDE,
          "Static member cannot override instance member '#{memberName}' of "
          "'#{className}'."),

      MessageKind.NO_STATIC_OVERRIDE_CONT: const MessageTemplate(
          MessageKind.NO_STATIC_OVERRIDE_CONT,
          "This is the instance member that cannot be overridden "
          "by a static member."),

      MessageKind.INSTANCE_STATIC_SAME_NAME: const MessageTemplate(
          MessageKind.INSTANCE_STATIC_SAME_NAME,
          "Instance member '#{memberName}' and static member of "
          "superclass '#{className}' have the same name."),

      MessageKind.INSTANCE_STATIC_SAME_NAME_CONT: const MessageTemplate(
          MessageKind.INSTANCE_STATIC_SAME_NAME_CONT,
          "This is the static member with the same name."),

      MessageKind.INVALID_OVERRIDE_METHOD: const MessageTemplate(
          MessageKind.INVALID_OVERRIDE_METHOD,
          "The type '#{declaredType}' of method '#{name}' declared in "
          "'#{class}' is not a subtype of the overridden method type "
          "'#{inheritedType}' inherited from '#{inheritedClass}'."),

      MessageKind.INVALID_OVERRIDDEN_METHOD: const MessageTemplate(
          MessageKind.INVALID_OVERRIDDEN_METHOD,
          "This is the overridden method '#{name}' declared in class "
          "'#{class}'."),

      MessageKind.INVALID_OVERRIDE_GETTER: const MessageTemplate(
          MessageKind.INVALID_OVERRIDE_GETTER,
          "The type '#{declaredType}' of getter '#{name}' declared in "
          "'#{class}' is not assignable to the type '#{inheritedType}' of the "
          "overridden getter inherited from '#{inheritedClass}'."),

      MessageKind.INVALID_OVERRIDDEN_GETTER: const MessageTemplate(
          MessageKind.INVALID_OVERRIDDEN_GETTER,
          "This is the overridden getter '#{name}' declared in class "
          "'#{class}'."),

      MessageKind.INVALID_OVERRIDE_GETTER_WITH_FIELD: const MessageTemplate(
          MessageKind.INVALID_OVERRIDE_GETTER_WITH_FIELD,
          "The type '#{declaredType}' of field '#{name}' declared in "
          "'#{class}' is not assignable to the type '#{inheritedType}' of the "
          "overridden getter inherited from '#{inheritedClass}'."),

      MessageKind.INVALID_OVERRIDE_FIELD_WITH_GETTER: const MessageTemplate(
          MessageKind.INVALID_OVERRIDE_FIELD_WITH_GETTER,
          "The type '#{declaredType}' of getter '#{name}' declared in "
          "'#{class}' is not assignable to the type '#{inheritedType}' of the "
          "overridden field inherited from '#{inheritedClass}'."),

      MessageKind.INVALID_OVERRIDE_SETTER: const MessageTemplate(
          MessageKind.INVALID_OVERRIDE_SETTER,
          "The type '#{declaredType}' of setter '#{name}' declared in "
          "'#{class}' is not assignable to the type '#{inheritedType}' of the "
          "overridden setter inherited from '#{inheritedClass}'."),

      MessageKind.INVALID_OVERRIDDEN_SETTER: const MessageTemplate(
          MessageKind.INVALID_OVERRIDDEN_SETTER,
          "This is the overridden setter '#{name}' declared in class "
          "'#{class}'."),

      MessageKind.INVALID_OVERRIDE_SETTER_WITH_FIELD: const MessageTemplate(
          MessageKind.INVALID_OVERRIDE_SETTER_WITH_FIELD,
          "The type '#{declaredType}' of field '#{name}' declared in "
          "'#{class}' is not assignable to the type '#{inheritedType}' of the "
          "overridden setter inherited from '#{inheritedClass}'."),

      MessageKind.INVALID_OVERRIDE_FIELD_WITH_SETTER: const MessageTemplate(
          MessageKind.INVALID_OVERRIDE_FIELD_WITH_SETTER,
          "The type '#{declaredType}' of setter '#{name}' declared in "
          "'#{class}' is not assignable to the type '#{inheritedType}' of the "
          "overridden field inherited from '#{inheritedClass}'."),

      MessageKind.INVALID_OVERRIDE_FIELD: const MessageTemplate(
          MessageKind.INVALID_OVERRIDE_FIELD,
          "The type '#{declaredType}' of field '#{name}' declared in "
          "'#{class}' is not assignable to the type '#{inheritedType}' of the "
          "overridden field inherited from '#{inheritedClass}'."),

      MessageKind.INVALID_OVERRIDDEN_FIELD: const MessageTemplate(
          MessageKind.INVALID_OVERRIDDEN_FIELD,
          "This is the overridden field '#{name}' declared in class "
          "'#{class}'."),

      MessageKind.CANNOT_OVERRIDE_FIELD_WITH_METHOD: const MessageTemplate(
          MessageKind.CANNOT_OVERRIDE_FIELD_WITH_METHOD,
          "Method '#{name}' in '#{class}' can't override field from "
          "'#{inheritedClass}'."),

      MessageKind.CANNOT_OVERRIDE_FIELD_WITH_METHOD_CONT: const MessageTemplate(
          MessageKind.CANNOT_OVERRIDE_FIELD_WITH_METHOD_CONT,
          "This is the field that cannot be overridden by a method."),

      MessageKind.CANNOT_OVERRIDE_METHOD_WITH_FIELD: const MessageTemplate(
          MessageKind.CANNOT_OVERRIDE_METHOD_WITH_FIELD,
          "Field '#{name}' in '#{class}' can't override method from "
          "'#{inheritedClass}'."),

      MessageKind.CANNOT_OVERRIDE_METHOD_WITH_FIELD_CONT: const MessageTemplate(
          MessageKind.CANNOT_OVERRIDE_METHOD_WITH_FIELD_CONT,
          "This is the method that cannot be overridden by a field."),

      MessageKind.CANNOT_OVERRIDE_GETTER_WITH_METHOD: const MessageTemplate(
          MessageKind.CANNOT_OVERRIDE_GETTER_WITH_METHOD,
          "Method '#{name}' in '#{class}' can't override getter from "
          "'#{inheritedClass}'."),

      MessageKind.CANNOT_OVERRIDE_GETTER_WITH_METHOD_CONT:
          const MessageTemplate(
              MessageKind.CANNOT_OVERRIDE_GETTER_WITH_METHOD_CONT,
              "This is the getter that cannot be overridden by a method."),

      MessageKind.CANNOT_OVERRIDE_METHOD_WITH_GETTER: const MessageTemplate(
          MessageKind.CANNOT_OVERRIDE_METHOD_WITH_GETTER,
          "Getter '#{name}' in '#{class}' can't override method from "
          "'#{inheritedClass}'."),

      MessageKind.CANNOT_OVERRIDE_METHOD_WITH_GETTER_CONT:
          const MessageTemplate(
              MessageKind.CANNOT_OVERRIDE_METHOD_WITH_GETTER_CONT,
              "This is the method that cannot be overridden by a getter."),

      MessageKind.MISSING_FORMALS: const MessageTemplate(
          MessageKind.MISSING_FORMALS, "Formal parameters are missing."),

      MessageKind.EXTRA_FORMALS: const MessageTemplate(
          MessageKind.EXTRA_FORMALS, "Formal parameters are not allowed here."),

      MessageKind.UNARY_OPERATOR_BAD_ARITY: const MessageTemplate(
          MessageKind.UNARY_OPERATOR_BAD_ARITY,
          "Operator '#{operatorName}' must have no parameters."),

      MessageKind.MINUS_OPERATOR_BAD_ARITY: const MessageTemplate(
          MessageKind.MINUS_OPERATOR_BAD_ARITY,
          "Operator '-' must have 0 or 1 parameters."),

      MessageKind.BINARY_OPERATOR_BAD_ARITY: const MessageTemplate(
          MessageKind.BINARY_OPERATOR_BAD_ARITY,
          "Operator '#{operatorName}' must have exactly 1 parameter."),

      MessageKind.TERNARY_OPERATOR_BAD_ARITY: const MessageTemplate(
          MessageKind.TERNARY_OPERATOR_BAD_ARITY,
          "Operator '#{operatorName}' must have exactly 2 parameters."),

      MessageKind.OPERATOR_OPTIONAL_PARAMETERS: const MessageTemplate(
          MessageKind.OPERATOR_OPTIONAL_PARAMETERS,
          "Operator '#{operatorName}' cannot have optional parameters."),

      MessageKind.OPERATOR_NAMED_PARAMETERS: const MessageTemplate(
          MessageKind.OPERATOR_NAMED_PARAMETERS,
          "Operator '#{operatorName}' cannot have named parameters."),

      MessageKind.ILLEGAL_FINAL_METHOD_MODIFIER: const MessageTemplate(
          MessageKind.ILLEGAL_FINAL_METHOD_MODIFIER,
          "Cannot have final modifier on method."),

      MessageKind.ILLEGAL_CONST_FIELD_MODIFIER: const MessageTemplate(
          MessageKind.ILLEGAL_CONST_FIELD_MODIFIER,
          "Cannot have const modifier on non-static field.",
          howToFix:
              "Try adding a static modifier, or removing the const modifier.",
          examples: const [
            """
class C {
  const int a = 1;
}

main() => new C();"""
          ]),

      MessageKind.ILLEGAL_CONSTRUCTOR_MODIFIERS: const MessageTemplate(
          MessageKind.ILLEGAL_CONSTRUCTOR_MODIFIERS,
          "Illegal constructor modifiers: '#{modifiers}'."),

      MessageKind.ILLEGAL_MIXIN_APPLICATION_MODIFIERS: const MessageTemplate(
          MessageKind.ILLEGAL_MIXIN_APPLICATION_MODIFIERS,
          "Illegal mixin application modifiers: '#{modifiers}'."),

      MessageKind.ILLEGAL_MIXIN_SUPERCLASS: const MessageTemplate(
          MessageKind.ILLEGAL_MIXIN_SUPERCLASS,
          "Class used as mixin must have Object as superclass."),

      MessageKind.ILLEGAL_MIXIN_OBJECT: const MessageTemplate(
          MessageKind.ILLEGAL_MIXIN_OBJECT, "Cannot use Object as mixin."),

      MessageKind.ILLEGAL_MIXIN_CONSTRUCTOR: const MessageTemplate(
          MessageKind.ILLEGAL_MIXIN_CONSTRUCTOR,
          "Class used as mixin cannot have non-factory constructor."),

      MessageKind.ILLEGAL_MIXIN_CYCLE: const MessageTemplate(
          MessageKind.ILLEGAL_MIXIN_CYCLE,
          "Class used as mixin introduces mixin cycle: "
          "'#{mixinName1}' <-> '#{mixinName2}'."),

      MessageKind.ILLEGAL_MIXIN_WITH_SUPER: const MessageTemplate(
          MessageKind.ILLEGAL_MIXIN_WITH_SUPER,
          "Cannot use class '#{className}' as a mixin because it uses "
          "'super'."),

      MessageKind.ILLEGAL_MIXIN_SUPER_USE: const MessageTemplate(
          MessageKind.ILLEGAL_MIXIN_SUPER_USE,
          "Use of 'super' in class used as mixin."),

      MessageKind.PARAMETER_NAME_EXPECTED: const MessageTemplate(
          MessageKind.PARAMETER_NAME_EXPECTED, "parameter name expected."),

      MessageKind.UNDEFINED_STATIC_SETTER_BUT_GETTER: const MessageTemplate(
          MessageKind.UNDEFINED_STATIC_SETTER_BUT_GETTER,
          "Cannot resolve setter."),

      MessageKind.ASSIGNING_FINAL_FIELD_IN_SUPER: const MessageTemplate(
          MessageKind.ASSIGNING_FINAL_FIELD_IN_SUPER,
          "Cannot assign a value to final field '#{name}' "
          "in superclass '#{superclassName}'."),

      MessageKind.ASSIGNING_METHOD: const MessageTemplate(
          MessageKind.ASSIGNING_METHOD, "Cannot assign a value to a method."),

      MessageKind.ASSIGNING_METHOD_IN_SUPER: const MessageTemplate(
          MessageKind.ASSIGNING_METHOD_IN_SUPER,
          "Cannot assign a value to method '#{name}' "
          "in superclass '#{superclassName}'."),

      MessageKind.ASSIGNING_TYPE: const MessageTemplate(
          MessageKind.ASSIGNING_TYPE, "Cannot assign a value to a type."),

      MessageKind.IF_NULL_ASSIGNING_TYPE: const MessageTemplate(
          MessageKind.IF_NULL_ASSIGNING_TYPE,
          "Cannot assign a value to a type. Note that types are never null, "
          "so this ??= assignment has no effect.",
          howToFix: "Try removing the '??=' assignment.",
          examples: const ["class A {} main() { print(A ??= 3);}",]),

      MessageKind.VOID_NOT_ALLOWED: const MessageTemplate(
          MessageKind.VOID_NOT_ALLOWED,
          "Type 'void' can't be used here because it isn't a return type.",
          howToFix:
              "Try removing 'void' keyword or replace it with 'var', 'final', "
              "or a type.",
          examples: const [
            "void x; main() {}",
            "foo(void x) {} main() { foo(null); }",
          ]),

      MessageKind.NULL_NOT_ALLOWED: const MessageTemplate(
          MessageKind.NULL_NOT_ALLOWED, "`null` can't be used here."),

      MessageKind.BEFORE_TOP_LEVEL: const MessageTemplate(
          MessageKind.BEFORE_TOP_LEVEL,
          "Part header must come before top-level definitions."),

      MessageKind.IMPORT_PART_OF: const MessageTemplate(
          MessageKind.IMPORT_PART_OF,
          "The imported library must not have a 'part-of' directive.",
          howToFix: "Try removing the 'part-of' directive or replacing the "
              "import of the library with a 'part' directive.",
          examples: const [
            const {
              'main.dart': """
library library;

import 'part.dart';

main() {}
""",
              'part.dart': """
part of library;
"""
            }
          ]),

      MessageKind.IMPORT_PART_OF_HERE: const MessageTemplate(
          MessageKind.IMPORT_PART_OF_HERE, "The library is imported here."),

      MessageKind.MAIN_HAS_PART_OF: const MessageTemplate(
          MessageKind.MAIN_HAS_PART_OF,
          "The main application file must not have a 'part-of' directive.",
          howToFix: "Try removing the 'part-of' directive or starting "
              "compilation from another file.",
          examples: const [
            const {
              'main.dart': """
part of library;

main() {}
"""
            }
          ]),

      MessageKind.LIBRARY_NAME_MISMATCH: const MessageTemplate(
          MessageKind.LIBRARY_NAME_MISMATCH,
          "Expected part of library name '#{libraryName}'.",
          howToFix: "Try changing the directive to 'part of #{libraryName};'.",
          examples: const [
            const {
              'main.dart': """
library lib.foo;

part 'part.dart';

main() {}
""",
              'part.dart': """
part of lib.bar;
"""
            }
          ]),

      MessageKind.MISSING_LIBRARY_NAME: const MessageTemplate(
          MessageKind.MISSING_LIBRARY_NAME,
          "Library has no name. Part directive expected library name "
          "to be '#{libraryName}'.",
          howToFix: "Try adding 'library #{libraryName};' to the library.",
          examples: const [
            const {
              'main.dart': """
part 'part.dart';

main() {}
""",
              'part.dart': """
part of lib.foo;
"""
            }
          ]),

      MessageKind.THIS_IS_THE_PART_OF_TAG: const MessageTemplate(
          MessageKind.THIS_IS_THE_PART_OF_TAG,
          "This is the part of directive."),

      MessageKind.MISSING_PART_OF_TAG: const MessageTemplate(
          MessageKind.MISSING_PART_OF_TAG,
          "This file has no part-of tag, but it is being used as a part."),

      MessageKind.DUPLICATED_PART_OF: const MessageTemplate(
          MessageKind.DUPLICATED_PART_OF, "Duplicated part-of directive."),

      MessageKind.DUPLICATED_LIBRARY_NAME: const MessageTemplate(
          MessageKind.DUPLICATED_LIBRARY_NAME,
          "Duplicated library name '#{libraryName}'."),

      MessageKind.DUPLICATED_RESOURCE: const MessageTemplate(
          MessageKind.DUPLICATED_RESOURCE,
          "The resource '#{resourceUri}' is loaded through both "
          "'#{canonicalUri1}' and '#{canonicalUri2}'."),

      MessageKind.DUPLICATED_LIBRARY_RESOURCE: const MessageTemplate(
          MessageKind.DUPLICATED_LIBRARY_RESOURCE,
          "The library '#{libraryName}' in '#{resourceUri}' is loaded through "
          "both '#{canonicalUri1}' and '#{canonicalUri2}'."),

      // This is used as an exception.
      MessageKind.INVALID_SOURCE_FILE_LOCATION: const MessageTemplate(
          MessageKind.INVALID_SOURCE_FILE_LOCATION,
          '''
Invalid offset (#{offset}) in source map.
File: #{fileName}
Length: #{length}'''),

      MessageKind.TOP_LEVEL_VARIABLE_DECLARED_STATIC: const MessageTemplate(
          MessageKind.TOP_LEVEL_VARIABLE_DECLARED_STATIC,
          "Top-level variable cannot be declared static."),

      MessageKind.REFERENCE_IN_INITIALIZATION: const MessageTemplate(
          MessageKind.REFERENCE_IN_INITIALIZATION,
          "Variable '#{variableName}' is referenced during its "
          "initialization.",
          howToFix:
              "If you are trying to reference a shadowed variable, rename "
              "one of the variables.",
          examples: const [
            """
foo(t) {
  var t = t;
  return t;
}

main() => foo(1);
"""
          ]),

      MessageKind.CONST_WITHOUT_INITIALIZER: const MessageTemplate(
          MessageKind.CONST_WITHOUT_INITIALIZER,
          "A constant variable must be initialized.",
          howToFix: "Try adding an initializer or "
              "removing the 'const' modifier.",
          examples: const [
            """
void main() {
  const c; // This constant variable must be initialized.
}"""
          ]),

      MessageKind.FINAL_WITHOUT_INITIALIZER: const MessageTemplate(
          MessageKind.FINAL_WITHOUT_INITIALIZER,
          "A final variable must be initialized.",
          howToFix: "Try adding an initializer or "
              "removing the 'final' modifier.",
          examples: const [
            "class C { static final field; } main() => C.field;"
          ]),

      MessageKind.CONST_LOOP_VARIABLE: const MessageTemplate(
          MessageKind.CONST_LOOP_VARIABLE,
          "A loop variable cannot be constant.",
          howToFix: "Try remove the 'const' modifier or "
              "replacing it with a 'final' modifier.",
          examples: const [
            """
void main() {
  for (const c in []) {}
}"""
          ]),

      MessageKind.MEMBER_USES_CLASS_NAME: const MessageTemplate(
          MessageKind.MEMBER_USES_CLASS_NAME,
          "Member variable can't have the same name as the class it is "
          "declared in.",
          howToFix: "Try renaming the variable.",
          examples: const [
            """
class A { var A; }
main() {
  var a = new A();
  a.A = 1;
}
""",
            """
class A { static var A; }
main() => A.A = 1;
"""
          ]),

      MessageKind.WRONG_NUMBER_OF_ARGUMENTS_FOR_ASSERT: const MessageTemplate(
          MessageKind.WRONG_NUMBER_OF_ARGUMENTS_FOR_ASSERT,
          "Wrong number of arguments to assert. Should be 1, but given "
          "#{argumentCount}."),

      MessageKind.ASSERT_IS_GIVEN_NAMED_ARGUMENTS: const MessageTemplate(
          MessageKind.ASSERT_IS_GIVEN_NAMED_ARGUMENTS,
          "'assert' takes no named arguments, but given #{argumentCount}."),

      MessageKind.FACTORY_REDIRECTION_IN_NON_FACTORY: const MessageTemplate(
          MessageKind.FACTORY_REDIRECTION_IN_NON_FACTORY,
          "Factory redirection only allowed in factories."),

      MessageKind.MISSING_FACTORY_KEYWORD: const MessageTemplate(
          MessageKind.MISSING_FACTORY_KEYWORD,
          "Did you forget a factory keyword here?"),

      MessageKind.NO_SUCH_METHOD_IN_NATIVE: const MessageTemplate(
          MessageKind.NO_SUCH_METHOD_IN_NATIVE,
          "'NoSuchMethod' is not supported for classes that extend native "
          "classes."),

      MessageKind.DEFERRED_LIBRARY_DART_2_DART: const MessageTemplate(
          MessageKind.DEFERRED_LIBRARY_DART_2_DART,
          "Deferred loading is not supported by the dart backend yet. "
          "The output will not be split."),

      MessageKind.DEFERRED_LIBRARY_WITHOUT_PREFIX: const MessageTemplate(
          MessageKind.DEFERRED_LIBRARY_WITHOUT_PREFIX,
          "This import is deferred but there is no prefix keyword.",
          howToFix: "Try adding a prefix to the import."),

      MessageKind.DEFERRED_OLD_SYNTAX: const MessageTemplate(
          MessageKind.DEFERRED_OLD_SYNTAX,
          "The DeferredLibrary annotation is obsolete.",
          howToFix:
              "Use the \"import 'lib.dart' deferred as prefix\" syntax instead."),

      MessageKind.DEFERRED_LIBRARY_DUPLICATE_PREFIX: const MessageTemplate(
          MessageKind.DEFERRED_LIBRARY_DUPLICATE_PREFIX,
          "The prefix of this deferred import is not unique.",
          howToFix: "Try changing the import prefix."),

      MessageKind.DEFERRED_TYPE_ANNOTATION: const MessageTemplate(
          MessageKind.DEFERRED_TYPE_ANNOTATION,
          "The type #{node} is deferred. "
          "Deferred types are not valid as type annotations.",
          howToFix: "Try using a non-deferred abstract class as an interface."),

      MessageKind.ILLEGAL_STATIC: const MessageTemplate(
          MessageKind.ILLEGAL_STATIC,
          "Modifier static is only allowed on functions declared in "
          "a class."),

      MessageKind.STATIC_FUNCTION_BLOAT: const MessageTemplate(
          MessageKind.STATIC_FUNCTION_BLOAT,
          "Using '#{class}.#{name}' may lead to unnecessarily large "
          "generated code.",
          howToFix: "Try adding '@MirrorsUsed(...)' as described at "
              "https://goo.gl/Akrrog."),

      MessageKind.NON_CONST_BLOAT: const MessageTemplate(
          MessageKind.NON_CONST_BLOAT,
          "Using 'new #{name}' may lead to unnecessarily large generated "
          "code.",
          howToFix:
              "Try using 'const #{name}' or adding '@MirrorsUsed(...)' as "
              "described at https://goo.gl/Akrrog."),

      MessageKind.STRING_EXPECTED: const MessageTemplate(
          MessageKind.STRING_EXPECTED,
          "Expected a 'String', but got an instance of '#{type}'."),

      MessageKind.PRIVATE_IDENTIFIER: const MessageTemplate(
          MessageKind.PRIVATE_IDENTIFIER,
          "'#{value}' is not a valid Symbol name because it starts with "
          "'_'."),

      MessageKind.PRIVATE_NAMED_PARAMETER: const MessageTemplate(
          MessageKind.PRIVATE_NAMED_PARAMETER,
          "Named optional parameter can't have a library private name.",
          howToFix:
              "Try removing the '_' or making the parameter positional or "
              "required.",
          examples: const ["""foo({int _p}) {} main() => foo();"""]),

      MessageKind.UNSUPPORTED_LITERAL_SYMBOL: const MessageTemplate(
          MessageKind.UNSUPPORTED_LITERAL_SYMBOL,
          "Symbol literal '##{value}' is currently unsupported by dart2js."),

      MessageKind.INVALID_SYMBOL: const MessageTemplate(
          MessageKind.INVALID_SYMBOL,
          '''
'#{value}' is not a valid Symbol name because is not:
 * an empty String,
 * a user defined operator,
 * a qualified non-private identifier optionally followed by '=', or
 * a qualified non-private identifier followed by '.' and a user-defined '''
          "operator."),

      MessageKind.AMBIGUOUS_REEXPORT: const MessageTemplate(
          MessageKind.AMBIGUOUS_REEXPORT,
          "'#{name}' is (re)exported by multiple libraries."),

      MessageKind.AMBIGUOUS_LOCATION: const MessageTemplate(
          MessageKind.AMBIGUOUS_LOCATION, "'#{name}' is defined here."),

      MessageKind.IMPORTED_HERE: const MessageTemplate(
          MessageKind.IMPORTED_HERE, "'#{name}' is imported here."),

      MessageKind.OVERRIDE_EQUALS_NOT_HASH_CODE: const MessageTemplate(
          MessageKind.OVERRIDE_EQUALS_NOT_HASH_CODE,
          "The class '#{class}' overrides 'operator==', "
          "but not 'get hashCode'."),

      MessageKind.INTERNAL_LIBRARY_FROM: const MessageTemplate(
          MessageKind.INTERNAL_LIBRARY_FROM,
          "Internal library '#{resolvedUri}' is not accessible from "
          "'#{importingUri}'."),

      MessageKind.INTERNAL_LIBRARY: const MessageTemplate(
          MessageKind.INTERNAL_LIBRARY,
          "Internal library '#{resolvedUri}' is not accessible."),

      MessageKind.JS_INTEROP_CLASS_CANNOT_EXTEND_DART_CLASS:
          const MessageTemplate(
              MessageKind.JS_INTEROP_CLASS_CANNOT_EXTEND_DART_CLASS,
              "Js-interop class '#{cls}' cannot extend from the non js-interop "
              "class '#{superclass}'.",
              howToFix: "Annotate the superclass with @JS.",
              examples: const [
            """
              import 'package:js/js.dart';

              class Foo { }

              @JS()
              class Bar extends Foo { }

              main() {
                new Bar();
              }
              """
          ]),

      MessageKind.JS_INTEROP_CLASS_NON_EXTERNAL_MEMBER: const MessageTemplate(
          MessageKind.JS_INTEROP_CLASS_NON_EXTERNAL_MEMBER,
          "Member '#{member}' in js-interop class '#{cls}' is not external.",
          howToFix: "Mark all interop methods external",
          examples: const [
            """
              import 'package:js/js.dart';

              @JS()
              class Foo {
                bar() {}
              }

              main() {
                new Foo().bar();
              }
              """
          ]),

      MessageKind.JS_INTEROP_METHOD_WITH_NAMED_ARGUMENTS: const MessageTemplate(
          MessageKind.JS_INTEROP_METHOD_WITH_NAMED_ARGUMENTS,
          "Js-interop method '#{method}' has named arguments but is not "
          "a factory constructor of an @anonymous @JS class.",
          howToFix: "Remove all named arguments from js-interop method or "
              "in the case of a factory constructor annotate the class "
              "as @anonymous.",
          examples: const [
            """
              import 'package:js/js.dart';

              @JS()
              class Foo {
                external bar(foo, {baz});
              }

              main() {
                new Foo().bar(4, baz: 5);
              }
              """
          ]),
      MessageKind.JS_INTEROP_INDEX_NOT_SUPPORTED: const MessageTemplate(
          MessageKind.JS_INTEROP_INDEX_NOT_SUPPORTED,
          "Js-interop does not support [] and []= operator methods.",
          howToFix: "Try replacing [] and []= operator methods with normal "
              "methods.",
          examples: const [
            """
        import 'package:js/js.dart';

        @JS()
        class Foo {
          external operator [](arg);
        }

        main() {
          new Foo()[0];
        }
        """,
            """
        import 'package:js/js.dart';

        @JS()
        class Foo {
          external operator []=(arg, value);
        }

        main() {
          new Foo()[0] = 1;
        }
        """
          ]),

      MessageKind.JS_OBJECT_LITERAL_CONSTRUCTOR_WITH_POSITIONAL_ARGUMENTS:
          const MessageTemplate(
              MessageKind
                  .JS_OBJECT_LITERAL_CONSTRUCTOR_WITH_POSITIONAL_ARGUMENTS,
              "Parameter '#{parameter}' in anonymous js-interop class '#{cls}' "
              "object literal constructor is positional instead of named."
              ".",
              howToFix: "Make all arguments in external factory object literal "
                  "constructors named.",
              examples: const [
            """
              import 'package:js/js.dart';

              @anonymous
              @JS()
              class Foo {
                external factory Foo(foo, {baz});
              }

              main() {
                new Foo(5, baz: 5);
              }
              """
          ]),

      MessageKind.LIBRARY_NOT_FOUND: const MessageTemplate(
          MessageKind.LIBRARY_NOT_FOUND, "Library not found '#{resolvedUri}'."),

      MessageKind.LIBRARY_NOT_SUPPORTED: const MessageTemplate(
          MessageKind.LIBRARY_NOT_SUPPORTED,
          "Library not supported '#{resolvedUri}'.",
          howToFix: "Try removing the dependency or enabling support using "
              "the '--categories' option.",
          examples: const [
            /*
              """
              import 'dart:io';
              main() {}
              """
          */
          ]),
      // TODO(johnniwinther): Enable example when message_kind_test.dart
      // supports library loader callbacks.

      MessageKind.UNSUPPORTED_EQ_EQ_EQ: const MessageTemplate(
          MessageKind.UNSUPPORTED_EQ_EQ_EQ,
          "'===' is not an operator. "
          "Did you mean '#{lhs} == #{rhs}' or 'identical(#{lhs}, #{rhs})'?"),

      MessageKind.UNSUPPORTED_BANG_EQ_EQ: const MessageTemplate(
          MessageKind.UNSUPPORTED_BANG_EQ_EQ,
          "'!==' is not an operator. "
          "Did you mean '#{lhs} != #{rhs}' or '!identical(#{lhs}, #{rhs})'?"),

      MessageKind.UNSUPPORTED_PREFIX_PLUS: const MessageTemplate(
          MessageKind.UNSUPPORTED_PREFIX_PLUS, "'+' is not a prefix operator. ",
          howToFix: "Try removing '+'.",
          examples: const [
            "main() => +2;  // No longer a valid way to write '2'"
          ]),

      MessageKind.DEPRECATED_TYPEDEF_MIXIN_SYNTAX: const MessageTemplate(
          MessageKind.DEPRECATED_TYPEDEF_MIXIN_SYNTAX,
          "'typedef' not allowed here. ",
          howToFix: "Try replacing 'typedef' with 'class'.",
          examples: const [
            """
class B { }
class M1 {  }
typedef C = B with M1;  // Need to replace 'typedef' with 'class'.
main() { new C(); }
"""
          ]),

      MessageKind.MIRRORS_EXPECTED_STRING: const MessageTemplate(
          MessageKind.MIRRORS_EXPECTED_STRING,
          "Can't use '#{name}' here because it's an instance of '#{type}' "
          "and a 'String' value is expected.",
          howToFix: "Did you forget to add quotes?",
          examples: const [
            """
// 'Foo' is a type literal, not a string.
@MirrorsUsed(symbols: const [Foo])
import 'dart:mirrors';

class Foo {}

main() {}
"""
          ]),

      MessageKind.MIRRORS_EXPECTED_STRING_OR_TYPE: const MessageTemplate(
          MessageKind.MIRRORS_EXPECTED_STRING_OR_TYPE,
          "Can't use '#{name}' here because it's an instance of '#{type}' "
          "and a 'String' or 'Type' value is expected.",
          howToFix: "Did you forget to add quotes?",
          examples: const [
            """
// 'main' is a method, not a class.
@MirrorsUsed(targets: const [main])
import 'dart:mirrors';

main() {}
"""
          ]),

      MessageKind.MIRRORS_EXPECTED_STRING_OR_LIST: const MessageTemplate(
          MessageKind.MIRRORS_EXPECTED_STRING_OR_LIST,
          "Can't use '#{name}' here because it's an instance of '#{type}' "
          "and a 'String' or 'List' value is expected.",
          howToFix: "Did you forget to add quotes?",
          examples: const [
            """
// 'Foo' is not a string.
@MirrorsUsed(symbols: Foo)
import 'dart:mirrors';

class Foo {}

main() {}
"""
          ]),

      MessageKind.MIRRORS_EXPECTED_STRING_TYPE_OR_LIST: const MessageTemplate(
          MessageKind.MIRRORS_EXPECTED_STRING_TYPE_OR_LIST,
          "Can't use '#{name}' here because it's an instance of '#{type}' "
          "but a 'String', 'Type', or 'List' value is expected.",
          howToFix: "Did you forget to add quotes?",
          examples: const [
            """
// '1' is not a string.
@MirrorsUsed(targets: 1)
import 'dart:mirrors';

main() {}
"""
          ]),

      MessageKind.MIRRORS_CANNOT_RESOLVE_IN_CURRENT_LIBRARY: const MessageTemplate(
          MessageKind.MIRRORS_CANNOT_RESOLVE_IN_CURRENT_LIBRARY,
          "Can't find '#{name}' in the current library.",
          // TODO(ahe): The closest identifiers in edit distance would be nice.
          howToFix: "Did you forget to add an import?",
          examples: const [
            """
// 'window' is not in scope because dart:html isn't imported.
@MirrorsUsed(targets: 'window')
import 'dart:mirrors';

main() {}
"""
          ]),

      MessageKind.MIRRORS_CANNOT_RESOLVE_IN_LIBRARY: const MessageTemplate(
          MessageKind.MIRRORS_CANNOT_RESOLVE_IN_LIBRARY,
          "Can't find '#{name}' in the library '#{library}'.",
          // TODO(ahe): The closest identifiers in edit distance would be nice.
          howToFix: "Is '#{name}' spelled right?",
          examples: const [
            """
// 'List' is misspelled.
@MirrorsUsed(targets: 'dart.core.Lsit')
import 'dart:mirrors';

main() {}
"""
          ]),

      MessageKind.MIRRORS_CANNOT_FIND_IN_ELEMENT: const MessageTemplate(
          MessageKind.MIRRORS_CANNOT_FIND_IN_ELEMENT,
          "Can't find '#{name}' in '#{element}'.",
          // TODO(ahe): The closest identifiers in edit distance would be nice.
          howToFix: "Is '#{name}' spelled right?",
          examples: const [
            """
// 'addAll' is misspelled.
@MirrorsUsed(targets: 'dart.core.List.addAl')
import 'dart:mirrors';

main() {}
"""
          ]),

      MessageKind.INVALID_URI: const MessageTemplate(
          MessageKind.INVALID_URI, "'#{uri}' is not a valid URI.",
          howToFix: DONT_KNOW_HOW_TO_FIX,
          examples: const [
            """
// can't have a '[' in a URI
import '../../Udyn[mic ils/expect.dart';

main() {}
"""
          ]),

      MessageKind.INVALID_PACKAGE_CONFIG: const MessageTemplate(
          MessageKind.INVALID_PACKAGE_CONFIG,
          """Package config file '#{uri}' is invalid.
#{exception}""",
          howToFix: DONT_KNOW_HOW_TO_FIX),

      MessageKind.INVALID_PACKAGE_URI: const MessageTemplate(
          MessageKind.INVALID_PACKAGE_URI,
          "'#{uri}' is not a valid package URI (#{exception}).",
          howToFix: DONT_KNOW_HOW_TO_FIX,
          examples: const [
            """
// can't have a 'top level' package URI
import 'package:foo.dart';

main() {}
""",
            """
// can't have 2 slashes
import 'package://foo/foo.dart';

main() {}
""",
            """
// package name must be valid
import 'package:not\valid/foo.dart';

main() {}
"""
          ]),

      MessageKind.READ_SCRIPT_ERROR: const MessageTemplate(
          MessageKind.READ_SCRIPT_ERROR, "Can't read '#{uri}' (#{exception}).",
          // Don't know how to fix since the underlying error is unknown.
          howToFix: DONT_KNOW_HOW_TO_FIX,
          examples: const [
            """
// 'foo.dart' does not exist.
import 'foo.dart';

main() {}
"""
          ]),

      MessageKind.READ_SELF_ERROR:
          const MessageTemplate(MessageKind.READ_SELF_ERROR, "#{exception}",
              // Don't know how to fix since the underlying error is unknown.
              howToFix: DONT_KNOW_HOW_TO_FIX),

      MessageKind.ABSTRACT_CLASS_INSTANTIATION: const MessageTemplate(
          MessageKind.ABSTRACT_CLASS_INSTANTIATION,
          "Can't instantiate abstract class.",
          howToFix: DONT_KNOW_HOW_TO_FIX,
          examples: const ["abstract class A {} main() { new A(); }"]),

      MessageKind.BODY_EXPECTED: const MessageTemplate(
          MessageKind.BODY_EXPECTED, "Expected a function body or '=>'.",
          // TODO(ahe): In some scenarios, we can suggest removing the 'static'
          // keyword.
          howToFix: "Try adding {}.",
          examples: const ["main();"]),

      MessageKind.MIRROR_BLOAT: const MessageTemplate(
          MessageKind.MIRROR_BLOAT,
          "#{count} methods retained for use by dart:mirrors out of #{total}"
          " total methods (#{percentage}%)."),

      MessageKind.MIRROR_IMPORT: const MessageTemplate(
          MessageKind.MIRROR_IMPORT, "Import of 'dart:mirrors'."),

      MessageKind.MIRROR_IMPORT_NO_USAGE: const MessageTemplate(
          MessageKind.MIRROR_IMPORT_NO_USAGE,
          "This import is not annotated with @MirrorsUsed, which may lead to "
          "unnecessarily large generated code.",
          howToFix: "Try adding '@MirrorsUsed(...)' as described at "
              "https://goo.gl/Akrrog."),

      MessageKind.JS_PLACEHOLDER_CAPTURE: const MessageTemplate(
          MessageKind.JS_PLACEHOLDER_CAPTURE,
          "JS code must not use '#' placeholders inside functions.",
          howToFix:
              "Use an immediately called JavaScript function to capture the"
              " the placeholder values as JavaScript function parameters."),

      MessageKind.WRONG_ARGUMENT_FOR_JS_INTERCEPTOR_CONSTANT:
          const MessageTemplate(
              MessageKind.WRONG_ARGUMENT_FOR_JS_INTERCEPTOR_CONSTANT,
              "Argument for 'JS_INTERCEPTOR_CONSTANT' must be a type constant."),

      MessageKind.EXPECTED_IDENTIFIER_NOT_RESERVED_WORD: const MessageTemplate(
          MessageKind.EXPECTED_IDENTIFIER_NOT_RESERVED_WORD,
          "'#{keyword}' is a reserved word and can't be used here.",
          howToFix: "Try using a different name.",
          examples: const ["do() {} main() {}"]),

      MessageKind.NAMED_FUNCTION_EXPRESSION: const MessageTemplate(
          MessageKind.NAMED_FUNCTION_EXPRESSION,
          "Function expression '#{name}' cannot be named.",
          howToFix: "Try removing the name.",
          examples: const ["main() { var f = func() {}; }"]),

      MessageKind.UNUSED_METHOD: const MessageTemplate(
          MessageKind.UNUSED_METHOD, "The method '#{name}' is never called.",
          howToFix: "Consider deleting it.",
          examples: const ["deadCode() {} main() {}"]),

      MessageKind.UNUSED_CLASS: const MessageTemplate(
          MessageKind.UNUSED_CLASS, "The class '#{name}' is never used.",
          howToFix: "Consider deleting it.",
          examples: const ["class DeadCode {} main() {}"]),

      MessageKind.UNUSED_TYPEDEF: const MessageTemplate(
          MessageKind.UNUSED_TYPEDEF, "The typedef '#{name}' is never used.",
          howToFix: "Consider deleting it.",
          examples: const ["typedef DeadCode(); main() {}"]),

      MessageKind.ABSTRACT_METHOD: const MessageTemplate(
          MessageKind.ABSTRACT_METHOD,
          "The method '#{name}' has no implementation in "
          "class '#{class}'.",
          howToFix: "Try adding a body to '#{name}' or declaring "
              "'#{class}' to be 'abstract'.",
          examples: const [
            """
class Class {
  method();
}
main() => new Class().method();
"""
          ]),

      MessageKind.ABSTRACT_GETTER: const MessageTemplate(
          MessageKind.ABSTRACT_GETTER,
          "The getter '#{name}' has no implementation in "
          "class '#{class}'.",
          howToFix: "Try adding a body to '#{name}' or declaring "
              "'#{class}' to be 'abstract'.",
          examples: const [
            """
class Class {
  get getter;
}
main() => new Class();
"""
          ]),

      MessageKind.ABSTRACT_SETTER: const MessageTemplate(
          MessageKind.ABSTRACT_SETTER,
          "The setter '#{name}' has no implementation in "
          "class '#{class}'.",
          howToFix: "Try adding a body to '#{name}' or declaring "
              "'#{class}' to be 'abstract'.",
          examples: const [
            """
class Class {
  set setter(_);
}
main() => new Class();
"""
          ]),

      MessageKind.INHERIT_GETTER_AND_METHOD: const MessageTemplate(
          MessageKind.INHERIT_GETTER_AND_METHOD,
          "The class '#{class}' can't inherit both getters and methods "
          "by the named '#{name}'.",
          howToFix: DONT_KNOW_HOW_TO_FIX,
          examples: const [
            """
class A {
  get member => null;
}
class B {
  member() {}
}
class Class implements A, B {
}
main() => new Class();
"""
          ]),

      MessageKind.INHERITED_METHOD: const MessageTemplate(
          MessageKind.INHERITED_METHOD,
          "The inherited method '#{name}' is declared here in class "
          "'#{class}'."),

      MessageKind.INHERITED_EXPLICIT_GETTER: const MessageTemplate(
          MessageKind.INHERITED_EXPLICIT_GETTER,
          "The inherited getter '#{name}' is declared here in class "
          "'#{class}'."),

      MessageKind.INHERITED_IMPLICIT_GETTER: const MessageTemplate(
          MessageKind.INHERITED_IMPLICIT_GETTER,
          "The inherited getter '#{name}' is implicitly declared by this "
          "field in class '#{class}'."),

      MessageKind.UNIMPLEMENTED_METHOD_ONE: const MessageTemplate(
          MessageKind.UNIMPLEMENTED_METHOD_ONE,
          "'#{class}' doesn't implement '#{method}' "
          "declared in '#{declarer}'.",
          howToFix: "Try adding an implementation of '#{name}' or declaring "
              "'#{class}' to be 'abstract'.",
          examples: const [
            """
abstract class I {
  m();
}
class C implements I {}
main() => new C();
""",
            """
abstract class I {
  m();
}
class C extends I {}
main() => new C();
"""
          ]),

      MessageKind.UNIMPLEMENTED_METHOD: const MessageTemplate(
          MessageKind.UNIMPLEMENTED_METHOD,
          "'#{class}' doesn't implement '#{method}'.",
          howToFix: "Try adding an implementation of '#{name}' or declaring "
              "'#{class}' to be 'abstract'.",
          examples: const [
            """
abstract class I {
  m();
}

abstract class J {
  m();
}

class C implements I, J {}

main() {
 new C();
}
""",
            """
abstract class I {
  m();
}

abstract class J {
  m();
}

class C extends I implements J {}

main() {
 new C();
}
"""
          ]),

      MessageKind.UNIMPLEMENTED_METHOD_CONT: const MessageTemplate(
          MessageKind.UNIMPLEMENTED_METHOD_CONT,
          "The method '#{name}' is declared here in class '#{class}'."),

      MessageKind.UNIMPLEMENTED_SETTER_ONE: const MessageTemplate(
          MessageKind.UNIMPLEMENTED_SETTER_ONE,
          "'#{class}' doesn't implement the setter '#{name}' "
          "declared in '#{declarer}'.",
          howToFix: "Try adding an implementation of '#{name}' or declaring "
              "'#{class}' to be 'abstract'.",
          examples: const [
            """
abstract class I {
  set m(_);
}
class C implements I {}
class D implements I {
  set m(_) {}
}
main() {
 new D().m = 0;
 new C();
}
"""
          ]),

      MessageKind.UNIMPLEMENTED_SETTER: const MessageTemplate(
          MessageKind.UNIMPLEMENTED_SETTER,
          "'#{class}' doesn't implement the setter '#{name}'.",
          howToFix: "Try adding an implementation of '#{name}' or declaring "
              "'#{class}' to be 'abstract'.",
          examples: const [
            """
abstract class I {
  set m(_);
}
abstract class J {
  set m(_);
}
class C implements I, J {}
main() => new C();
""",
            """
abstract class I {
  set m(_);
}
abstract class J {
  set m(_);
}
class C extends I implements J {}
main() => new C();
"""
          ]),

      MessageKind.UNIMPLEMENTED_EXPLICIT_SETTER: const MessageTemplate(
          MessageKind.UNIMPLEMENTED_EXPLICIT_SETTER,
          "The setter '#{name}' is declared here in class '#{class}'."),

      MessageKind.UNIMPLEMENTED_IMPLICIT_SETTER: const MessageTemplate(
          MessageKind.UNIMPLEMENTED_IMPLICIT_SETTER,
          "The setter '#{name}' is implicitly declared by this field "
          "in class '#{class}'."),

      MessageKind.UNIMPLEMENTED_GETTER_ONE: const MessageTemplate(
          MessageKind.UNIMPLEMENTED_GETTER_ONE,
          "'#{class}' doesn't implement the getter '#{name}' "
          "declared in '#{declarer}'.",
          howToFix: "Try adding an implementation of '#{name}' or declaring "
              "'#{class}' to be 'abstract'.",
          examples: const [
            """
abstract class I {
  get m;
}
class C implements I {}
main() => new C();
""",
            """
abstract class I {
  get m;
}
class C extends I {}
main() => new C();
"""
          ]),

      MessageKind.UNIMPLEMENTED_GETTER: const MessageTemplate(
          MessageKind.UNIMPLEMENTED_GETTER,
          "'#{class}' doesn't implement the getter '#{name}'.",
          howToFix: "Try adding an implementation of '#{name}' or declaring "
              "'#{class}' to be 'abstract'.",
          examples: const [
            """
abstract class I {
  get m;
}
abstract class J {
  get m;
}
class C implements I, J {}
main() => new C();
""",
            """
abstract class I {
  get m;
}
abstract class J {
  get m;
}
class C extends I implements J {}
main() => new C();
"""
          ]),

      MessageKind.UNIMPLEMENTED_EXPLICIT_GETTER: const MessageTemplate(
          MessageKind.UNIMPLEMENTED_EXPLICIT_GETTER,
          "The getter '#{name}' is declared here in class '#{class}'."),

      MessageKind.UNIMPLEMENTED_IMPLICIT_GETTER: const MessageTemplate(
          MessageKind.UNIMPLEMENTED_IMPLICIT_GETTER,
          "The getter '#{name}' is implicitly declared by this field "
          "in class '#{class}'."),

      MessageKind.INVALID_METADATA: const MessageTemplate(
          MessageKind.INVALID_METADATA,
          "A metadata annotation must be either a reference to a compile-time "
          "constant variable or a call to a constant constructor.",
          howToFix:
              "Try using a different constant value or referencing it through a "
              "constant variable.",
          examples: const ['@Object main() {}', '@print main() {}']),

      MessageKind.INVALID_METADATA_GENERIC: const MessageTemplate(
          MessageKind.INVALID_METADATA_GENERIC,
          "A metadata annotation using a constant constructor cannot use type "
          "arguments.",
          howToFix:
              "Try removing the type arguments or referencing the constant "
              "through a constant variable.",
          examples: const [
            '''
class C<T> {
  const C();
}
@C<int>() main() {}
'''
          ]),

      MessageKind.EQUAL_MAP_ENTRY_KEY: const MessageTemplate(
          MessageKind.EQUAL_MAP_ENTRY_KEY,
          "An entry with the same key already exists in the map.",
          howToFix:
              "Try removing the previous entry or changing the key in one "
              "of the entries.",
          examples: const [
            """
main() {
  var m = const {'foo': 1, 'foo': 2};
}"""
          ]),

      MessageKind.BAD_INPUT_CHARACTER: const MessageTemplate(
          MessageKind.BAD_INPUT_CHARACTER,
          "Character U+#{characterHex} isn't allowed here.",
          howToFix: DONT_KNOW_HOW_TO_FIX,
          examples: const [
            """
main() {
  String x = ç;
}
"""
          ]),

      MessageKind.UNTERMINATED_STRING: const MessageTemplate(
          MessageKind.UNTERMINATED_STRING, "String must end with #{quote}.",
          howToFix: DONT_KNOW_HOW_TO_FIX,
          examples: const [
            """
main() {
  return '
;
}
""",
            """
main() {
  return \"
;
}
""",
            """
main() {
  return r'
;
}
""",
            """
main() {
  return r\"
;
}
""",
            """
main() => '''
""",
            """
main() => \"\"\"
""",
            """
main() => r'''
""",
            """
main() => r\"\"\"
"""
          ]),

      MessageKind.UNMATCHED_TOKEN: const MessageTemplate(
          MessageKind.UNMATCHED_TOKEN,
          "Can't find '#{end}' to match '#{begin}'.",
          howToFix: DONT_KNOW_HOW_TO_FIX,
          examples: const ["main(", "main(){", "main(){]}",]),

      MessageKind.UNTERMINATED_TOKEN: const MessageTemplate(
          MessageKind.UNTERMINATED_TOKEN,
          // This is a fall-back message that shouldn't happen.
          "Incomplete token."),

      MessageKind.EXPONENT_MISSING: const MessageTemplate(
          MessageKind.EXPONENT_MISSING,
          "Numbers in exponential notation should always contain an exponent"
          " (an integer number with an optional sign).",
          howToFix: "Make sure there is an exponent, and remove any whitespace "
              "before it.",
          examples: const [
            """
main() {
  var i = 1e;
}
"""
          ]),

      MessageKind.HEX_DIGIT_EXPECTED: const MessageTemplate(
          MessageKind.HEX_DIGIT_EXPECTED,
          "A hex digit (0-9 or A-F) must follow '0x'.",
          howToFix:
              DONT_KNOW_HOW_TO_FIX, // Seems obvious from the error message.
          examples: const [
            """
main() {
  var i = 0x;
}
"""
          ]),

      MessageKind.MALFORMED_STRING_LITERAL: const MessageTemplate(
          MessageKind.MALFORMED_STRING_LITERAL,
          r"A '$' has special meaning inside a string, and must be followed by "
          "an identifier or an expression in curly braces ({}).",
          howToFix: r"Try adding a backslash (\) to escape the '$'.",
          examples: const [
            r"""
main() {
  return '$';
}
""",
            r'''
main() {
  return "$";
}
''',
            r"""
main() {
  return '''$''';
}
""",
            r'''
main() {
  return """$""";
}
'''
          ]),

      MessageKind.UNTERMINATED_COMMENT: const MessageTemplate(
          MessageKind.UNTERMINATED_COMMENT,
          "Comment starting with '/*' must end with '*/'.",
          howToFix: DONT_KNOW_HOW_TO_FIX,
          examples: const [
            r"""
main() {
}
/*"""
          ]),

      MessageKind.MISSING_TOKEN_BEFORE_THIS: const MessageTemplate(
          MessageKind.MISSING_TOKEN_BEFORE_THIS,
          "Expected '#{token}' before this.",
          // Consider the second example below: the parser expects a ')' before
          // 'y', but a ',' would also have worked. We don't have enough
          // information to give a good suggestion.
          howToFix: DONT_KNOW_HOW_TO_FIX,
          examples: const [
            "main() => true ? 1;",
            "main() => foo(x: 1 y: 2);",
          ]),

      MessageKind.MISSING_TOKEN_AFTER_THIS: const MessageTemplate(
          MessageKind.MISSING_TOKEN_AFTER_THIS,
          "Expected '#{token}' after this.",
          // See [MISSING_TOKEN_BEFORE_THIS], we don't have enough information
          // to give a good suggestion.
          howToFix: DONT_KNOW_HOW_TO_FIX,
          examples: const [
            "main(x) {x}",
            """
class S1 {}
class S2 {}
class S3 {}
class A = S1 with S2, S3
main() => new A();
"""
          ]),

      MessageKind.CONSIDER_ANALYZE_ALL: const MessageTemplate(
          MessageKind.CONSIDER_ANALYZE_ALL,
          "Could not find '#{main}'.  Nothing will be analyzed.",
          howToFix: "Try using '--analyze-all' to analyze everything.",
          examples: const ['']),

      MessageKind.MISSING_MAIN: const MessageTemplate(
          MessageKind.MISSING_MAIN, "Could not find '#{main}'.",
          howToFix: "Try adding a method named '#{main}' to your program."
          /* No example, test uses '--analyze-only' which will produce the above
           * message [CONSIDER_ANALYZE_ALL].  An example for a human operator
           * would be an empty file.*/
          ),

      MessageKind.MAIN_NOT_A_FUNCTION: const MessageTemplate(
          MessageKind.MAIN_NOT_A_FUNCTION, "'#{main}' is not a function.",
          howToFix: DONT_KNOW_HOW_TO_FIX, /* Don't state the obvious. */
          examples: const ['var main;']),

      MessageKind.MAIN_WITH_EXTRA_PARAMETER: const MessageTemplate(
          MessageKind.MAIN_WITH_EXTRA_PARAMETER,
          "'#{main}' cannot have more than two parameters.",
          howToFix: DONT_KNOW_HOW_TO_FIX, /* Don't state the obvious. */
          examples: const ['main(a, b, c) {}']),

      MessageKind.COMPILER_CRASHED: const MessageTemplate(
          MessageKind.COMPILER_CRASHED,
          "The compiler crashed when compiling this element."),

      MessageKind.PLEASE_REPORT_THE_CRASH: const MessageTemplate(
          MessageKind.PLEASE_REPORT_THE_CRASH,
          '''
The compiler is broken.

When compiling the above element, the compiler crashed. It is not
possible to tell if this is caused by a problem in your program or
not. Regardless, the compiler should not crash.

The Dart team would greatly appreciate if you would take a moment to
report this problem at http://dartbug.com/new.

Please include the following information:

* the name and version of your operating system,

* the Dart SDK build number (#{buildId}), and

* the entire message you see here (including the full stack trace
  below as well as the source location above).
'''),

      MessageKind.POTENTIAL_MUTATION: const MessageTemplate(
          MessageKind.POTENTIAL_MUTATION,
          "Variable '#{variableName}' is not known to be of type "
          "'#{shownType}' because it is potentially mutated in the scope for "
          "promotion."),

      MessageKind.POTENTIAL_MUTATION_HERE: const MessageTemplate(
          MessageKind.POTENTIAL_MUTATION_HERE,
          "Variable '#{variableName}' is potentially mutated here."),

      MessageKind.POTENTIAL_MUTATION_IN_CLOSURE: const MessageTemplate(
          MessageKind.POTENTIAL_MUTATION_IN_CLOSURE,
          "Variable '#{variableName}' is not known to be of type "
          "'#{shownType}' because it is potentially mutated within a closure."),

      MessageKind.POTENTIAL_MUTATION_IN_CLOSURE_HERE: const MessageTemplate(
          MessageKind.POTENTIAL_MUTATION_IN_CLOSURE_HERE,
          "Variable '#{variableName}' is potentially mutated in a "
          "closure here."),

      MessageKind.ACCESSED_IN_CLOSURE: const MessageTemplate(
          MessageKind.ACCESSED_IN_CLOSURE,
          "Variable '#{variableName}' is not known to be of type "
          "'#{shownType}' because it is accessed by a closure in the scope for "
          "promotion and potentially mutated in the scope of "
          "'#{variableName}'."),

      MessageKind.ACCESSED_IN_CLOSURE_HERE: const MessageTemplate(
          MessageKind.ACCESSED_IN_CLOSURE_HERE,
          "Variable '#{variableName}' is accessed in a closure here."),

      MessageKind.NOT_MORE_SPECIFIC: const MessageTemplate(
          MessageKind.NOT_MORE_SPECIFIC,
          "Variable '#{variableName}' is not shown to have type "
          "'#{shownType}' because '#{shownType}' is not more specific than the "
          "known type '#{knownType}' of '#{variableName}'."),

      MessageKind.NOT_MORE_SPECIFIC_SUBTYPE: const MessageTemplate(
          MessageKind.NOT_MORE_SPECIFIC_SUBTYPE,
          "Variable '#{variableName}' is not shown to have type "
          "'#{shownType}' because '#{shownType}' is not a subtype of the "
          "known type '#{knownType}' of '#{variableName}'."),

      MessageKind.NOT_MORE_SPECIFIC_SUGGESTION: const MessageTemplate(
          MessageKind.NOT_MORE_SPECIFIC_SUGGESTION,
          "Variable '#{variableName}' is not shown to have type "
          "'#{shownType}' because '#{shownType}' is not more specific than the "
          "known type '#{knownType}' of '#{variableName}'.",
          howToFix:
              "Try replacing '#{shownType}' with '#{shownTypeSuggestion}'."),

      MessageKind.NO_COMMON_SUBTYPES: const MessageTemplate(
          MessageKind.NO_COMMON_SUBTYPES,
          "Types '#{left}' and '#{right}' have no common subtypes."),

      MessageKind.HIDDEN_WARNINGS_HINTS: const MessageTemplate(
          MessageKind.HIDDEN_WARNINGS_HINTS,
          "#{warnings} warning(s) and #{hints} hint(s) suppressed in #{uri}."),

      MessageKind.HIDDEN_WARNINGS: const MessageTemplate(
          MessageKind.HIDDEN_WARNINGS,
          "#{warnings} warning(s) suppressed in #{uri}."),

      MessageKind.HIDDEN_HINTS: const MessageTemplate(
          MessageKind.HIDDEN_HINTS, "#{hints} hint(s) suppressed in #{uri}."),

      MessageKind.PREAMBLE: const MessageTemplate(
          MessageKind.PREAMBLE,
          "When run on the command-line, the compiled output might"
          " require a preamble file located in:\n"
          "  <sdk>/lib/_internal/js_runtime/lib/preambles."),

      MessageKind.INVALID_SYNC_MODIFIER: const MessageTemplate(
          MessageKind.INVALID_SYNC_MODIFIER, "Invalid modifier 'sync'.",
          howToFix: "Try replacing 'sync' with 'sync*'.",
          examples: const ["main() sync {}"]),

      MessageKind.INVALID_AWAIT_FOR: const MessageTemplate(
          MessageKind.INVALID_AWAIT_FOR,
          "'await' is only supported on for-in loops.",
          howToFix: "Try rewriting the loop as a for-in loop or removing the "
              "'await' keyword.",
          examples: const [
            """
main() async* {
  await for (int i = 0; i < 10; i++) {}
}
"""
          ]),

<<<<<<< HEAD
      MessageKind.ASYNC_AWAIT_NOT_SUPPORTED:
        const MessageTemplate(MessageKind.ASYNC_AWAIT_NOT_SUPPORTED,
            "The async/sync* syntax is not supported on the current platform."),

      MessageKind.ASYNC_MODIFIER_ON_ABSTRACT_METHOD:
        const MessageTemplate(MessageKind.ASYNC_MODIFIER_ON_ABSTRACT_METHOD,
=======
      MessageKind.ASYNC_MODIFIER_ON_ABSTRACT_METHOD: const MessageTemplate(
          MessageKind.ASYNC_MODIFIER_ON_ABSTRACT_METHOD,
>>>>>>> 33d9d7e4
          "The modifier '#{modifier}' is not allowed on an abstract method.",
          options: const ['--enable-async'],
          howToFix: "Try removing the '#{modifier}' modifier or adding a "
              "body to the method.",
          examples: const [
            """
abstract class A {
  method() async;
}
class B extends A {
  method() {}
}
main() {
  A a = new B();
  a.method();
}
"""
          ]),

      MessageKind.ASYNC_MODIFIER_ON_CONSTRUCTOR: const MessageTemplate(
          MessageKind.ASYNC_MODIFIER_ON_CONSTRUCTOR,
          "The modifier '#{modifier}' is not allowed on constructors.",
          options: const ['--enable-async'],
          howToFix: "Try removing the '#{modifier}' modifier.",
          examples: const [
            """
class A {
  A() async;
}
main() => new A();""",
            """
class A {
  A();
  factory A.a() async* {}
}
main() => new A.a();"""
          ]),

      MessageKind.ASYNC_MODIFIER_ON_SETTER: const MessageTemplate(
          MessageKind.ASYNC_MODIFIER_ON_SETTER,
          "The modifier '#{modifier}' is not allowed on setters.",
          options: const ['--enable-async'],
          howToFix: "Try removing the '#{modifier}' modifier.",
          examples: const [
            """
class A {
  set foo(v) async {}
}
main() => new A().foo = 0;"""
          ]),

      MessageKind.YIELDING_MODIFIER_ON_ARROW_BODY: const MessageTemplate(
          MessageKind.YIELDING_MODIFIER_ON_ARROW_BODY,
          "The modifier '#{modifier}' is not allowed on methods implemented "
          "using '=>'.",
          options: const ['--enable-async'],
          howToFix: "Try removing the '#{modifier}' modifier or implementing "
              "the method body using a block: '{ ... }'.",
          examples: const ["main() sync* => null;", "main() async* => null;"]),

      // TODO(johnniwinther): Check for 'async' as identifier.
      MessageKind.ASYNC_KEYWORD_AS_IDENTIFIER: const MessageTemplate(
          MessageKind.ASYNC_KEYWORD_AS_IDENTIFIER,
          "'#{keyword}' cannot be used as an identifier in a function body "
          "marked with '#{modifier}'.",
          options: const ['--enable-async'],
          howToFix: "Try removing the '#{modifier}' modifier or renaming the "
              "identifier.",
          examples: const [
            """
main() async {
 var await;
}""",
            """
main() async* {
 var yield;
}""",
            """
main() sync* {
 var yield;
}"""
          ]),

      MessageKind.NATIVE_NOT_SUPPORTED: const MessageTemplate(
          MessageKind.NATIVE_NOT_SUPPORTED,
          "'native' modifier is not supported.",
          howToFix: "Try removing the 'native' implementation or analyzing the "
              "code with the --allow-native-extensions option.",
          examples: const [
            """
main() native "Main";
"""
          ]),

      MessageKind.DART_EXT_NOT_SUPPORTED: const MessageTemplate(
          MessageKind.DART_EXT_NOT_SUPPORTED,
          "The 'dart-ext' scheme is not supported.",
          howToFix: "Try analyzing the code with the --allow-native-extensions "
              "option.",
          examples: const [
            """
import 'dart-ext:main';

main() {}
"""
          ]),

      MessageKind.LIBRARY_TAG_MUST_BE_FIRST: const MessageTemplate(
          MessageKind.LIBRARY_TAG_MUST_BE_FIRST,
          "The library declaration should come before other declarations.",
          howToFix: "Try moving the declaration to the top of the file.",
          examples: const [
            """
import 'dart:core';
library foo;
main() {}
""",
          ]),

      MessageKind.ONLY_ONE_LIBRARY_TAG: const MessageTemplate(
          MessageKind.ONLY_ONE_LIBRARY_TAG,
          "There can only be one library declaration.",
          howToFix: "Try removing all other library declarations.",
          examples: const [
            """
library foo;
library bar;
main() {}
""",
            """
library foo;
import 'dart:core';
library bar;
main() {}
""",
          ]),

      MessageKind.IMPORT_BEFORE_PARTS: const MessageTemplate(
          MessageKind.IMPORT_BEFORE_PARTS,
          "Import declarations should come before parts.",
          howToFix: "Try moving this import further up in the file.",
          examples: const [
            const <String, String>{
              'main.dart': """
library test.main;
part 'part.dart';
import 'dart:core';
main() {}
""",
              'part.dart': """
part of test.main;
""",
            }
          ]),

      MessageKind.EXPORT_BEFORE_PARTS: const MessageTemplate(
          MessageKind.EXPORT_BEFORE_PARTS,
          "Export declarations should come before parts.",
          howToFix: "Try moving this export further up in the file.",
          examples: const [
            const <String, String>{
              'main.dart': """
library test.main;
part 'part.dart';
export 'dart:core';
main() {}
""",
              'part.dart': """
part of test.main;
""",
            }
          ]),

      //////////////////////////////////////////////////////////////////////////////
      // Patch errors start.
      //////////////////////////////////////////////////////////////////////////////

      MessageKind.PATCH_RETURN_TYPE_MISMATCH: const MessageTemplate(
          MessageKind.PATCH_RETURN_TYPE_MISMATCH,
          "Patch return type '#{patchReturnType}' does not match "
          "'#{originReturnType}' on origin method '#{methodName}'."),

      MessageKind.PATCH_REQUIRED_PARAMETER_COUNT_MISMATCH: const MessageTemplate(
          MessageKind.PATCH_REQUIRED_PARAMETER_COUNT_MISMATCH,
          "Required parameter count of patch method "
          "(#{patchParameterCount}) does not match parameter count on origin "
          "method '#{methodName}' (#{originParameterCount})."),

      MessageKind.PATCH_OPTIONAL_PARAMETER_COUNT_MISMATCH: const MessageTemplate(
          MessageKind.PATCH_OPTIONAL_PARAMETER_COUNT_MISMATCH,
          "Optional parameter count of patch method "
          "(#{patchParameterCount}) does not match parameter count on origin "
          "method '#{methodName}' (#{originParameterCount})."),

      MessageKind.PATCH_OPTIONAL_PARAMETER_NAMED_MISMATCH:
          const MessageTemplate(
              MessageKind.PATCH_OPTIONAL_PARAMETER_NAMED_MISMATCH,
              "Optional parameters of origin and patch method "
              "'#{methodName}' must both be either named or positional."),

      MessageKind.PATCH_PARAMETER_MISMATCH: const MessageTemplate(
          MessageKind.PATCH_PARAMETER_MISMATCH,
          "Patch method parameter '#{patchParameter}' does not match "
          "'#{originParameter}' on origin method '#{methodName}'."),

      MessageKind.PATCH_PARAMETER_TYPE_MISMATCH: const MessageTemplate(
          MessageKind.PATCH_PARAMETER_TYPE_MISMATCH,
          "Patch method parameter '#{parameterName}' type "
          "'#{patchParameterType}' does not match '#{originParameterType}' on "
          "origin method '#{methodName}'."),

      MessageKind.PATCH_EXTERNAL_WITHOUT_IMPLEMENTATION: const MessageTemplate(
          MessageKind.PATCH_EXTERNAL_WITHOUT_IMPLEMENTATION,
          "External method without an implementation."),

      MessageKind.PATCH_POINT_TO_FUNCTION: const MessageTemplate(
          MessageKind.PATCH_POINT_TO_FUNCTION,
          "This is the function patch '#{functionName}'."),

      MessageKind.PATCH_POINT_TO_CLASS: const MessageTemplate(
          MessageKind.PATCH_POINT_TO_CLASS,
          "This is the class patch '#{className}'."),

      MessageKind.PATCH_POINT_TO_GETTER: const MessageTemplate(
          MessageKind.PATCH_POINT_TO_GETTER,
          "This is the getter patch '#{getterName}'."),

      MessageKind.PATCH_POINT_TO_SETTER: const MessageTemplate(
          MessageKind.PATCH_POINT_TO_SETTER,
          "This is the setter patch '#{setterName}'."),

      MessageKind.PATCH_POINT_TO_CONSTRUCTOR: const MessageTemplate(
          MessageKind.PATCH_POINT_TO_CONSTRUCTOR,
          "This is the constructor patch '#{constructorName}'."),

      MessageKind.PATCH_POINT_TO_PARAMETER: const MessageTemplate(
          MessageKind.PATCH_POINT_TO_PARAMETER,
          "This is the patch parameter '#{parameterName}'."),

      MessageKind.PATCH_NON_EXISTING: const MessageTemplate(
          MessageKind.PATCH_NON_EXISTING,
          "Origin does not exist for patch '#{name}'."),

      // TODO(ahe): Eventually, this error should be removed as it will be
      // handled by the regular parser.
      MessageKind.PATCH_NONPATCHABLE: const MessageTemplate(
          MessageKind.PATCH_NONPATCHABLE,
          "Only classes and functions can be patched."),

      MessageKind.PATCH_NON_EXTERNAL: const MessageTemplate(
          MessageKind.PATCH_NON_EXTERNAL,
          "Only external functions can be patched."),

      MessageKind.PATCH_NON_CLASS: const MessageTemplate(
          MessageKind.PATCH_NON_CLASS,
          "Patching non-class with class patch '#{className}'."),

      MessageKind.PATCH_NON_GETTER: const MessageTemplate(
          MessageKind.PATCH_NON_GETTER,
          "Cannot patch non-getter '#{name}' with getter patch."),

      MessageKind.PATCH_NO_GETTER: const MessageTemplate(
          MessageKind.PATCH_NO_GETTER,
          "No getter found for getter patch '#{getterName}'."),

      MessageKind.PATCH_NON_SETTER: const MessageTemplate(
          MessageKind.PATCH_NON_SETTER,
          "Cannot patch non-setter '#{name}' with setter patch."),

      MessageKind.PATCH_NO_SETTER: const MessageTemplate(
          MessageKind.PATCH_NO_SETTER,
          "No setter found for setter patch '#{setterName}'."),

      MessageKind.PATCH_NON_CONSTRUCTOR: const MessageTemplate(
          MessageKind.PATCH_NON_CONSTRUCTOR,
          "Cannot patch non-constructor with constructor patch "
          "'#{constructorName}'."),

      MessageKind.PATCH_NON_FUNCTION: const MessageTemplate(
          MessageKind.PATCH_NON_FUNCTION,
          "Cannot patch non-function with function patch "
          "'#{functionName}'."),

      MessageKind.INJECTED_PUBLIC_MEMBER: const MessageTemplate(
          MessageKind.INJECTED_PUBLIC_MEMBER,
          "Non-patch members in patch libraries must be private."),

      MessageKind.EXTERNAL_WITH_BODY: const MessageTemplate(
          MessageKind.EXTERNAL_WITH_BODY,
          "External function '#{functionName}' cannot have a function body.",
          options: const ["--output-type=dart"],
          howToFix:
              "Try removing the 'external' modifier or the function body.",
          examples: const [
            """
external foo() => 0;
main() => foo();
""",
            """
external foo() {}
main() => foo();
"""
          ]),

      //////////////////////////////////////////////////////////////////////////////
      // Patch errors end.
      //////////////////////////////////////////////////////////////////////////////

      MessageKind.EXPERIMENTAL_ASSERT_MESSAGE: const MessageTemplate(
          MessageKind.EXPERIMENTAL_ASSERT_MESSAGE,
          "Experimental language feature 'assertion with message'"
          " is not supported.",
          howToFix:
              "Use option '--assert-message' to use assertions with messages.",
          examples: const [
            r'''
main() {
  int n = -7;
  assert(n > 0, 'must be positive: $n');
}
'''
          ]),

      MessageKind.IMPORT_EXPERIMENTAL_MIRRORS: const MessageTemplate(
          MessageKind.IMPORT_EXPERIMENTAL_MIRRORS,
          r'''

****************************************************************
* WARNING: dart:mirrors support in dart2js is experimental,
*          and not recommended.
*          This implementation of mirrors is incomplete,
*          and often greatly increases the size of the generated
*          JavaScript code.
*
* Your app imports dart:mirrors via:'''
          '''
$IMPORT_EXPERIMENTAL_MIRRORS_PADDING#{importChain}
*
* You can disable this message by using the --enable-experimental-mirrors
* command-line flag.
*
* To learn what to do next, please visit:
*    http://dartlang.org/dart2js-reflection
****************************************************************
'''),

      MessageKind.DISALLOWED_LIBRARY_IMPORT: const MessageTemplate(
          MessageKind.DISALLOWED_LIBRARY_IMPORT,
          '''
Your app imports the unsupported library '#{uri}' via:
'''
          '''
$DISALLOWED_LIBRARY_IMPORT_PADDING#{importChain}

Use the --categories option to support import of '#{uri}'.
'''),

      MessageKind.MIRRORS_LIBRARY_NOT_SUPPORT_BY_BACKEND: const MessageTemplate(
          MessageKind.MIRRORS_LIBRARY_NOT_SUPPORT_BY_BACKEND,
          """
dart:mirrors library is not supported when using this backend.

Your app imports dart:mirrors via:"""
          """
$MIRRORS_NOT_SUPPORTED_BY_BACKEND_PADDING#{importChain}"""),

      MessageKind.CALL_NOT_SUPPORTED_ON_NATIVE_CLASS: const MessageTemplate(
          MessageKind.CALL_NOT_SUPPORTED_ON_NATIVE_CLASS,
          "Non-supported 'call' member on a native class, or a "
          "subclass of a native class."),

      MessageKind.DIRECTLY_THROWING_NSM: const MessageTemplate(
          MessageKind.DIRECTLY_THROWING_NSM,
          "This 'noSuchMethod' implementation is guaranteed to throw an "
          "exception. The generated code will be smaller if it is "
          "rewritten.",
          howToFix: "Rewrite to "
              "'noSuchMethod(Invocation i) => super.noSuchMethod(i);'."),

      MessageKind.COMPLEX_THROWING_NSM: const MessageTemplate(
          MessageKind.COMPLEX_THROWING_NSM,
          "This 'noSuchMethod' implementation is guaranteed to throw an "
          "exception. The generated code will be smaller and the compiler "
          "will be able to perform more optimizations if it is rewritten.",
          howToFix: "Rewrite to "
              "'noSuchMethod(Invocation i) => super.noSuchMethod(i);'."),

      MessageKind.COMPLEX_RETURNING_NSM: const MessageTemplate(
          MessageKind.COMPLEX_RETURNING_NSM,
          "Overriding 'noSuchMethod' causes the compiler to generate "
          "more code and prevents the compiler from doing some optimizations.",
          howToFix: "Consider removing this 'noSuchMethod' implementation."),

      MessageKind.UNRECOGNIZED_VERSION_OF_LOOKUP_MAP: const MessageTemplate(
          MessageKind.UNRECOGNIZED_VERSION_OF_LOOKUP_MAP,
          "Unsupported version of package:lookup_map.",
          howToFix: DONT_KNOW_HOW_TO_FIX),
    }); // End of TEMPLATES.

  /// Padding used before and between import chains in the message for
  /// [MessageKind.IMPORT_EXPERIMENTAL_MIRRORS].
  static const String IMPORT_EXPERIMENTAL_MIRRORS_PADDING = '\n*   ';

  /// Padding used before and between import chains in the message for
  /// [MessageKind.MIRRORS_LIBRARY_NOT_SUPPORT_BY_BACKEND].
  static const String MIRRORS_NOT_SUPPORTED_BY_BACKEND_PADDING = '\n   ';

  /// Padding used before and between import chains in the message for
  /// [MessageKind.DISALLOWED_LIBRARY_IMPORT].
  static const String DISALLOWED_LIBRARY_IMPORT_PADDING = '\n  ';

  toString() => template;

  Message message([Map arguments = const {}, bool terse = false]) {
    return new Message(this, arguments, terse);
  }

  bool get hasHowToFix => howToFix != null && howToFix != DONT_KNOW_HOW_TO_FIX;
}

class Message {
  final MessageTemplate template;
  final Map arguments;
  final bool terse;
  String message;

  Message(this.template, this.arguments, this.terse) {
    assert(() {
      computeMessage();
      return true;
    });
  }

  MessageKind get kind => template.kind;

  String computeMessage() {
    if (message == null) {
      message = template.template;
      arguments.forEach((key, value) {
        message = message.replaceAll('#{${key}}', convertToString(value));
      });
      assert(invariant(
          CURRENT_ELEMENT_SPANNABLE,
          kind == MessageKind.GENERIC ||
              !message.contains(new RegExp(r'#\{.+\}')),
          message: 'Missing arguments in error message: "$message"'));
      if (!terse && template.hasHowToFix) {
        String howToFix = template.howToFix;
        arguments.forEach((key, value) {
          howToFix = howToFix.replaceAll('#{${key}}', convertToString(value));
        });
        message = '$message\n$howToFix';
      }
    }
    return message;
  }

  String toString() {
    return computeMessage();
  }

  bool operator ==(other) {
    if (other is! Message) return false;
    return (template == other.template) && (toString() == other.toString());
  }

  int get hashCode => throw new UnsupportedError('Message.hashCode');

  static String convertToString(value) {
    if (value is ErrorToken) {
      // Shouldn't happen.
      return value.assertionMessage;
    } else if (value is Token) {
      value = value.value;
    }
    return '$value';
  }
}<|MERGE_RESOLUTION|>--- conflicted
+++ resolved
@@ -89,7 +89,6 @@
   ASSIGNING_METHOD,
   ASSIGNING_METHOD_IN_SUPER,
   ASSIGNING_TYPE,
-  ASYNC_AWAIT_NOT_SUPPORTED,
   ASYNC_KEYWORD_AS_IDENTIFIER,
   ASYNC_MODIFIER_ON_ABSTRACT_METHOD,
   ASYNC_MODIFIER_ON_CONSTRUCTOR,
@@ -3240,17 +3239,8 @@
 """
           ]),
 
-<<<<<<< HEAD
-      MessageKind.ASYNC_AWAIT_NOT_SUPPORTED:
-        const MessageTemplate(MessageKind.ASYNC_AWAIT_NOT_SUPPORTED,
-            "The async/sync* syntax is not supported on the current platform."),
-
-      MessageKind.ASYNC_MODIFIER_ON_ABSTRACT_METHOD:
-        const MessageTemplate(MessageKind.ASYNC_MODIFIER_ON_ABSTRACT_METHOD,
-=======
       MessageKind.ASYNC_MODIFIER_ON_ABSTRACT_METHOD: const MessageTemplate(
           MessageKind.ASYNC_MODIFIER_ON_ABSTRACT_METHOD,
->>>>>>> 33d9d7e4
           "The modifier '#{modifier}' is not allowed on an abstract method.",
           options: const ['--enable-async'],
           howToFix: "Try removing the '#{modifier}' modifier or adding a "
