// Copyright (c) 2014, the Dart project authors.  Please see the AUTHORS file
// for details. All rights reserved. Use of this source code is governed by a
// BSD-style license that can be found in the LICENSE file.

library test.services.completion.contributor.dart.local_ref;

import 'package:analysis_server/plugin/protocol/protocol.dart' as protocol
    show Element, ElementKind;
import 'package:analysis_server/plugin/protocol/protocol.dart'
    hide Element, ElementKind;
import 'package:analysis_server/src/protocol_server.dart';
import 'package:analysis_server/src/provisional/completion/dart/completion_dart.dart';
import 'package:analysis_server/src/services/completion/dart/local_reference_contributor.dart';
import 'package:test/test.dart';
import 'package:test_reflective_loader/test_reflective_loader.dart';

import 'completion_contributor_util.dart';

main() {
  defineReflectiveSuite(() {
    defineReflectiveTests(LocalReferenceContributorTest);
    defineReflectiveTests(LocalReferenceContributorTest_Driver);
  });
}

@reflectiveTest
class LocalReferenceContributorTest extends DartCompletionContributorTest {
  CompletionSuggestion assertSuggestLocalVariable(
      String name, String returnType,
      {int relevance: DART_RELEVANCE_LOCAL_VARIABLE}) {
    // Local variables should only be suggested by LocalReferenceContributor
    CompletionSuggestion cs = assertSuggest(name,
        csKind: CompletionSuggestionKind.INVOCATION, relevance: relevance);
    expect(cs.returnType, returnType != null ? returnType : 'dynamic');
    protocol.Element element = cs.element;
    expect(element, isNotNull);
    expect(element.kind, equals(protocol.ElementKind.LOCAL_VARIABLE));
    expect(element.name, equals(name));
    expect(element.parameters, isNull);
    expect(element.returnType, returnType != null ? returnType : 'dynamic');
    assertHasNoParameterInfo(cs);
    return cs;
  }

  CompletionSuggestion assertSuggestParameter(String name, String returnType,
      {int relevance: DART_RELEVANCE_PARAMETER}) {
    CompletionSuggestion cs = assertSuggest(name,
        csKind: CompletionSuggestionKind.INVOCATION, relevance: relevance);
    expect(cs.returnType, returnType != null ? returnType : 'dynamic');
    protocol.Element element = cs.element;
    expect(element, isNotNull);
    expect(element.kind, equals(protocol.ElementKind.PARAMETER));
    expect(element.name, equals(name));
    expect(element.parameters, isNull);
    expect(element.returnType,
        equals(returnType != null ? returnType : 'dynamic'));
    return cs;
  }

  @override
  DartCompletionContributor createContributor() {
    return new LocalReferenceContributor();
  }

  test_ArgumentList() async {
    // ArgumentList  MethodInvocation  ExpressionStatement  Block
    addSource(
        '/libA.dart',
        '''
library A;
bool hasLength(int expected) { }
void baz() { }''');
    addTestSource('''
import '/libA.dart';
class B { }
String bar() => true;
void main() {expect(^)}''');
    await computeSuggestions();

    expect(replacementOffset, completionOffset);
    expect(replacementLength, 0);
    assertNoSuggestions(kind: CompletionSuggestionKind.ARGUMENT_LIST);
    assertSuggestFunction('bar', 'String',
        relevance: DART_RELEVANCE_LOCAL_FUNCTION);
    assertNotSuggested('hasLength');
    assertNotSuggested('identical');
    assertSuggestClass('B');
    assertNotSuggested('Object');
    assertNotSuggested('main');
    assertNotSuggested('baz');
    assertNotSuggested('print');
  }

  test_ArgumentList_imported_function() async {
    // ArgumentList  MethodInvocation  ExpressionStatement  Block
    addSource(
        '/libA.dart',
        '''
library A;
bool hasLength(int expected) { }
expect(arg) { }
void baz() { }''');
    addTestSource('''
import '/libA.dart'
class B { }
String bar() => true;
void main() {expect(^)}''');
    await computeSuggestions();

    expect(replacementOffset, completionOffset);
    expect(replacementLength, 0);
    assertNoSuggestions(kind: CompletionSuggestionKind.ARGUMENT_LIST);
    assertSuggestFunction('bar', 'String',
        relevance: DART_RELEVANCE_LOCAL_FUNCTION);
    assertNotSuggested('hasLength');
    assertNotSuggested('identical');
    assertSuggestClass('B');
    assertNotSuggested('Object');
    assertNotSuggested('main');
    assertNotSuggested('baz');
    assertNotSuggested('print');
  }

  test_ArgumentList_InstanceCreationExpression_functionalArg() async {
    // ArgumentList  InstanceCreationExpression  ExpressionStatement  Block
    addSource(
        '/libA.dart',
        '''
library A;
class A { A(f()) { } }
bool hasLength(int expected) { }
void baz() { }''');
    addTestSource('''
import 'dart:async';
import '/libA.dart';
class B { }
String bar() => true;
void main() {new A(^)}''');
    await computeSuggestions();

    expect(replacementOffset, completionOffset);
    expect(replacementLength, 0);
    assertNoSuggestions(kind: CompletionSuggestionKind.ARGUMENT_LIST);
    assertSuggestFunction('bar', 'String',
        kind: CompletionSuggestionKind.IDENTIFIER,
        relevance: DART_RELEVANCE_LOCAL_FUNCTION);
    assertNotSuggested('hasLength');
    assertNotSuggested('identical');
    assertSuggestClass('B', kind: CompletionSuggestionKind.IDENTIFIER);
    assertNotSuggested('A');
    assertNotSuggested('Object');
    assertNotSuggested('main');
    assertNotSuggested('baz');
    assertNotSuggested('print');
  }

  test_ArgumentList_InstanceCreationExpression_typedefArg() async {
    // ArgumentList  InstanceCreationExpression  ExpressionStatement  Block
    addSource(
        '/libA.dart',
        '''
library A;
typedef Funct();
class A { A(Funct f) { } }
bool hasLength(int expected) { }
void baz() { }''');
    addTestSource('''
import 'dart:async';
import '/libA.dart';
class B { }
String bar() => true;
void main() {new A(^)}''');
    await computeSuggestions();

    expect(replacementOffset, completionOffset);
    expect(replacementLength, 0);
    assertNoSuggestions(kind: CompletionSuggestionKind.ARGUMENT_LIST);
    assertSuggestFunction('bar', 'String',
        kind: CompletionSuggestionKind.IDENTIFIER,
        relevance: DART_RELEVANCE_LOCAL_FUNCTION);
    assertNotSuggested('hasLength');
    assertNotSuggested('identical');
    assertSuggestClass('B', kind: CompletionSuggestionKind.IDENTIFIER);
    assertNotSuggested('A');
    assertNotSuggested('Object');
    assertNotSuggested('main');
    assertNotSuggested('baz');
    assertNotSuggested('print');
  }

  test_ArgumentList_local_function() async {
    // ArgumentList  MethodInvocation  ExpressionStatement  Block
    addSource(
        '/libA.dart',
        '''
library A;
bool hasLength(int expected) { }
void baz() { }''');
    addTestSource('''
import '/libA.dart'
expect(arg) { }
class B { }
String bar() => true;
void main() {expect(^)}''');
    await computeSuggestions();

    expect(replacementOffset, completionOffset);
    expect(replacementLength, 0);
    assertNoSuggestions(kind: CompletionSuggestionKind.ARGUMENT_LIST);
    assertSuggestFunction('bar', 'String',
        relevance: DART_RELEVANCE_LOCAL_FUNCTION);
    assertNotSuggested('hasLength');
    assertNotSuggested('identical');
    assertSuggestClass('B');
    assertNotSuggested('Object');
    assertNotSuggested('main');
    assertNotSuggested('baz');
    assertNotSuggested('print');
  }

  test_ArgumentList_local_method() async {
    // ArgumentList  MethodInvocation  ExpressionStatement  Block
    addSource(
        '/libA.dart',
        '''
library A;
bool hasLength(int expected) { }
void baz() { }''');
    addTestSource('''
import '/libA.dart'
class B {
  expect(arg) { }
  void foo() {expect(^)}}
String bar() => true;''');
    await computeSuggestions();

    expect(replacementOffset, completionOffset);
    expect(replacementLength, 0);
    assertNoSuggestions(kind: CompletionSuggestionKind.ARGUMENT_LIST);
    assertSuggestFunction('bar', 'String',
        relevance: DART_RELEVANCE_LOCAL_FUNCTION);
    assertNotSuggested('hasLength');
    assertNotSuggested('identical');
    assertSuggestClass('B');
    assertNotSuggested('Object');
    assertNotSuggested('main');
    assertNotSuggested('baz');
    assertNotSuggested('print');
  }

  test_ArgumentList_MethodInvocation_functionalArg() async {
    // ArgumentList  MethodInvocation  ExpressionStatement  Block
    addSource(
        '/libA.dart',
        '''
library A;
class A { A(f()) { } }
bool hasLength(int expected) { }
void baz() { }''');
    addTestSource('''
import 'dart:async';
import '/libA.dart';
class B { }
String bar(f()) => true;
void main() {boo(){} bar(^);}''');
    await computeSuggestions();

    expect(replacementOffset, completionOffset);
    expect(replacementLength, 0);
    assertNoSuggestions(kind: CompletionSuggestionKind.ARGUMENT_LIST);
    assertSuggestFunction('bar', 'String',
        kind: CompletionSuggestionKind.IDENTIFIER,
        relevance: DART_RELEVANCE_LOCAL_FUNCTION);
    assertSuggestFunction('boo', 'dynamic',
        kind: CompletionSuggestionKind.IDENTIFIER,
        relevance: DART_RELEVANCE_LOCAL_FUNCTION);
    assertNotSuggested('hasLength');
    assertNotSuggested('identical');
    assertSuggestClass('B', kind: CompletionSuggestionKind.IDENTIFIER);
    assertNotSuggested('A');
    assertNotSuggested('Object');
    assertNotSuggested('main');
    assertNotSuggested('baz');
    assertNotSuggested('print');
  }

  test_ArgumentList_MethodInvocation_functionalArg2() async {
    // ArgumentList  MethodInvocation  ExpressionStatement  Block
    addSource(
        '/libA.dart',
        '''
library A;
class A { A(f()) { } }
bool hasLength(int expected) { }
void baz() { }''');
    addTestSource('''
import 'dart:async';
import '/libA.dart';
class B { }
String bar({inc()}) => true;
void main() {boo(){} bar(inc: ^);}''');
    await computeSuggestions();

    expect(replacementOffset, completionOffset);
    expect(replacementLength, 0);
    assertNoSuggestions(kind: CompletionSuggestionKind.ARGUMENT_LIST);
    assertSuggestFunction('bar', 'String',
        kind: CompletionSuggestionKind.IDENTIFIER,
        relevance: DART_RELEVANCE_LOCAL_FUNCTION + DART_RELEVANCE_INCREMENT);
    assertSuggestFunction('boo', 'dynamic',
        kind: CompletionSuggestionKind.IDENTIFIER,
        relevance: DART_RELEVANCE_LOCAL_FUNCTION + DART_RELEVANCE_INCREMENT);
    assertNotSuggested('hasLength');
    assertNotSuggested('identical');
    assertSuggestClass('B', kind: CompletionSuggestionKind.IDENTIFIER);
    assertNotSuggested('A');
    assertNotSuggested('Object');
    assertNotSuggested('main');
    assertNotSuggested('baz');
    assertNotSuggested('print');
  }

  test_ArgumentList_MethodInvocation_methodArg() async {
    // ArgumentList  MethodInvocation  ExpressionStatement  Block
    addSource(
        '/libA.dart',
        '''
library A;
class A { A(f()) { } }
bool hasLength(int expected) { }
void baz() { }''');
    addTestSource('''
import 'dart:async';
import '/libA.dart';
class B { String bar(f()) => true; }
void main() {new B().bar(^);}''');
    await computeSuggestions();

    expect(replacementOffset, completionOffset);
    expect(replacementLength, 0);
    assertNoSuggestions(kind: CompletionSuggestionKind.ARGUMENT_LIST);
    assertNotSuggested('hasLength');
    assertNotSuggested('identical');
    assertSuggestClass('B', kind: CompletionSuggestionKind.IDENTIFIER);
    assertNotSuggested('A');
    assertNotSuggested('Object');
    assertNotSuggested('main');
    assertNotSuggested('baz');
    assertNotSuggested('print');
  }

  test_ArgumentList_namedParam() async {
    // SimpleIdentifier  NamedExpression  ArgumentList  MethodInvocation
    // ExpressionStatement
    addSource(
        '/libA.dart',
        '''
library A;
bool hasLength(int expected) { }''');
    addTestSource('''
import '/libA.dart'
String bar() => true;
void main() {expect(foo: ^)}''');
    await computeSuggestions();

    expect(replacementOffset, completionOffset);
    expect(replacementLength, 0);
    assertSuggestFunction('bar', 'String',
        relevance: DART_RELEVANCE_LOCAL_FUNCTION);
    assertNotSuggested('hasLength');
    assertNotSuggested('main');
  }

  test_ArgumentList_namedParam_filter() async {
    // SimpleIdentifier  NamedExpression  ArgumentList
    // InstanceCreationExpression
    addTestSource('''
        class A {}
        class B extends A {}
        class C implements A {}
        class D {}
        class E {
          A a;
          E({A someA});
        }
        A a = new A();
        B b = new B();
        C c = new C();
        D d = new D();
        E e = new E(someA: ^);
  ''');
    await computeSuggestions();

    expect(replacementOffset, completionOffset);
    expect(replacementLength, 0);
    assertSuggestTopLevelVar('a', 'A',
        relevance:
            DART_RELEVANCE_LOCAL_TOP_LEVEL_VARIABLE + DART_RELEVANCE_INCREMENT);
    assertSuggestTopLevelVar('b', 'B',
        relevance:
            DART_RELEVANCE_LOCAL_TOP_LEVEL_VARIABLE + DART_RELEVANCE_INCREMENT);
    assertSuggestTopLevelVar('c', 'C',
        relevance:
            DART_RELEVANCE_LOCAL_TOP_LEVEL_VARIABLE + DART_RELEVANCE_INCREMENT);
    assertSuggestTopLevelVar('d', 'D',
        relevance: DART_RELEVANCE_LOCAL_TOP_LEVEL_VARIABLE);
    assertSuggestTopLevelVar('e', 'E',
        relevance: DART_RELEVANCE_LOCAL_TOP_LEVEL_VARIABLE);
  }

  test_AsExpression_type() async {
    // SimpleIdentifier  TypeName  AsExpression
    addTestSource('''
        class A {var b; X _c; foo() {var a; (a as ^).foo();}''');
    await computeSuggestions();

    expect(replacementOffset, completionOffset);
    expect(replacementLength, 0);
    assertNotSuggested('b');
    assertNotSuggested('_c');
    assertNotSuggested('Object');
    assertSuggestClass('A');
    assertNotSuggested('==');
  }

  test_AsExpression_type_filter_extends() async {
    // SimpleIdentifier  TypeName  AsExpression
    addTestSource('''
class A {} class B extends A {} class C extends A {} class D {}
f(A a){ (a as ^) }''');
    await computeSuggestions();

    expect(replacementOffset, completionOffset);
    expect(replacementLength, 0);
    assertSuggestClass('B');
    assertSuggestClass('C');
    assertNotSuggested('A');
    assertNotSuggested('D');
    assertNotSuggested('Object');
  }

  test_AsExpression_type_filter_implements() async {
    // SimpleIdentifier  TypeName  AsExpression
    addTestSource('''
class A {} class B implements A {} class C implements A {} class D {}
f(A a){ (a as ^) }''');
    await computeSuggestions();

    expect(replacementOffset, completionOffset);
    expect(replacementLength, 0);
    assertSuggestClass('B');
    assertSuggestClass('C');
    assertNotSuggested('A');
    assertNotSuggested('D');
    assertNotSuggested('Object');
  }

  test_AsExpression_type_filter_undefined_type() async {
    // SimpleIdentifier  TypeName  AsExpression
    addTestSource('''
class A {}
f(U u){ (u as ^) }''');
    await computeSuggestions();

    expect(replacementOffset, completionOffset);
    expect(replacementLength, 0);
    assertSuggestClass('A');
  }

  test_AssignmentExpression_name() async {
    // SimpleIdentifier  VariableDeclaration  VariableDeclarationList
    // VariableDeclarationStatement  Block
    addTestSource('class A {} main() {int a; int ^b = 1;}');
    await computeSuggestions();

    assertNoSuggestions();
  }

  test_AssignmentExpression_RHS() async {
    // SimpleIdentifier  VariableDeclaration  VariableDeclarationList
    // VariableDeclarationStatement  Block
    addTestSource('class A {} main() {int a; int b = ^}');
    await computeSuggestions();

    expect(replacementOffset, completionOffset);
    expect(replacementLength, 0);
    assertSuggestLocalVariable('a', 'int');
    assertSuggestFunction('main', null,
        relevance: DART_RELEVANCE_LOCAL_FUNCTION);
    assertSuggestClass('A');
    assertNotSuggested('Object');
  }

  test_AssignmentExpression_type() async {
    // SimpleIdentifier  TypeName  VariableDeclarationList
    // VariableDeclarationStatement  Block
    addTestSource('''
class A {} main() {
  int a;
  ^ b = 1;
}''');
    await computeSuggestions();

    expect(replacementOffset, completionOffset);
    expect(replacementLength, 0);
    assertSuggestClass('A');
    assertNotSuggested('int');
    // TODO (danrubel) When entering 1st of 2 identifiers on assignment LHS
    // the user may be either (1) entering a type for the assignment
    // or (2) starting a new statement.
    // Consider suggesting only types
    // if only spaces separates the 1st and 2nd identifiers.
    //assertNotSuggested('a');
    //assertNotSuggested('main');
    //assertNotSuggested('identical');
  }

  test_AssignmentExpression_type_newline() async {
    // SimpleIdentifier  TypeName  VariableDeclarationList
    // VariableDeclarationStatement  Block
    addTestSource('''
class A {} main() {
  int a;
  ^
  b = 1;
}''');
    await computeSuggestions();

    expect(replacementOffset, completionOffset);
    expect(replacementLength, 0);
    assertSuggestClass('A');
    assertNotSuggested('int');
    // Allow non-types preceding an identifier on LHS of assignment
    // if newline follows first identifier
    // because user is probably starting a new statement
    assertSuggestLocalVariable('a', 'int');
    assertSuggestFunction('main', null,
        relevance: DART_RELEVANCE_LOCAL_FUNCTION);
    assertNotSuggested('identical');
  }

  test_AssignmentExpression_type_partial() async {
    // SimpleIdentifier  TypeName  VariableDeclarationList
    // VariableDeclarationStatement  Block
    addTestSource('''
class A {} main() {
  int a;
  int^ b = 1;
}''');
    await computeSuggestions();

    expect(replacementOffset, completionOffset - 3);
    expect(replacementLength, 3);
    assertSuggestClass('A');
    assertNotSuggested('int');
    // TODO (danrubel) When entering 1st of 2 identifiers on assignment LHS
    // the user may be either (1) entering a type for the assignment
    // or (2) starting a new statement.
    // Consider suggesting only types
    // if only spaces separates the 1st and 2nd identifiers.
    //assertNotSuggested('a');
    //assertNotSuggested('main');
    //assertNotSuggested('identical');
  }

  test_AssignmentExpression_type_partial_newline() async {
    // SimpleIdentifier  TypeName  VariableDeclarationList
    // VariableDeclarationStatement  Block
    addTestSource('''
class A {} main() {
  int a;
  i^
  b = 1;
}''');
    await computeSuggestions();

    expect(replacementOffset, completionOffset - 1);
    expect(replacementLength, 1);
    assertSuggestClass('A');
    assertNotSuggested('int');
    // Allow non-types preceding an identifier on LHS of assignment
    // if newline follows first identifier
    // because user is probably starting a new statement
    assertSuggestLocalVariable('a', 'int');
    assertSuggestFunction('main', null,
        relevance: DART_RELEVANCE_LOCAL_FUNCTION);
    assertNotSuggested('identical');
  }

  test_AwaitExpression() async {
    // SimpleIdentifier  AwaitExpression  ExpressionStatement
    addTestSource('''
class A {int x; int y() => 0;}
main() async {A a; await ^}''');
    await computeSuggestions();

    expect(replacementOffset, completionOffset);
    expect(replacementLength, 0);
    assertSuggestLocalVariable('a', 'A');
    assertSuggestFunction('main', null,
        relevance: DART_RELEVANCE_LOCAL_FUNCTION);
    assertSuggestClass('A');
    assertNotSuggested('Object');
  }

  test_AwaitExpression2() async {
    // SimpleIdentifier  AwaitExpression  ExpressionStatement
    addTestSource('''
        class A {
          int x;
          Future y() async {return 0;}
          foo() async {await ^ await y();}
        }
        ''');
    await computeSuggestions();
    expect(replacementOffset, completionOffset);
    expect(replacementLength, 0);
    assertSuggestMethod('y', 'A', 'Future',
        relevance: DART_RELEVANCE_LOCAL_METHOD);
    assertSuggestClass('A');
    assertNotSuggested('Object');
  }

  test_BinaryExpression_LHS() async {
    // SimpleIdentifier  BinaryExpression  VariableDeclaration
    // VariableDeclarationList  VariableDeclarationStatement
    addTestSource('main() {int a = 1, b = ^ + 2;}');
    await computeSuggestions();

    expect(replacementOffset, completionOffset);
    expect(replacementLength, 0);
    assertSuggestLocalVariable('a', 'int');
    assertNotSuggested('Object');
    assertNotSuggested('b');
  }

  test_BinaryExpression_RHS() async {
    // SimpleIdentifier  BinaryExpression  VariableDeclaration
    // VariableDeclarationList  VariableDeclarationStatement
    addTestSource('main() {int a = 1, b = 2 + ^;}');
    await computeSuggestions();

    expect(replacementOffset, completionOffset);
    expect(replacementLength, 0);
    assertSuggestLocalVariable('a', 'int');
    assertNotSuggested('Object');
    assertNotSuggested('b');
    assertNotSuggested('==');
  }

  test_Block() async {
    // Block  BlockFunctionBody  MethodDeclaration
    addSource(
        '/testAB.dart',
        '''
export "dart:math" hide max;
class A {int x;}
@deprecated D1() {int x;}
class _B {boo() { partBoo() {}} }''');
    addSource(
        '/testCD.dart',
        '''
String T1;
var _T2;
class C { }
class D { }''');
    addSource(
        '/testEEF.dart',
        '''
class EE { }
class F { }''');
    addSource('/testG.dart', 'class G { }');
    addSource(
        '/testH.dart',
        '''
class H { }
int T3;
var _T4;'''); // not imported
    addTestSource('''
import "/testAB.dart";
import "/testCD.dart" hide D;
import "/testEEF.dart" show EE;
import "/testG.dart" as g;
int T5;
var _T6;
String get T7 => 'hello';
set T8(int value) { partT8() {} }
Z D2() {int x;}
class X {
  int get clog => 8;
  set blog(value) { }
  a() {
    var f;
    localF(int arg1) { }
    {var x;}
    ^ var r;
  }
  void b() { }}
class Z { }''');
    await computeSuggestions();

    expect(replacementOffset, completionOffset);
    expect(replacementLength, 0);

    assertSuggestClass('X', elemFile: testFile);
    assertSuggestClass('Z');
    assertSuggestMethod('a', 'X', null, relevance: DART_RELEVANCE_LOCAL_METHOD);
    assertSuggestMethod('b', 'X', 'void',
        relevance: DART_RELEVANCE_LOCAL_METHOD);
    assertSuggestFunction('localF', null,
        relevance: DART_RELEVANCE_LOCAL_FUNCTION);
    assertSuggestLocalVariable('f', null);
    // Don't suggest locals out of scope
    assertNotSuggested('r');
    assertNotSuggested('x');
    assertNotSuggested('partT8');

    assertNotSuggested('A');
    assertNotSuggested('_B');
    assertNotSuggested('C');
    assertNotSuggested('partBoo');
    // hidden element suggested as low relevance
    // but imported results are partially filtered
    //assertNotSuggested('D');
    //assertNotSuggested(
    //    'D1', null, true, COMPLETION_RELEVANCE_LOW);
    assertSuggestFunction('D2', 'Z', relevance: DART_RELEVANCE_LOCAL_FUNCTION);
    assertNotSuggested('EE');
    // hidden element suggested as low relevance
    //assertNotSuggested('F');
    // Suggested by LibraryPrefixContributor
    assertNotSuggested('g');
    assertNotSuggested('G');
    //assertNotSuggested('H');
    assertNotSuggested('Object');
    assertNotSuggested('min');
    assertNotSuggested('_T2');
    //assertNotSuggested('T3');
    assertNotSuggested('_T4');
    assertSuggestTopLevelVar('T5', 'int',
        relevance: DART_RELEVANCE_LOCAL_TOP_LEVEL_VARIABLE);
    assertSuggestTopLevelVar('_T6', null, relevance: DART_RELEVANCE_DEFAULT);
    assertNotSuggested('==');
    assertSuggestGetter('T7', 'String',
        relevance: DART_RELEVANCE_LOCAL_ACCESSOR);
    assertSuggestSetter('T8', relevance: DART_RELEVANCE_LOCAL_ACCESSOR);
    assertSuggestGetter('clog', 'int',
        relevance: DART_RELEVANCE_LOCAL_ACCESSOR);
    assertSuggestSetter('blog', relevance: DART_RELEVANCE_LOCAL_ACCESSOR);
    // TODO (danrubel) suggest HtmlElement as low relevance
    assertNotSuggested('HtmlElement');
    assertNotSuggested('Uri');
    assertNotSuggested('parseIPv6Address');
    assertNotSuggested('parseHex');
  }

  test_Block_final() async {
    // Block  BlockFunctionBody  MethodDeclaration
    addSource(
        '/testAB.dart',
        '''
export "dart:math" hide max;
class A {int x;}
@deprecated D1() {int x;}
class _B {boo() { partBoo() {}} }''');
    addSource(
        '/testCD.dart',
        '''
String T1;
var _T2;
class C { }
class D { }''');
    addSource(
        '/testEEF.dart',
        '''
class EE { }
class F { }''');
    addSource('/testG.dart', 'class G { }');
    addSource(
        '/testH.dart',
        '''
class H { }
int T3;
var _T4;'''); // not imported
    addTestSource('''
import "/testAB.dart";
import "/testCD.dart" hide D;
import "/testEEF.dart" show EE;
import "/testG.dart" as g;
int T5;
var _T6;
String get T7 => 'hello';
set T8(int value) { partT8() {} }
Z D2() {int x;}
class X {
  int get clog => 8;
  set blog(value) { }
  a() {
    var f;
    localF(int arg1) { }
    {var x;}
    final ^
  }
  void b() { }}
class Z { }''');
    await computeSuggestions();

    expect(replacementOffset, completionOffset);
    expect(replacementLength, 0);

    assertSuggestClass('X');
    assertSuggestClass('Z');
    assertNotSuggested('a');
    assertNotSuggested('b');
    assertNotSuggested('localF');
    assertNotSuggested('f');
    // Don't suggest locals out of scope
    assertNotSuggested('r');
    assertNotSuggested('x');
    assertNotSuggested('partT8');

    assertNotSuggested('A');
    assertNotSuggested('_B');
    assertNotSuggested('C');
    assertNotSuggested('partBoo');
    // hidden element suggested as low relevance
    // but imported results are partially filtered
    //assertNotSuggested('D');
    //assertNotSuggested(
    //    'D1', null, true, COMPLETION_RELEVANCE_LOW);
    assertNotSuggested('D2');
    assertNotSuggested('EE');
    // hidden element suggested as low relevance
    //assertNotSuggested('F');
    // Suggested by LibraryPrefixContributor
    assertNotSuggested('g');
    assertNotSuggested('G');
    //assertNotSuggested('H');
    assertNotSuggested('Object');
    assertNotSuggested('min');
    //assertNotSuggested(
    //    'max',
    //    'num',
    //    false,
    //    COMPLETION_RELEVANCE_LOW);
    assertNotSuggested('T1');
    assertNotSuggested('_T2');
    //assertNotSuggested('T3');
    assertNotSuggested('_T4');
    assertNotSuggested('T5');
    assertNotSuggested('_T6');
    assertNotSuggested('==');
    assertNotSuggested('T7');
    assertNotSuggested('T8');
    assertNotSuggested('clog');
    assertNotSuggested('blog');
    // TODO (danrubel) suggest HtmlElement as low relevance
    assertNotSuggested('HtmlElement');
    assertNotSuggested('Uri');
    assertNotSuggested('parseIPv6Address');
    assertNotSuggested('parseHex');
  }

  test_Block_final2() async {
    addTestSource('main() {final S^ v;}');
    await computeSuggestions();

    assertNotSuggested('String');
  }

  test_Block_final3() async {
    addTestSource('main() {final ^ v;}');
    await computeSuggestions();

    assertNotSuggested('String');
  }

  test_Block_final_final() async {
    // Block  BlockFunctionBody  MethodDeclaration
    addSource(
        '/testAB.dart',
        '''
export "dart:math" hide max;
class A {int x;}
@deprecated D1() {int x;}
class _B {boo() { partBoo() {}} }''');
    addSource(
        '/testCD.dart',
        '''
String T1;
var _T2;
class C { }
class D { }''');
    addSource(
        '/testEEF.dart',
        '''
class EE { }
class F { }''');
    addSource('/testG.dart', 'class G { }');
    addSource(
        '/testH.dart',
        '''
class H { }
int T3;
var _T4;'''); // not imported
    addTestSource('''
import "/testAB.dart";
import "/testCD.dart" hide D;
import "/testEEF.dart" show EE;
import "/testG.dart" as g;
int T5;
var _T6;
String get T7 => 'hello';
set T8(int value) { partT8() {} }
Z D2() {int x;}
class X {
  int get clog => 8;
  set blog(value) { }
  a() {
    final ^
    final var f;
    localF(int arg1) { }
    {var x;}
  }
  void b() { }}
class Z { }''');
    await computeSuggestions();

    expect(replacementOffset, completionOffset);
    expect(replacementLength, 0);

    assertSuggestClass('X');
    assertSuggestClass('Z');
    assertNotSuggested('a');
    assertNotSuggested('b');
    assertNotSuggested('localF');
    assertNotSuggested('f');
    // Don't suggest locals out of scope
    assertNotSuggested('r');
    assertNotSuggested('x');
    assertNotSuggested('partT8');

    assertNotSuggested('A');
    assertNotSuggested('_B');
    assertNotSuggested('C');
    assertNotSuggested('partBoo');
    // hidden element suggested as low relevance
    // but imported results are partially filtered
    //assertNotSuggested('D');
    //assertNotSuggested(
    //    'D1', null, true, COMPLETION_RELEVANCE_LOW);
    assertNotSuggested('D2');
    assertNotSuggested('EE');
    // hidden element suggested as low relevance
    //assertNotSuggested('F');
    // Suggested by LibraryPrefixContributor
    assertNotSuggested('g');
    assertNotSuggested('G');
    //assertNotSuggested('H');
    assertNotSuggested('Object');
    assertNotSuggested('min');
    //assertNotSuggested(
    //    'max',
    //    'num',
    //    false,
    //    COMPLETION_RELEVANCE_LOW);
    assertNotSuggested('T1');
    assertNotSuggested('_T2');
    //assertNotSuggested('T3');
    assertNotSuggested('_T4');
    assertNotSuggested('T5');
    assertNotSuggested('_T6');
    assertNotSuggested('==');
    assertNotSuggested('T7');
    assertNotSuggested('T8');
    assertNotSuggested('clog');
    assertNotSuggested('blog');
    // TODO (danrubel) suggest HtmlElement as low relevance
    assertNotSuggested('HtmlElement');
    assertNotSuggested('Uri');
    assertNotSuggested('parseIPv6Address');
    assertNotSuggested('parseHex');
  }

  test_Block_final_var() async {
    // Block  BlockFunctionBody  MethodDeclaration
    addSource(
        '/testAB.dart',
        '''
export "dart:math" hide max;
class A {int x;}
@deprecated D1() {int x;}
class _B {boo() { partBoo() {}} }''');
    addSource(
        '/testCD.dart',
        '''
String T1;
var _T2;
class C { }
class D { }''');
    addSource(
        '/testEEF.dart',
        '''
class EE { }
class F { }''');
    addSource('/testG.dart', 'class G { }');
    addSource(
        '/testH.dart',
        '''
class H { }
int T3;
var _T4;'''); // not imported
    addTestSource('''
import "/testAB.dart";
import "/testCD.dart" hide D;
import "/testEEF.dart" show EE;
import "/testG.dart" as g;
int T5;
var _T6;
String get T7 => 'hello';
set T8(int value) { partT8() {} }
Z D2() {int x;}
class X {
  int get clog => 8;
  set blog(value) { }
  a() {
    final ^
    var f;
    localF(int arg1) { }
    {var x;}
  }
  void b() { }}
class Z { }''');
    await computeSuggestions();

    expect(replacementOffset, completionOffset);
    expect(replacementLength, 0);

    assertSuggestClass('X');
    assertSuggestClass('Z');
    assertNotSuggested('a');
    assertNotSuggested('b');
    assertNotSuggested('localF');
    assertNotSuggested('f');
    // Don't suggest locals out of scope
    assertNotSuggested('r');
    assertNotSuggested('x');
    assertNotSuggested('partT8');

    assertNotSuggested('A');
    assertNotSuggested('_B');
    assertNotSuggested('C');
    assertNotSuggested('partBoo');
    // hidden element suggested as low relevance
    // but imported results are partially filtered
    //assertNotSuggested('D');
    //assertNotSuggested(
    //    'D1', null, true, COMPLETION_RELEVANCE_LOW);
    assertNotSuggested('D2');
    assertNotSuggested('EE');
    // hidden element suggested as low relevance
    //assertNotSuggested('F');
    // Suggested by LibraryPrefixContributor
    assertNotSuggested('g');
    assertNotSuggested('G');
    //assertNotSuggested('H');
    assertNotSuggested('Object');
    assertNotSuggested('min');
    //assertNotSuggested(
    //    'max',
    //    'num',
    //    false,
    //    COMPLETION_RELEVANCE_LOW);
    assertNotSuggested('T1');
    assertNotSuggested('_T2');
    //assertNotSuggested('T3');
    assertNotSuggested('_T4');
    assertNotSuggested('T5');
    assertNotSuggested('_T6');
    assertNotSuggested('==');
    assertNotSuggested('T7');
    assertNotSuggested('T8');
    assertNotSuggested('clog');
    assertNotSuggested('blog');
    // TODO (danrubel) suggest HtmlElement as low relevance
    assertNotSuggested('HtmlElement');
    assertNotSuggested('Uri');
    assertNotSuggested('parseIPv6Address');
    assertNotSuggested('parseHex');
  }

  test_Block_identifier_partial() async {
    addSource(
        '/testAB.dart',
        '''
export "dart:math" hide max;
class A {int x;}
@deprecated D1() {int x;}
class _B { }''');
    addSource(
        '/testCD.dart',
        '''
String T1;
var _T2;
class C { }
class D { }''');
    addSource(
        '/testEEF.dart',
        '''
class EE { }
class F { }''');
    addSource('/testG.dart', 'class G { }');
    addSource(
        '/testH.dart',
        '''
class H { }
class D3 { }
int T3;
var _T4;'''); // not imported
    addTestSource('''
import "/testAB.dart";
import "/testCD.dart" hide D;
import "/testEEF.dart" show EE;
import "/testG.dart" as g;
int T5;
var _T6;
Z D2() {int x;}
class X {a() {var f; {var x;} D^ var r;} void b() { }}
class Z { }''');
    await computeSuggestions();

    expect(replacementOffset, completionOffset - 1);
    expect(replacementLength, 1);

    assertSuggestClass('X');
    assertSuggestClass('Z');
    assertSuggestMethod('a', 'X', null, relevance: DART_RELEVANCE_LOCAL_METHOD);
    assertSuggestMethod('b', 'X', 'void',
        relevance: DART_RELEVANCE_LOCAL_METHOD);
    assertSuggestLocalVariable('f', null);
    // Don't suggest locals out of scope
    assertNotSuggested('r');
    assertNotSuggested('x');

    // imported elements are portially filtered
    //assertNotSuggested('A');
    assertNotSuggested('_B');
    //assertNotSuggested('C');
    // hidden element suggested as low relevance
    assertNotSuggested('D');
    assertNotSuggested('D1');
    assertSuggestFunction('D2', 'Z', relevance: DART_RELEVANCE_LOCAL_FUNCTION);
    // unimported elements suggested with low relevance
    assertNotSuggested('D3');
    //assertNotSuggested('EE');
    // hidden element suggested as low relevance
    //assertNotSuggested('F');
    //assertSuggestLibraryPrefix('g');
    assertNotSuggested('G');
    //assertNotSuggested('H');
    //assertNotSuggested('Object');
    //assertNotSuggested('min');
    //assertNotSuggested(
    //    'max',
    //    'num',
    //    false,
    //    COMPLETION_RELEVANCE_LOW);
    //assertSuggestTopLevelVarGetterSetter('T1', 'String');
    assertNotSuggested('_T2');
    //assertNotSuggested('T3');
    assertNotSuggested('_T4');
    //assertSuggestTopLevelVar('T5', 'int', relevance: DART_RELEVANCE_LOCAL_TOP_LEVEL_VARIABLE);
    //assertSuggestTopLevelVar('_T6', null);
    assertNotSuggested('==');
    // TODO (danrubel) suggest HtmlElement as low relevance
    assertNotSuggested('HtmlElement');
  }

  test_Block_inherited_imported() async {
    // Block  BlockFunctionBody  MethodDeclaration  ClassDeclaration
    resolveSource(
        '/testB.dart',
        '''
lib B;
class F { var f1; f2() { } get f3 => 0; set f4(fx) { } var _pf; }
class E extends F { var e1; e2() { } }
class I { int i1; i2() { } }
class M { var m1; int m2() { } }''');
    addTestSource('''
import "/testB.dart";
class A extends E implements I with M {a() {^}}''');
    await computeSuggestions();

    expect(replacementOffset, completionOffset);
    expect(replacementLength, 0);
    // TODO (danrubel) prefer fields over getters
    // If add `get e1;` to interface I
    // then suggestions include getter e1 rather than field e1
    assertNotSuggested('e1');
    assertNotSuggested('f1');
    assertNotSuggested('i1');
    assertNotSuggested('m1');
    assertNotSuggested('f3');
    assertNotSuggested('f4');
    assertNotSuggested('e2');
    assertNotSuggested('f2');
    assertNotSuggested('i2');
    //assertNotSuggested('m2');
    assertNotSuggested('==');
  }

  test_Block_inherited_local() async {
    // Block  BlockFunctionBody  MethodDeclaration  ClassDeclaration
    addTestSource('''
class F { var f1; f2() { } get f3 => 0; set f4(fx) { } }
class E extends F { var e1; e2() { } }
class I { int i1; i2() { } }
class M { var m1; int m2() { } }
class A extends E implements I with M {a() {^}}''');
    await computeSuggestions();

    expect(replacementOffset, completionOffset);
    expect(replacementLength, 0);
    assertNotSuggested('e1');
    assertNotSuggested('f1');
    assertNotSuggested('i1');
    assertNotSuggested('m1');
    assertNotSuggested('f3');
    assertNotSuggested('f4');
    assertNotSuggested('e2');
    assertNotSuggested('f2');
    assertNotSuggested('i2');
    assertNotSuggested('m2');
  }

  test_Block_local_function() async {
    addSource(
        '/testAB.dart',
        '''
export "dart:math" hide max;
class A {int x;}
@deprecated D1() {int x;}
class _B {boo() { partBoo() {}} }''');
    addSource(
        '/testCD.dart',
        '''
String T1;
var _T2;
class C { }
class D { }''');
    addSource(
        '/testEEF.dart',
        '''
class EE { }
class F { }''');
    addSource('/testG.dart', 'class G { }');
    addSource(
        '/testH.dart',
        '''
class H { }
int T3;
var _T4;'''); // not imported
    addTestSource('''
import "/testAB.dart";
import "/testCD.dart" hide D;
import "/testEEF.dart" show EE;
import "/testG.dart" as g;
int T5;
var _T6;
String get T7 => 'hello';
set T8(int value) { partT8() {} }
Z D2() {int x;}
class X {
  int get clog => 8;
  set blog(value) { }
  a() {
    var f;
    localF(int arg1) { }
    {var x;}
    p^ var r;
  }
  void b() { }}
class Z { }''');
    await computeSuggestions();

    expect(replacementOffset, completionOffset - 1);
    expect(replacementLength, 1);

    assertNotSuggested('partT8');
    assertNotSuggested('partBoo');
    assertNotSuggested('parseIPv6Address');
    assertNotSuggested('parseHex');
  }

  test_Block_unimported() async {
    addPackageSource('myBar', 'bar.dart', 'class Foo2 { Foo2() { } }');
    addSource(
        '/proj/testAB.dart', 'import "package:myBar/bar.dart"; class Foo { }');
    testFile = '/proj/completionTest.dart';
    addTestSource('class C {foo(){F^}}');
    await computeSuggestions();

    expect(replacementOffset, completionOffset - 1);
    expect(replacementLength, 1);
    assertNotSuggested('Foo');
    // TODO(danrubel) implement
    assertNotSuggested('Foo2');
    assertNotSuggested('Future');
  }

  test_CascadeExpression_selector1() async {
    // PropertyAccess  CascadeExpression  ExpressionStatement  Block
    addSource(
        '/testB.dart',
        '''
class B { }''');
    addTestSource('''
import "/testB.dart";
class A {var b; X _c;}
class X{}
// looks like a cascade to the parser
// but the user is trying to get completions for a non-cascade
main() {A a; a.^.z}''');
    await computeSuggestions();

    expect(replacementOffset, completionOffset);
    expect(replacementLength, 0);
    assertNotSuggested('b');
    assertNotSuggested('_c');
    assertNotSuggested('Object');
    assertNotSuggested('A');
    assertNotSuggested('B');
    assertNotSuggested('X');
    assertNotSuggested('z');
    assertNotSuggested('==');
  }

  test_CascadeExpression_selector2() async {
    // SimpleIdentifier  PropertyAccess  CascadeExpression  ExpressionStatement
    addSource(
        '/testB.dart',
        '''
class B { }''');
    addTestSource('''
import "/testB.dart";
class A {var b; X _c;}
class X{}
main() {A a; a..^z}''');
    await computeSuggestions();

    expect(replacementOffset, completionOffset);
    expect(replacementLength, 1);
    assertNotSuggested('b');
    assertNotSuggested('_c');
    assertNotSuggested('Object');
    assertNotSuggested('A');
    assertNotSuggested('B');
    assertNotSuggested('X');
    assertNotSuggested('z');
    assertNotSuggested('==');
  }

  test_CascadeExpression_selector2_withTrailingReturn() async {
    // PropertyAccess  CascadeExpression  ExpressionStatement  Block
    addSource(
        '/testB.dart',
        '''
class B { }''');
    addTestSource('''
import "/testB.dart";
class A {var b; X _c;}
class X{}
main() {A a; a..^ return}''');
    await computeSuggestions();

    expect(replacementOffset, completionOffset);
    expect(replacementLength, 0);
    assertNotSuggested('b');
    assertNotSuggested('_c');
    assertNotSuggested('Object');
    assertNotSuggested('A');
    assertNotSuggested('B');
    assertNotSuggested('X');
    assertNotSuggested('z');
    assertNotSuggested('==');
  }

  test_CascadeExpression_target() async {
    // SimpleIdentifier  CascadeExpression  ExpressionStatement
    addTestSource('''
class A {var b; X _c;}
class X{}
main() {A a; a^..b}''');
    await computeSuggestions();

    expect(replacementOffset, completionOffset - 1);
    expect(replacementLength, 1);
    assertNotSuggested('b');
    assertNotSuggested('_c');
    assertSuggestLocalVariable('a', 'A');
    assertSuggestClass('A');
    assertSuggestClass('X');
    // top level results are partially filtered
    //assertNotSuggested('Object');
    assertNotSuggested('==');
  }

  test_CatchClause_onType() async {
    // TypeName  CatchClause  TryStatement
    addTestSource('class A {a() {try{var x;} on ^ {}}}');
    await computeSuggestions();

    expect(replacementOffset, completionOffset);
    expect(replacementLength, 0);
    assertSuggestClass('A');
    assertNotSuggested('Object');
    assertNotSuggested('a');
    assertNotSuggested('x');
  }

  test_CatchClause_onType_noBrackets() async {
    // TypeName  CatchClause  TryStatement
    addTestSource('class A {a() {try{var x;} on ^}}');
    await computeSuggestions();

    expect(replacementOffset, completionOffset);
    expect(replacementLength, 0);
    assertSuggestClass('A', elemOffset: 6);
    assertNotSuggested('Object');
    assertNotSuggested('x');
  }

  test_CatchClause_typed() async {
    // Block  CatchClause  TryStatement
    addTestSource('class A {a() {try{var x;} on E catch (e) {^}}}');
    await computeSuggestions();

    expect(replacementOffset, completionOffset);
    expect(replacementLength, 0);
    assertSuggestParameter('e', 'E');
    assertSuggestMethod('a', 'A', null, relevance: DART_RELEVANCE_LOCAL_METHOD);
    assertNotSuggested('Object');
    assertNotSuggested('x');
  }

  test_CatchClause_untyped() async {
    // Block  CatchClause  TryStatement
    addTestSource('class A {a() {try{var x;} catch (e, s) {^}}}');
    await computeSuggestions();

    expect(replacementOffset, completionOffset);
    expect(replacementLength, 0);
    assertSuggestParameter('e', null);
    assertSuggestParameter('s', 'StackTrace');
    assertSuggestMethod('a', 'A', null, relevance: DART_RELEVANCE_LOCAL_METHOD);
    assertNotSuggested('Object');
    assertNotSuggested('x');
  }

  test_ClassDeclaration_body() async {
    // ClassDeclaration  CompilationUnit
    addSource(
        '/testB.dart',
        '''
class B { }''');
    addTestSource('''
import "testB.dart" as x;
@deprecated class A {^}
class _B {}
A T;''');
    await computeSuggestions();

    expect(replacementOffset, completionOffset);
    expect(replacementLength, 0);
    CompletionSuggestion suggestionA = assertSuggestClass('A',
        relevance: DART_RELEVANCE_LOW, isDeprecated: true);
    if (suggestionA != null) {
      expect(suggestionA.element.isDeprecated, isTrue);
      expect(suggestionA.element.isPrivate, isFalse);
    }
    CompletionSuggestion suggestionB = assertSuggestClass('_B');
    if (suggestionB != null) {
      expect(suggestionB.element.isDeprecated, isFalse);
      expect(suggestionB.element.isPrivate, isTrue);
    }
    assertNotSuggested('Object');
    assertNotSuggested('T');
    // Suggested by LibraryPrefixContributor
    assertNotSuggested('x');
  }

  test_ClassDeclaration_body_final() async {
    // ClassDeclaration  CompilationUnit
    addSource(
        '/testB.dart',
        '''
class B { }''');
    addTestSource('''
import "testB.dart" as x;
class A {final ^}
class _B {}
A T;''');
    await computeSuggestions();

    expect(replacementOffset, completionOffset);
    expect(replacementLength, 0);
    assertSuggestClass('A');
    assertSuggestClass('_B');
    assertNotSuggested('Object');
    assertNotSuggested('T');
    // Suggested by LibraryPrefixContributor
    assertNotSuggested('x');
  }

  test_ClassDeclaration_body_final_field() async {
    // ClassDeclaration  CompilationUnit
    addSource(
        '/testB.dart',
        '''
class B { }''');
    addTestSource('''
import "testB.dart" as x;
class A {final ^ A(){}}
class _B {}
A T;''');
    await computeSuggestions();

    expect(replacementOffset, completionOffset);
    expect(replacementLength, 0);
    assertSuggestClass('A');
    assertSuggestClass('_B');
    assertNotSuggested('String');
    assertNotSuggested('T');
    // Suggested by LibraryPrefixContributor
    assertNotSuggested('x');
  }

  test_ClassDeclaration_body_final_field2() async {
    // ClassDeclaration  CompilationUnit
    addSource(
        '/testB.dart',
        '''
class B { }''');
    addTestSource('''
import "testB.dart" as Soo;
class A {final S^ A();}
class _B {}
A Sew;''');
    await computeSuggestions();

    expect(replacementOffset, completionOffset - 1);
    expect(replacementLength, 1);
    assertSuggestClass('A');
    assertSuggestClass('_B');
    assertNotSuggested('String');
    assertNotSuggested('Sew');
    // Suggested by LibraryPrefixContributor
    assertNotSuggested('Soo');
  }

  test_ClassDeclaration_body_final_final() async {
    // ClassDeclaration  CompilationUnit
    addSource(
        '/testB.dart',
        '''
class B { }''');
    addTestSource('''
import "testB.dart" as x;
class A {final ^ final foo;}
class _B {}
A T;''');
    await computeSuggestions();

    expect(replacementOffset, completionOffset);
    expect(replacementLength, 0);
    assertSuggestClass('A');
    assertSuggestClass('_B');
    assertNotSuggested('Object');
    assertNotSuggested('T');
    // Suggested by LibraryPrefixContributor
    assertNotSuggested('x');
  }

  test_ClassDeclaration_body_final_var() async {
    // ClassDeclaration  CompilationUnit
    addSource(
        '/testB.dart',
        '''
class B { }''');
    addTestSource('''
import "testB.dart" as x;
class A {final ^ var foo;}
class _B {}
A T;''');
    await computeSuggestions();

    expect(replacementOffset, completionOffset);
    expect(replacementLength, 0);
    assertSuggestClass('A');
    assertSuggestClass('_B');
    assertNotSuggested('Object');
    assertNotSuggested('T');
    // Suggested by LibraryPrefixContributor
    assertNotSuggested('x');
  }

  test_Combinator_hide() async {
    // SimpleIdentifier  HideCombinator  ImportDirective
    addSource(
        '/testAB.dart',
        '''
library libAB;
part '/partAB.dart';
class A { }
class B { }''');
    addSource(
        '/partAB.dart',
        '''
part of libAB;
var T1;
PB F1() => new PB();
class PB { }''');
    addSource(
        '/testCD.dart',
        '''
class C { }
class D { }''');
    addTestSource('''
import "/testAB.dart" hide ^;
import "/testCD.dart";
class X {}''');
    await computeSuggestions();

    assertNoSuggestions();
  }

  test_Combinator_show() async {
    // SimpleIdentifier  HideCombinator  ImportDirective
    addSource(
        '/testAB.dart',
        '''
library libAB;
part '/partAB.dart';
class A { }
class B { }''');
    addSource(
        '/partAB.dart',
        '''
part of libAB;
var T1;
PB F1() => new PB();
typedef PB2 F2(int blat);
class Clz = Object with Object;
class PB { }''');
    addSource(
        '/testCD.dart',
        '''
class C { }
class D { }''');
    addTestSource('''
import "/testAB.dart" show ^;
import "/testCD.dart";
class X {}''');
    await computeSuggestions();

    assertNoSuggestions();
  }

  test_ConditionalExpression_elseExpression() async {
    // SimpleIdentifier  ConditionalExpression  ReturnStatement
    addSource(
        '/testA.dart',
        '''
int T1;
F1() { }
class A {int x;}''');
    addTestSource('''
import "/testA.dart";
int T2;
F2() { }
class B {int x;}
class C {foo(){var f; {var x;} return a ? T1 : T^}}''');
    await computeSuggestions();

    // top level results are partially filtered based on first char
    assertSuggestTopLevelVar('T2', 'int',
        relevance: DART_RELEVANCE_LOCAL_TOP_LEVEL_VARIABLE);
    // TODO (danrubel) getter is being suggested instead of top level var
    //assertNotSuggested('T1');
  }

  test_ConditionalExpression_elseExpression_empty() async {
    // SimpleIdentifier  ConditionalExpression  ReturnStatement
    addSource(
        '/testA.dart',
        '''
int T1;
F1() { }
class A {int x;}''');
    addTestSource('''
import "/testA.dart";
int T2;
F2() { }
class B {int x;}
class C {foo(){var f; {var x;} return a ? T1 : ^}}''');
    await computeSuggestions();

    assertNotSuggested('x');
    assertSuggestLocalVariable('f', null);
    assertSuggestMethod('foo', 'C', null,
        relevance: DART_RELEVANCE_LOCAL_METHOD);
    assertSuggestClass('C');
    assertSuggestFunction('F2', null, relevance: DART_RELEVANCE_LOCAL_FUNCTION);
    assertSuggestTopLevelVar('T2', 'int',
        relevance: DART_RELEVANCE_LOCAL_TOP_LEVEL_VARIABLE);
    assertNotSuggested('A');
    assertNotSuggested('F1');
    // TODO (danrubel) getter is being suggested instead of top level var
    //assertNotSuggested('T1');
  }

  test_ConditionalExpression_partial_thenExpression() async {
    // SimpleIdentifier  ConditionalExpression  ReturnStatement
    addSource(
        '/testA.dart',
        '''
int T1;
F1() { }
class A {int x;}''');
    addTestSource('''
import "/testA.dart";
int T2;
F2() { }
class B {int x;}
class C {foo(){var f; {var x;} return a ? T^}}''');
    await computeSuggestions();

    // top level results are partially filtered based on first char
    assertSuggestTopLevelVar('T2', 'int',
        relevance: DART_RELEVANCE_LOCAL_TOP_LEVEL_VARIABLE);
    // TODO (danrubel) getter is being suggested instead of top level var
    //assertNotSuggested('T1');
  }

  test_ConditionalExpression_partial_thenExpression_empty() async {
    // SimpleIdentifier  ConditionalExpression  ReturnStatement
    addSource(
        '/testA.dart',
        '''
int T1;
F1() { }
class A {int x;}''');
    addTestSource('''
import "/testA.dart";
int T2;
F2() { }
class B {int x;}
class C {foo(){var f; {var x;} return a ? ^}}''');
    await computeSuggestions();

    assertNotSuggested('x');
    assertSuggestLocalVariable('f', null);
    assertSuggestMethod('foo', 'C', null,
        relevance: DART_RELEVANCE_LOCAL_METHOD);
    assertSuggestClass('C');
    assertSuggestFunction('F2', null, relevance: DART_RELEVANCE_LOCAL_FUNCTION);
    assertSuggestTopLevelVar('T2', 'int',
        relevance: DART_RELEVANCE_LOCAL_TOP_LEVEL_VARIABLE);
    assertNotSuggested('A');
    assertNotSuggested('F1');
    // TODO (danrubel) getter is being suggested instead of top level var
    //assertNotSuggested('T1');
  }

  test_ConditionalExpression_thenExpression() async {
    // SimpleIdentifier  ConditionalExpression  ReturnStatement
    addSource(
        '/testA.dart',
        '''
int T1;
F1() { }
class A {int x;}''');
    addTestSource('''
import "/testA.dart";
int T2;
F2() { }
class B {int x;}
class C {foo(){var f; {var x;} return a ? T^ : c}}''');
    await computeSuggestions();

    // top level results are partially filtered based on first char
    assertSuggestTopLevelVar('T2', 'int',
        relevance: DART_RELEVANCE_LOCAL_TOP_LEVEL_VARIABLE);
    // TODO (danrubel) getter is being suggested instead of top level var
    //assertNotSuggested('T1');
  }

  test_constructor_parameters_mixed_required_and_named() async {
    addTestSource('class A {A(x, {int y}) {^}}');
    await computeSuggestions();
    assertSuggestParameter('x', null);
    assertSuggestParameter('y', 'int');
  }

  test_constructor_parameters_mixed_required_and_positional() async {
    addTestSource('class A {A(x, [int y]) {^}}');
    await computeSuggestions();
    assertSuggestParameter('x', null);
    assertSuggestParameter('y', 'int');
  }

  test_constructor_parameters_named() async {
    addTestSource('class A {A({x, int y}) {^}}');
    await computeSuggestions();
    assertSuggestParameter('x', null);
    assertSuggestParameter('y', 'int');
  }

  test_constructor_parameters_positional() async {
    addTestSource('class A {A([x, int y]) {^}}');
    await computeSuggestions();
    assertSuggestParameter('x', null);
    assertSuggestParameter('y', 'int');
  }

  test_constructor_parameters_required() async {
    addTestSource('class A {A(x, int y) {^}}');
    await computeSuggestions();
    assertSuggestParameter('x', null);
    assertSuggestParameter('y', 'int');
  }

  test_ConstructorName_importedClass() async {
    // SimpleIdentifier  PrefixedIdentifier  TypeName  ConstructorName
    // InstanceCreationExpression
    addSource(
        '/testB.dart',
        '''
lib B;
int T1;
F1() { }
class X {X.c(); X._d(); z() {}}''');
    addTestSource('''
import "/testB.dart";
var m;
main() {new X.^}''');
    await computeSuggestions();

    expect(replacementOffset, completionOffset);
    expect(replacementLength, 0);
    // Suggested by NamedConstructorContributor
    assertNotSuggested('c');
    assertNotSuggested('F1');
    assertNotSuggested('T1');
    assertNotSuggested('_d');
    assertNotSuggested('z');
    assertNotSuggested('m');
  }

  test_ConstructorName_importedFactory() async {
    // SimpleIdentifier  PrefixedIdentifier  TypeName  ConstructorName
    // InstanceCreationExpression
    addSource(
        '/testB.dart',
        '''
lib B;
int T1;
F1() { }
class X {factory X.c(); factory X._d(); z() {}}''');
    addTestSource('''
import "/testB.dart";
var m;
main() {new X.^}''');
    await computeSuggestions();

    expect(replacementOffset, completionOffset);
    expect(replacementLength, 0);
    // Suggested by NamedConstructorContributor
    assertNotSuggested('c');
    assertNotSuggested('F1');
    assertNotSuggested('T1');
    assertNotSuggested('_d');
    assertNotSuggested('z');
    assertNotSuggested('m');
  }

  test_ConstructorName_importedFactory2() async {
    // SimpleIdentifier  PrefixedIdentifier  TypeName  ConstructorName
    // InstanceCreationExpression
    addTestSource('''
        main() {new String.fr^omCharCodes([]);}''');
    await computeSuggestions();

    expect(replacementOffset, completionOffset - 2);
    expect(replacementLength, 13);
    // Suggested by NamedConstructorContributor
    assertNotSuggested('fromCharCodes');
    assertNotSuggested('isEmpty');
    assertNotSuggested('isNotEmpty');
    assertNotSuggested('length');
    assertNotSuggested('Object');
    assertNotSuggested('String');
  }

  test_ConstructorName_localClass() async {
    // SimpleIdentifier  PrefixedIdentifier  TypeName  ConstructorName
    // InstanceCreationExpression
    addTestSource('''
int T1;
F1() { }
class X {X.c(); X._d(); z() {}}
main() {new X.^}''');
    await computeSuggestions();

    expect(replacementOffset, completionOffset);
    expect(replacementLength, 0);
    // Suggested by NamedConstructorContributor
    assertNotSuggested('c');
    assertNotSuggested('_d');
    assertNotSuggested('F1');
    assertNotSuggested('T1');
    assertNotSuggested('z');
    assertNotSuggested('m');
  }

  test_ConstructorName_localFactory() async {
    // SimpleIdentifier  PrefixedIdentifier  TypeName  ConstructorName
    // InstanceCreationExpression
    addTestSource('''
int T1;
F1() { }
class X {factory X.c(); factory X._d(); z() {}}
main() {new X.^}''');
    await computeSuggestions();

    expect(replacementOffset, completionOffset);
    expect(replacementLength, 0);
    // Suggested by NamedConstructorContributor
    assertNotSuggested('c');
    assertNotSuggested('_d');
    assertNotSuggested('F1');
    assertNotSuggested('T1');
    assertNotSuggested('z');
    assertNotSuggested('m');
  }

  test_DefaultFormalParameter_named_expression() async {
    // DefaultFormalParameter FormalParameterList MethodDeclaration
    addTestSource('''
foo() { }
void bar() { }
class A {a(blat: ^) { }}''');
    await computeSuggestions();

    expect(replacementOffset, completionOffset);
    expect(replacementLength, 0);
    assertSuggestFunction('foo', null,
        relevance: DART_RELEVANCE_LOCAL_FUNCTION);
    assertSuggestMethod('a', 'A', null, relevance: DART_RELEVANCE_LOCAL_METHOD);
    assertSuggestClass('A');
    assertNotSuggested('String');
    assertNotSuggested('identical');
    assertNotSuggested('bar');
  }

  test_doc_classMember() async {
    String docLines = r'''
  /// My documentation.
  /// Short description.
  ///
  /// Longer description.
''';
    void assertDoc(CompletionSuggestion suggestion) {
      expect(suggestion.docSummary, 'My documentation.\nShort description.');
      expect(suggestion.docComplete,
          'My documentation.\nShort description.\n\nLonger description.');
    }

    addTestSource('''
class C {
$docLines
  int myField;

$docLines
  myMethod() {}

$docLines
  int get myGetter => 0;

  main() {^}
}''');
    await computeSuggestions();
    {
      CompletionSuggestion suggestion = assertSuggestField('myField', 'int',
          relevance: DART_RELEVANCE_LOCAL_FIELD);
      assertDoc(suggestion);
    }
    {
      CompletionSuggestion suggestion = assertSuggestMethod(
          'myMethod', 'C', null,
          relevance: DART_RELEVANCE_LOCAL_METHOD);
      assertDoc(suggestion);
    }
    {
      CompletionSuggestion suggestion = assertSuggestGetter('myGetter', 'int',
          relevance: DART_RELEVANCE_LOCAL_ACCESSOR);
      assertDoc(suggestion);
    }
  }

  test_doc_topLevel() async {
    String docLines = r'''
/// My documentation.
/// Short description.
///
/// Longer description.
''';
    void assertDoc(CompletionSuggestion suggestion) {
      expect(suggestion.docSummary, 'My documentation.\nShort description.');
      expect(suggestion.docComplete,
          'My documentation.\nShort description.\n\nLonger description.');
    }

    addTestSource('''
$docLines
class MyClass {}

$docLines
class MyClassTypeAlias = Object with MyClass;

$docLines
enum MyEnum {A, B, C}

$docLines
void myFunction() {}

$docLines
int myVariable;

main() {^}
''');
    await computeSuggestions();
    {
      CompletionSuggestion suggestion = assertSuggestClass('MyClass');
      assertDoc(suggestion);
    }
    {
      CompletionSuggestion suggestion =
          assertSuggestClassTypeAlias('MyClassTypeAlias');
      assertDoc(suggestion);
    }
    {
      CompletionSuggestion suggestion = assertSuggestEnum('MyEnum');
      assertDoc(suggestion);
    }
    {
      CompletionSuggestion suggestion = assertSuggestFunction(
          'myFunction', 'void',
          relevance: DART_RELEVANCE_LOCAL_FUNCTION);
      assertDoc(suggestion);
    }
    {
      CompletionSuggestion suggestion = assertSuggestTopLevelVar(
          'myVariable', 'int',
          relevance: DART_RELEVANCE_LOCAL_TOP_LEVEL_VARIABLE);
      assertDoc(suggestion);
    }
  }

  test_enum() async {
    addTestSource('enum E { one, two } main() {^}');
    await computeSuggestions();
    assertSuggestEnum('E');
    assertSuggestEnumConst('E.one');
    assertSuggestEnumConst('E.two');
    assertNotSuggested('one');
    assertNotSuggested('two');
  }

  test_enum_deprecated() async {
    addTestSource('@deprecated enum E { one, two } main() {^}');
    await computeSuggestions();
    assertSuggestEnum('E', isDeprecated: true);
    assertSuggestEnumConst('E.one', isDeprecated: true);
    assertSuggestEnumConst('E.two', isDeprecated: true);
    assertNotSuggested('one');
    assertNotSuggested('two');
  }

  test_enum_filter() async {
    // SimpleIdentifier  NamedExpression  ArgumentList
    // InstanceCreationExpression
    addTestSource('''
        enum E { one, two }
        enum F { three, four }
        class A {}
        class B {
          B({E someE});
        }
        A a = new A();
        B b = new B(someE: ^);
  ''');
    await computeSuggestions();

    expect(replacementOffset, completionOffset);
    expect(replacementLength, 0);
    assertSuggestEnumConst('E.one',
        relevance: DART_RELEVANCE_DEFAULT + DART_RELEVANCE_INCREMENT);
    assertSuggestEnumConst('E.two',
        relevance: DART_RELEVANCE_DEFAULT + DART_RELEVANCE_INCREMENT);
    assertNotSuggested('a');
    assertNotSuggested('F.three');
    assertNotSuggested('F.four');
  }

  test_ExpressionStatement_identifier() async {
    // SimpleIdentifier  ExpressionStatement  Block
    addSource(
        '/testA.dart',
        '''
_B F1() { }
class A {int x;}
class _B { }''');
    addTestSource('''
import "/testA.dart";
typedef int F2(int blat);
class Clz = Object with Object;
class C {foo(){^} void bar() {}}''');
    await computeSuggestions();

    expect(replacementOffset, completionOffset);
    expect(replacementLength, 0);
    assertNotSuggested('A');
    assertNotSuggested('F1');
    assertSuggestClass('C');
    assertSuggestMethod('foo', 'C', null,
        relevance: DART_RELEVANCE_LOCAL_METHOD);
    assertSuggestMethod('bar', 'C', 'void',
        relevance: DART_RELEVANCE_LOCAL_METHOD);
    assertSuggestFunctionTypeAlias('F2', 'int');
    assertSuggestClassTypeAlias('Clz');
    assertSuggestClass('C');
    assertNotSuggested('x');
    assertNotSuggested('_B');
  }

  test_ExpressionStatement_name() async {
    // ExpressionStatement  Block  BlockFunctionBody  MethodDeclaration
    addSource(
        '/testA.dart',
        '''
        B T1;
        class B{}''');
    addTestSource('''
        import "/testA.dart";
        class C {a() {C ^}}''');
    await computeSuggestions();

    assertNoSuggestions();
  }

  test_FieldDeclaration_name_typed() async {
    // SimpleIdentifier  VariableDeclaration  VariableDeclarationList
    // FieldDeclaration
    addSource('/testA.dart', 'class A { }');
    addTestSource('''
        import "/testA.dart";
        class C {A ^}''');
    await computeSuggestions();

    assertNoSuggestions();
  }

  test_FieldDeclaration_name_var() async {
    // SimpleIdentifier  VariableDeclaration  VariableDeclarationList
    // FieldDeclaration
    addSource('/testA.dart', 'class A { }');
    addTestSource('''
        import "/testA.dart";
        class C {var ^}''');
    await computeSuggestions();

    assertNoSuggestions();
  }

  test_FieldFormalParameter_in_non_constructor() async {
    // SimpleIdentifer  FieldFormalParameter  FormalParameterList
    addTestSource('class A {B(this.^foo) {}}');
    await computeSuggestions();

    expect(replacementOffset, completionOffset);
    expect(replacementLength, 3);
    assertNoSuggestions();
  }

  test_ForEachStatement() async {
    // SimpleIdentifier  ForEachStatement
    addTestSource('main() {List<int> values; for (int index in ^)}');
    await computeSuggestions();

    expect(replacementOffset, completionOffset);
    expect(replacementLength, 0);
    assertSuggestLocalVariable('values', 'List');
    assertNotSuggested('index');
  }

  test_ForEachStatement2() async {
    // SimpleIdentifier  ForEachStatement
    addTestSource('main() {List<int> values; for (int index in i^)}');
    await computeSuggestions();

    expect(replacementOffset, completionOffset - 1);
    expect(replacementLength, 1);
    assertSuggestLocalVariable('values', 'List');
    assertNotSuggested('index');
  }

  test_ForEachStatement3() async {
    // SimpleIdentifier ParenthesizedExpression  ForEachStatement
    addTestSource('main() {List<int> values; for (int index in (i^))}');
    await computeSuggestions();

    expect(replacementOffset, completionOffset - 1);
    expect(replacementLength, 1);
    assertSuggestLocalVariable('values', 'List');
    assertNotSuggested('index');
  }

  test_ForEachStatement_body_typed() async {
    // Block  ForEachStatement
    addTestSource('main(args) {for (int foo in bar) {^}}');
    await computeSuggestions();

    expect(replacementOffset, completionOffset);
    expect(replacementLength, 0);
    assertSuggestParameter('args', null);
    assertSuggestLocalVariable('foo', 'int');
    assertNotSuggested('Object');
  }

  test_ForEachStatement_body_untyped() async {
    // Block  ForEachStatement
    addTestSource('main(args) {for (foo in bar) {^}}');
    await computeSuggestions();

    expect(replacementOffset, completionOffset);
    expect(replacementLength, 0);
    assertSuggestParameter('args', null);
    assertSuggestLocalVariable('foo', null);
    assertNotSuggested('Object');
  }

  test_ForEachStatement_iterable() async {
    // SimpleIdentifier  ForEachStatement  Block
    addTestSource('main(args) {for (int foo in ^) {}}');
    await computeSuggestions();

    expect(replacementOffset, completionOffset);
    expect(replacementLength, 0);
    assertSuggestParameter('args', null);
    assertNotSuggested('Object');
  }

  test_ForEachStatement_loopVariable() async {
    // SimpleIdentifier  ForEachStatement  Block
    addTestSource('main(args) {for (^ in args) {}}');
    await computeSuggestions();

    expect(replacementOffset, completionOffset);
    expect(replacementLength, 0);
    assertNotSuggested('args');
    assertNotSuggested('String');
  }

  test_ForEachStatement_loopVariable_type() async {
    // SimpleIdentifier  ForEachStatement  Block
    addTestSource('main(args) {for (^ foo in args) {}}');
    await computeSuggestions();

    expect(replacementOffset, completionOffset);
    expect(replacementLength, 0);
    assertNotSuggested('args');
    assertNotSuggested('foo');
    assertNotSuggested('String');
  }

  test_ForEachStatement_loopVariable_type2() async {
    // DeclaredIdentifier  ForEachStatement  Block
    addTestSource('main(args) {for (S^ foo in args) {}}');
    await computeSuggestions();

    expect(replacementOffset, completionOffset - 1);
    expect(replacementLength, 1);
    assertNotSuggested('args');
    assertNotSuggested('foo');
    assertNotSuggested('String');
  }

  test_FormalParameterList() async {
    // FormalParameterList MethodDeclaration
    addTestSource('''
foo() { }
void bar() { }
class A {a(^) { }}''');
    await computeSuggestions();

    expect(replacementOffset, completionOffset);
    expect(replacementLength, 0);
    assertNotSuggested('foo');
    assertNotSuggested('a');
    assertSuggestClass('A');
    assertNotSuggested('String');
    assertNotSuggested('identical');
    assertNotSuggested('bar');
  }

  test_ForStatement_body() async {
    // Block  ForStatement
    addTestSource('main(args) {for (int i; i < 10; ++i) {^}}');
    await computeSuggestions();

    expect(replacementOffset, completionOffset);
    expect(replacementLength, 0);
    assertSuggestLocalVariable('i', 'int');
    assertNotSuggested('Object');
  }

  test_ForStatement_condition() async {
    // SimpleIdentifier  ForStatement
    addTestSource('main() {for (int index = 0; i^)}');
    await computeSuggestions();

    expect(replacementOffset, completionOffset - 1);
    expect(replacementLength, 1);
    assertSuggestLocalVariable('index', 'int');
  }

  test_ForStatement_initializer() async {
    // SimpleIdentifier  ForStatement
    addTestSource('main() {List a; for (^)}');
    await computeSuggestions();

    expect(replacementOffset, completionOffset);
    expect(replacementLength, 0);
    assertNotSuggested('a');
    assertNotSuggested('Object');
    assertNotSuggested('int');
  }

  test_ForStatement_updaters() async {
    // SimpleIdentifier  ForStatement
    addTestSource('main() {for (int index = 0; index < 10; i^)}');
    await computeSuggestions();

    expect(replacementOffset, completionOffset - 1);
    expect(replacementLength, 1);
    assertSuggestLocalVariable('index', 'int');
  }

  test_ForStatement_updaters_prefix_expression() async {
    // SimpleIdentifier  PrefixExpression  ForStatement
    addTestSource('''
void bar() { }
main() {for (int index = 0; index < 10; ++i^)}''');
    await computeSuggestions();

    expect(replacementOffset, completionOffset - 1);
    expect(replacementLength, 1);
    assertSuggestLocalVariable('index', 'int');
    assertSuggestFunction('main', null,
        relevance: DART_RELEVANCE_LOCAL_FUNCTION);
    assertNotSuggested('bar');
  }

  test_function_parameters_mixed_required_and_named() async {
    addTestSource('''
void m(x, {int y}) {}
class B extends A {
  main() {^}
}
''');
    await computeSuggestions();
    CompletionSuggestion suggestion = assertSuggestFunction('m', 'void',
        relevance: DART_RELEVANCE_LOCAL_FUNCTION);
    expect(suggestion.parameterNames, hasLength(2));
    expect(suggestion.parameterNames[0], 'x');
    expect(suggestion.parameterTypes[0], 'dynamic');
    expect(suggestion.parameterNames[1], 'y');
    expect(suggestion.parameterTypes[1], 'int');
    expect(suggestion.requiredParameterCount, 1);
    expect(suggestion.hasNamedParameters, true);
  }

  test_function_parameters_mixed_required_and_positional() async {
    addTestSource('''
void m(x, [int y]) {}
class B extends A {
  main() {^}
}
''');
    await computeSuggestions();
    CompletionSuggestion suggestion = assertSuggestFunction('m', 'void',
        relevance: DART_RELEVANCE_LOCAL_FUNCTION);
    expect(suggestion.parameterNames, hasLength(2));
    expect(suggestion.parameterNames[0], 'x');
    expect(suggestion.parameterTypes[0], 'dynamic');
    expect(suggestion.parameterNames[1], 'y');
    expect(suggestion.parameterTypes[1], 'int');
    expect(suggestion.requiredParameterCount, 1);
    expect(suggestion.hasNamedParameters, false);
  }

  test_function_parameters_named() async {
    addTestSource('''
void m({x, int y}) {}
class B extends A {
  main() {^}
}
''');
    await computeSuggestions();
    CompletionSuggestion suggestion = assertSuggestFunction('m', 'void',
        relevance: DART_RELEVANCE_LOCAL_FUNCTION);
    expect(suggestion.parameterNames, hasLength(2));
    expect(suggestion.parameterNames[0], 'x');
    expect(suggestion.parameterTypes[0], 'dynamic');
    expect(suggestion.parameterNames[1], 'y');
    expect(suggestion.parameterTypes[1], 'int');
    expect(suggestion.requiredParameterCount, 0);
    expect(suggestion.hasNamedParameters, true);
  }

  test_function_parameters_none() async {
    addTestSource('''
void m() {}
class B extends A {
  main() {^}
}
''');
    await computeSuggestions();
    CompletionSuggestion suggestion = assertSuggestFunction('m', 'void',
        relevance: DART_RELEVANCE_LOCAL_FUNCTION);
    expect(suggestion.parameterNames, isEmpty);
    expect(suggestion.parameterTypes, isEmpty);
    expect(suggestion.requiredParameterCount, 0);
    expect(suggestion.hasNamedParameters, false);
  }

  test_function_parameters_positional() async {
    addTestSource('''
void m([x, int y]) {}
class B extends A {
  main() {^}
}
''');
    await computeSuggestions();
    CompletionSuggestion suggestion = assertSuggestFunction('m', 'void',
        relevance: DART_RELEVANCE_LOCAL_FUNCTION);
    expect(suggestion.parameterNames, hasLength(2));
    expect(suggestion.parameterNames[0], 'x');
    expect(suggestion.parameterTypes[0], 'dynamic');
    expect(suggestion.parameterNames[1], 'y');
    expect(suggestion.parameterTypes[1], 'int');
    expect(suggestion.requiredParameterCount, 0);
    expect(suggestion.hasNamedParameters, false);
  }

  test_function_parameters_required() async {
    addTestSource('''
void m(x, int y) {}
class B extends A {
  main() {^}
}
''');
    await computeSuggestions();
    CompletionSuggestion suggestion = assertSuggestFunction('m', 'void',
        relevance: DART_RELEVANCE_LOCAL_FUNCTION);
    expect(suggestion.parameterNames, hasLength(2));
    expect(suggestion.parameterNames[0], 'x');
    expect(suggestion.parameterTypes[0], 'dynamic');
    expect(suggestion.parameterNames[1], 'y');
    expect(suggestion.parameterTypes[1], 'int');
    expect(suggestion.requiredParameterCount, 2);
    expect(suggestion.hasNamedParameters, false);
  }

  test_FunctionDeclaration_returnType_afterComment() async {
    // ClassDeclaration  CompilationUnit
    addSource(
        '/testA.dart',
        '''
int T1;
F1() { }
typedef D1();
class C1 {C1(this.x) { } int x;}''');
    addTestSource('''
import "/testA.dart";
int T2;
F2() { }
typedef D2();
class C2 { }
/* */ ^ zoo(z) { } String name;''');
    await computeSuggestions();

    expect(replacementOffset, completionOffset);
    expect(replacementLength, 0);
    assertNotSuggested('Object');
    assertNotSuggested('T1');
    assertNotSuggested('F1');
    assertNotSuggested('D1');
    assertNotSuggested('C1');
    assertNotSuggested('T2');
    assertNotSuggested('F2');
    assertSuggestFunctionTypeAlias('D2', null);
    assertSuggestClass('C2');
    assertNotSuggested('name');
  }

  test_FunctionDeclaration_returnType_afterComment2() async {
    // FunctionDeclaration  ClassDeclaration  CompilationUnit
    addSource(
        '/testA.dart',
        '''
int T1;
F1() { }
typedef D1();
class C1 {C1(this.x) { } int x;}''');
    addTestSource('''
import "/testA.dart";
int T2;
F2() { }
typedef D2();
class C2 { }
/** */ ^ zoo(z) { } String name;''');
    await computeSuggestions();

    expect(replacementOffset, completionOffset);
    expect(replacementLength, 0);
    assertNotSuggested('Object');
    assertNotSuggested('T1');
    assertNotSuggested('F1');
    assertNotSuggested('D1');
    assertNotSuggested('C1');
    assertNotSuggested('T2');
    assertNotSuggested('F2');
    assertSuggestFunctionTypeAlias('D2', null);
    assertSuggestClass('C2');
    assertNotSuggested('name');
  }

  test_FunctionDeclaration_returnType_afterComment3() async {
    // FunctionDeclaration  ClassDeclaration  CompilationUnit
    addSource(
        '/testA.dart',
        '''
int T1;
F1() { }
typedef D1();
class C1 {C1(this.x) { } int x;}''');
    addTestSource('''
import "/testA.dart";
int T2;
F2() { }
typedef D2();
/// some dartdoc
class C2 { }
^ zoo(z) { } String name;''');
    await computeSuggestions();

    expect(replacementOffset, completionOffset);
    expect(replacementLength, 0);
    assertNotSuggested('Object');
    assertNotSuggested('T1');
    assertNotSuggested('F1');
    assertNotSuggested('D1');
    assertNotSuggested('C1');
    assertNotSuggested('T2');
    assertNotSuggested('F2');
    assertSuggestFunctionTypeAlias('D2', null);
    assertSuggestClass('C2');
    assertNotSuggested('name');
  }

  test_FunctionExpression_body_function() async {
    // Block  BlockFunctionBody  FunctionExpression
    addTestSource('''
        void bar() { }
        String foo(List args) {x.then((R b) {^});}''');
    await computeSuggestions();

    expect(replacementOffset, completionOffset);
    expect(replacementLength, 0);
    var f = assertSuggestFunction('foo', 'String',
        isDeprecated: false, relevance: DART_RELEVANCE_LOCAL_FUNCTION);
    if (f != null) {
      expect(f.element.isPrivate, isFalse);
    }
    assertSuggestFunction('bar', 'void',
        relevance: DART_RELEVANCE_LOCAL_FUNCTION);
    assertSuggestParameter('args', 'List');
    assertSuggestParameter('b', 'R');
    assertNotSuggested('Object');
  }

  test_IfStatement() async {
    // SimpleIdentifier  IfStatement
    addTestSource('''
        class A {var b; X _c; foo() {A a; if (true) ^}}''');
    await computeSuggestions();

    expect(replacementOffset, completionOffset);
    expect(replacementLength, 0);
    assertSuggestField('b', null, relevance: DART_RELEVANCE_LOCAL_FIELD);
    assertSuggestField('_c', 'X', relevance: DART_RELEVANCE_DEFAULT);
    assertNotSuggested('Object');
    assertSuggestClass('A');
    assertNotSuggested('==');
  }

  test_IfStatement_condition() async {
    // SimpleIdentifier  IfStatement  Block  BlockFunctionBody
    addTestSource('''
class A {int x; int y() => 0;}
main(){var a; if (^)}''');
    await computeSuggestions();

    expect(replacementOffset, completionOffset);
    expect(replacementLength, 0);
    assertSuggestLocalVariable('a', null);
    assertSuggestFunction('main', null,
        relevance: DART_RELEVANCE_LOCAL_FUNCTION);
    assertSuggestClass('A');
    assertNotSuggested('Object');
  }

  test_IfStatement_empty() async {
    // SimpleIdentifier  IfStatement
    addTestSource('''
        class A {var b; X _c; foo() {A a; if (^) something}}''');
    await computeSuggestions();

    expect(replacementOffset, completionOffset);
    expect(replacementLength, 0);
    assertSuggestField('b', null, relevance: DART_RELEVANCE_LOCAL_FIELD);
    assertSuggestField('_c', 'X', relevance: DART_RELEVANCE_DEFAULT);
    assertNotSuggested('Object');
    assertSuggestClass('A');
    assertNotSuggested('==');
  }

  test_IfStatement_empty_private() async {
    // SimpleIdentifier  IfStatement
    addTestSource('''
        class A {var b; X _c; foo() {A a; if (_^) something}}''');
    await computeSuggestions();

    expect(replacementOffset, completionOffset - 1);
    expect(replacementLength, 1);
    assertSuggestField('b', null, relevance: DART_RELEVANCE_LOCAL_FIELD);
    assertSuggestField('_c', 'X', relevance: DART_RELEVANCE_LOCAL_FIELD);
    assertNotSuggested('Object');
    assertSuggestClass('A');
    assertNotSuggested('==');
  }

  test_IfStatement_invocation() async {
    // SimpleIdentifier  PrefixIdentifier  IfStatement
    addTestSource('''
main() {var a; if (a.^) something}''');
    await computeSuggestions();

    expect(replacementOffset, completionOffset);
    expect(replacementLength, 0);
    assertNotSuggested('toString');
    assertNotSuggested('Object');
    assertNotSuggested('A');
    assertNotSuggested('==');
  }

  test_ignore_symbol_being_completed() async {
    addTestSource('class MyClass { } main(MC^) { }');
    await computeSuggestions();
    assertSuggestClass('MyClass');
    assertNotSuggested('MC');
  }

  test_ImportDirective_dart() async {
    // SimpleStringLiteral  ImportDirective
    addTestSource('''
import "dart^";
main() {}''');
    await computeSuggestions();

    assertNoSuggestions();
  }

  test_inDartDoc_reference3() async {
    addTestSource('''
/// The [^]
main(aaa, bbb) {}''');
    await computeSuggestions();
    assertSuggestFunction('main', null,
        kind: CompletionSuggestionKind.IDENTIFIER,
        relevance: DART_RELEVANCE_LOCAL_FUNCTION);
  }

  test_inDartDoc_reference4() async {
    addTestSource('''
/// The [m^]
main(aaa, bbb) {}''');
    await computeSuggestions();
    assertSuggestFunction('main', null,
        kind: CompletionSuggestionKind.IDENTIFIER,
        relevance: DART_RELEVANCE_LOCAL_FUNCTION);
  }

  test_IndexExpression() async {
    // ExpressionStatement  Block
    addSource(
        '/testA.dart',
        '''
int T1;
F1() { }
class A {int x;}''');
    addTestSource('''
import "/testA.dart";
int T2;
F2() { }
class B {int x;}
class C {foo(){var f; {var x;} f[^]}}''');
    await computeSuggestions();

    assertNotSuggested('x');
    assertSuggestLocalVariable('f', null);
    assertSuggestMethod('foo', 'C', null,
        relevance: DART_RELEVANCE_LOCAL_METHOD);
    assertSuggestClass('C');
    assertSuggestFunction('F2', null, relevance: DART_RELEVANCE_LOCAL_FUNCTION);
    assertSuggestTopLevelVar('T2', 'int',
        relevance: DART_RELEVANCE_LOCAL_TOP_LEVEL_VARIABLE);
    assertNotSuggested('A');
    assertNotSuggested('F1');
    // TODO (danrubel) getter is being suggested instead of top level var
    //assertNotSuggested('T1');
  }

  test_IndexExpression2() async {
    // SimpleIdentifier IndexExpression ExpressionStatement  Block
    addSource(
        '/testA.dart',
        '''
int T1;
F1() { }
class A {int x;}''');
    addTestSource('''
import "/testA.dart";
int T2;
F2() { }
class B {int x;}
class C {foo(){var f; {var x;} f[T^]}}''');
    await computeSuggestions();

    // top level results are partially filtered based on first char
    assertSuggestTopLevelVar('T2', 'int',
        relevance: DART_RELEVANCE_LOCAL_TOP_LEVEL_VARIABLE);
    // TODO (danrubel) getter is being suggested instead of top level var
    //assertNotSuggested('T1');
  }

  test_InstanceCreationExpression() async {
    addTestSource('''
class A {foo(){var f; {var x;}}}
class B {B(this.x, [String boo]) { } int x;}
class C {C.bar({boo: 'hoo', int z: 0}) { } }
main() {new ^ String x = "hello";}''');
    await computeSuggestions();
    // Suggested by LocalConstructorContributor
    assertNoSuggestions();
  }

  test_InstanceCreationExpression_imported() async {
    // SimpleIdentifier  TypeName  ConstructorName  InstanceCreationExpression
    addSource(
        '/testA.dart',
        '''
int T1;
F1() { }
class A {A(this.x) { } int x;}''');
    addTestSource('''
import "/testA.dart";
import "dart:async";
int T2;
F2() { }
class B {B(this.x, [String boo]) { } int x;}
class C {foo(){var f; {var x;} new ^}}''');
    await computeSuggestions();

    expect(replacementOffset, completionOffset);
    expect(replacementLength, 0);
    assertNotSuggested('Object');
    assertNotSuggested('Future');
    assertNotSuggested('A');
    // Suggested by LocalConstructorContributor
    assertNotSuggested('B');
    assertNotSuggested('C');
    assertNotSuggested('f');
    assertNotSuggested('x');
    assertNotSuggested('foo');
    assertNotSuggested('F1');
    assertNotSuggested('F2');
    assertNotSuggested('T1');
    assertNotSuggested('T2');
  }

  test_InstanceCreationExpression_unimported() async {
    // SimpleIdentifier  TypeName  ConstructorName  InstanceCreationExpression
    addSource('/testAB.dart', 'class Foo { }');
    addTestSource('class C {foo(){new F^}}');
    await computeSuggestions();

    expect(replacementOffset, completionOffset - 1);
    expect(replacementLength, 1);
    assertNotSuggested('Future');
    assertNotSuggested('Foo');
  }

  test_InterpolationExpression() async {
    // SimpleIdentifier  InterpolationExpression  StringInterpolation
    addSource(
        '/testA.dart',
        '''
int T1;
F1() { }
typedef D1();
class C1 {C1(this.x) { } int x;}''');
    addTestSource('''
import "/testA.dart";
int T2;
F2() { }
typedef D2();
class C2 { }
main() {String name; print("hello \$^");}''');
    await computeSuggestions();

    expect(replacementOffset, completionOffset);
    expect(replacementLength, 0);
    assertNotSuggested('Object');
    assertNotSuggested('T1');
    assertNotSuggested('F1');
    assertNotSuggested('D1');
    assertNotSuggested('C1');
    assertSuggestTopLevelVar('T2', 'int',
        relevance: DART_RELEVANCE_LOCAL_TOP_LEVEL_VARIABLE);
    assertSuggestFunction('F2', null, relevance: DART_RELEVANCE_LOCAL_FUNCTION);
    assertNotSuggested('D2');
    assertNotSuggested('C2');
    assertSuggestLocalVariable('name', 'String');
  }

  test_InterpolationExpression_block() async {
    // SimpleIdentifier  InterpolationExpression  StringInterpolation
    addSource(
        '/testA.dart',
        '''
int T1;
F1() { }
typedef D1();
class C1 {C1(this.x) { } int x;}''');
    addTestSource('''
import "/testA.dart";
int T2;
F2() { }
typedef D2();
class C2 { }
main() {String name; print("hello \${^}");}''');
    await computeSuggestions();

    expect(replacementOffset, completionOffset);
    expect(replacementLength, 0);
    assertNotSuggested('Object');
    assertNotSuggested('T1');
    assertNotSuggested('F1');
    assertNotSuggested('D1');
    assertNotSuggested('C1');
    assertSuggestTopLevelVar('T2', 'int',
        relevance: DART_RELEVANCE_LOCAL_TOP_LEVEL_VARIABLE);
    assertSuggestFunction('F2', null, relevance: DART_RELEVANCE_LOCAL_FUNCTION);
    assertSuggestFunctionTypeAlias('D2', null);
    assertSuggestClass('C2');
    assertSuggestLocalVariable('name', 'String');
  }

  test_InterpolationExpression_block2() async {
    // SimpleIdentifier  InterpolationExpression  StringInterpolation
    addTestSource('main() {String name; print("hello \${n^}");}');
    await computeSuggestions();

    assertSuggestLocalVariable('name', 'String');
    // top level results are partially filtered
    //assertNotSuggested('Object');
  }

  test_InterpolationExpression_prefix_selector() async {
    // SimpleIdentifier  PrefixedIdentifier  InterpolationExpression
    addTestSource('main() {String name; print("hello \${name.^}");}');
    await computeSuggestions();

    expect(replacementOffset, completionOffset);
    expect(replacementLength, 0);
    assertNotSuggested('length');
    assertNotSuggested('name');
    assertNotSuggested('Object');
    assertNotSuggested('==');
  }

  test_InterpolationExpression_prefix_selector2() async {
    // SimpleIdentifier  PrefixedIdentifier  InterpolationExpression
    addTestSource('main() {String name; print("hello \$name.^");}');
    await computeSuggestions();

    assertNoSuggestions();
  }

  test_InterpolationExpression_prefix_target() async {
    // SimpleIdentifier  PrefixedIdentifier  InterpolationExpression
    addTestSource('main() {String name; print("hello \${nam^e.length}");}');
    await computeSuggestions();

    assertSuggestLocalVariable('name', 'String');
    // top level results are partially filtered
    //assertNotSuggested('Object');
    assertNotSuggested('length');
  }

  test_IsExpression() async {
    // SimpleIdentifier  TypeName  IsExpression  IfStatement
    addSource(
        '/testB.dart',
        '''
lib B;
foo() { }
class X {X.c(); X._d(); z() {}}''');
    addTestSource('''
import "/testB.dart";
class Y {Y.c(); Y._d(); z() {}}
main() {var x; if (x is ^) { }}''');
    await computeSuggestions();

    expect(replacementOffset, completionOffset);
    expect(replacementLength, 0);
    assertNotSuggested('X');
    assertSuggestClass('Y');
    assertNotSuggested('x');
    assertNotSuggested('main');
    assertNotSuggested('foo');
  }

  test_IsExpression_target() async {
    // IfStatement  Block  BlockFunctionBody
    addTestSource('''
foo() { }
void bar() { }
class A {int x; int y() => 0;}
main(){var a; if (^ is A)}''');
    await computeSuggestions();

    expect(replacementOffset, completionOffset);
    expect(replacementLength, 0);
    assertSuggestLocalVariable('a', null);
    assertSuggestFunction('main', null,
        relevance: DART_RELEVANCE_LOCAL_FUNCTION);
    assertSuggestFunction('foo', null,
        relevance: DART_RELEVANCE_LOCAL_FUNCTION);
    assertNotSuggested('bar');
    assertSuggestClass('A');
    assertNotSuggested('Object');
  }

  test_IsExpression_type() async {
    // SimpleIdentifier  TypeName  IsExpression  IfStatement
    addTestSource('''
class A {int x; int y() => 0;}
main(){var a; if (a is ^)}''');
    await computeSuggestions();

    expect(replacementOffset, completionOffset);
    expect(replacementLength, 0);
    assertNotSuggested('a');
    assertNotSuggested('main');
    assertSuggestClass('A');
    assertNotSuggested('Object');
  }

  test_IsExpression_type_filter_extends() async {
    // SimpleIdentifier  TypeName  IsExpression  IfStatement
    addTestSource('''
class A {} class B extends A {} class C extends A {} class D {}
f(A a){ if (a is ^) {}}''');
    await computeSuggestions();

    expect(replacementOffset, completionOffset);
    expect(replacementLength, 0);
    assertSuggestClass('B');
    assertSuggestClass('C');
    assertNotSuggested('A');
    assertNotSuggested('D');
    assertNotSuggested('Object');
  }

  test_IsExpression_type_filter_implements() async {
    // SimpleIdentifier  TypeName  IsExpression  IfStatement
    addTestSource('''
class A {} class B implements A {} class C implements A {} class D {}
f(A a){ if (a is ^) {}}''');
    await computeSuggestions();

    expect(replacementOffset, completionOffset);
    expect(replacementLength, 0);
    assertSuggestClass('B');
    assertSuggestClass('C');
    assertNotSuggested('A');
    assertNotSuggested('D');
    assertNotSuggested('Object');
  }

  test_IsExpression_type_filter_undefined_type() async {
    // SimpleIdentifier  TypeName  AsExpression
    addTestSource('''
class A {}
f(U u){ (u as ^) }''');
    await computeSuggestions();

    expect(replacementOffset, completionOffset);
    expect(replacementLength, 0);
    assertSuggestClass('A');
  }

  test_IsExpression_type_partial() async {
    // SimpleIdentifier  TypeName  IsExpression  IfStatement
    addTestSource('''
class A {int x; int y() => 0;}
main(){var a; if (a is Obj^)}''');
    await computeSuggestions();

    expect(replacementOffset, completionOffset - 3);
    expect(replacementLength, 3);
    assertNotSuggested('a');
    assertNotSuggested('main');
    assertSuggestClass('A');
    assertNotSuggested('Object');
  }

  test_keyword() async {
    addSource(
        '/testB.dart',
        '''
lib B;
int newT1;
int T1;
nowIsIt() { }
class X {factory X.c(); factory X._d(); z() {}}''');
    addTestSource('''
import "/testB.dart";
String newer() {}
var m;
main() {new^ X.c();}''');
    await computeSuggestions();

    expect(replacementOffset, completionOffset - 3);
    expect(replacementLength, 3);
    assertNotSuggested('c');
    assertNotSuggested('_d');
    // Imported suggestion are filtered by 1st character
    assertNotSuggested('nowIsIt');
    assertNotSuggested('T1');
    assertNotSuggested('newT1');
    assertNotSuggested('z');
    assertSuggestTopLevelVar('m', 'dynamic',
        relevance: DART_RELEVANCE_LOCAL_TOP_LEVEL_VARIABLE);
    assertSuggestFunction('newer', 'String',
        relevance: DART_RELEVANCE_LOCAL_FUNCTION);
  }

  test_Literal_list() async {
    // ']'  ListLiteral  ArgumentList  MethodInvocation
    addTestSource('main() {var Some; print([^]);}');
    await computeSuggestions();

    assertSuggestLocalVariable('Some', null);
    assertNotSuggested('String');
  }

  test_Literal_list2() async {
    // SimpleIdentifier ListLiteral  ArgumentList  MethodInvocation
    addTestSource('main() {var Some; print([S^]);}');
    await computeSuggestions();

    assertSuggestLocalVariable('Some', null);
    assertNotSuggested('String');
  }

  test_Literal_string() async {
    // SimpleStringLiteral  ExpressionStatement  Block
    addTestSource('class A {a() {"hel^lo"}}');
    await computeSuggestions();

    assertNoSuggestions();
  }

  test_localVariableDeclarationName() async {
    addTestSource('main() {String m^}');
    await computeSuggestions();

    assertNotSuggested('main');
    assertNotSuggested('min');
  }

  test_MapLiteralEntry() async {
    // MapLiteralEntry  MapLiteral  VariableDeclaration
    addSource(
        '/testA.dart',
        '''
int T1;
F1() { }
typedef D1();
class C1 {C1(this.x) { } int x;}''');
    addTestSource('''
import "/testA.dart";
int T2;
F2() { }
typedef D2();
class C2 { }
foo = {^''');
    await computeSuggestions();

    expect(replacementOffset, completionOffset);
    expect(replacementLength, 0);
    assertNotSuggested('Object');
    assertNotSuggested('T1');
    assertNotSuggested('F1');
    assertNotSuggested('D1');
    assertNotSuggested('C1');
    assertSuggestTopLevelVar('T2', 'int',
        relevance: DART_RELEVANCE_LOCAL_TOP_LEVEL_VARIABLE);
    assertSuggestFunction('F2', null, relevance: DART_RELEVANCE_LOCAL_FUNCTION);
    assertSuggestFunctionTypeAlias('D2', null);
    assertSuggestClass('C2');
  }

  test_MapLiteralEntry1() async {
    // MapLiteralEntry  MapLiteral  VariableDeclaration
    addSource(
        '/testA.dart',
        '''
int T1;
F1() { }
typedef D1();
class C1 {C1(this.x) { } int x;}''');
    addTestSource('''
import "/testA.dart";
int T2;
F2() { }
typedef D2();
class C2 { }
foo = {T^''');
    await computeSuggestions();

    expect(replacementOffset, completionOffset - 1);
    expect(replacementLength, 1);
    assertNotSuggested('T1');
    assertSuggestTopLevelVar('T2', 'int',
        relevance: DART_RELEVANCE_LOCAL_TOP_LEVEL_VARIABLE);
  }

  test_MapLiteralEntry2() async {
    // SimpleIdentifier  MapLiteralEntry  MapLiteral  VariableDeclaration
    addSource(
        '/testA.dart',
        '''
int T1;
F1() { }
typedef D1();
class C1 {C1(this.x) { } int x;}''');
    addTestSource('''
import "/testA.dart";
int T2;
F2() { }
typedef D2();
class C2 { }
foo = {7:T^};''');
    await computeSuggestions();

    expect(replacementOffset, completionOffset - 1);
    expect(replacementLength, 1);
    assertNotSuggested('T1');
    assertSuggestTopLevelVar('T2', 'int',
        relevance: DART_RELEVANCE_LOCAL_TOP_LEVEL_VARIABLE);
  }

  test_method_parameters_mixed_required_and_named() async {
    addTestSource('''
class A {
  void m(x, {int y}) {}
}
class B extends A {
  main() {^}
}
''');
    await computeSuggestions();
    assertNotSuggested('m');
  }

  test_method_parameters_mixed_required_and_positional() async {
    addTestSource('''
class A {
  void m(x, [int y]) {}
}
class B extends A {
  main() {^}
}
''');
    await computeSuggestions();
    assertNotSuggested('m');
  }

  test_method_parameters_named() async {
    addTestSource('''
class A {
  void m({x, int y}) {}
}
class B extends A {
  main() {^}
}
''');
    await computeSuggestions();
    assertNotSuggested('m');
  }

  test_method_parameters_none() async {
    addTestSource('''
class A {
  void m() {}
}
class B extends A {
  main() {^}
}
''');
    await computeSuggestions();
    assertNotSuggested('m');
  }

  test_method_parameters_positional() async {
    addTestSource('''
class A {
  void m([x, int y]) {}
}
class B extends A {
  main() {^}
}
''');
    await computeSuggestions();
    assertNotSuggested('m');
  }

  test_method_parameters_required() async {
    addTestSource('''
class A {
  void m(x, int y) {}
}
class B extends A {
  main() {^}
}
''');
    await computeSuggestions();
    assertNotSuggested('m');
  }

  test_MethodDeclaration_body_getters() async {
    // Block  BlockFunctionBody  MethodDeclaration
    addTestSource('class A {@deprecated X get f => 0; Z a() {^} get _g => 1;}');
    await computeSuggestions();

    expect(replacementOffset, completionOffset);
    expect(replacementLength, 0);
    CompletionSuggestion methodA = assertSuggestMethod('a', 'A', 'Z',
        relevance: DART_RELEVANCE_LOCAL_METHOD);
    if (methodA != null) {
      expect(methodA.element.isDeprecated, isFalse);
      expect(methodA.element.isPrivate, isFalse);
    }
    CompletionSuggestion getterF = assertSuggestGetter('f', 'X',
        relevance: DART_RELEVANCE_LOW, isDeprecated: true);
    if (getterF != null) {
      expect(getterF.element.isDeprecated, isTrue);
      expect(getterF.element.isPrivate, isFalse);
    }
    CompletionSuggestion getterG =
        assertSuggestGetter('_g', null, relevance: DART_RELEVANCE_DEFAULT);
    if (getterG != null) {
      expect(getterG.element.isDeprecated, isFalse);
      expect(getterG.element.isPrivate, isTrue);
    }
  }

  test_MethodDeclaration_body_static() async {
    // Block  BlockFunctionBody  MethodDeclaration
    addSource(
        '/testC.dart',
        '''
class C {
  c1() {}
  var c2;
  static c3() {}
  static var c4;}''');
    addTestSource('''
import "/testC.dart";
class B extends C {
  b1() {}
  var b2;
  static b3() {}
  static var b4;}
class A extends B {
  a1() {}
  var a2;
  static a3() {}
  static var a4;
  static a() {^}}''');
    await computeSuggestions();

    assertNotSuggested('a1');
    assertNotSuggested('a2');
    assertSuggestMethod('a3', 'A', null,
        relevance: DART_RELEVANCE_LOCAL_METHOD);
    assertSuggestField('a4', null, relevance: DART_RELEVANCE_LOCAL_FIELD);
    assertNotSuggested('b1');
    assertNotSuggested('b2');
    assertNotSuggested('b3');
    assertNotSuggested('b4');
    assertNotSuggested('c1');
    assertNotSuggested('c2');
    assertNotSuggested('c3');
    assertNotSuggested('c4');
  }

  test_MethodDeclaration_members() async {
    // Block  BlockFunctionBody  MethodDeclaration
    addTestSource('class A {@deprecated X f; Z _a() {^} var _g;}');
    await computeSuggestions();

    expect(replacementOffset, completionOffset);
    expect(replacementLength, 0);
    CompletionSuggestion methodA =
        assertSuggestMethod('_a', 'A', 'Z', relevance: DART_RELEVANCE_DEFAULT);
    if (methodA != null) {
      expect(methodA.element.isDeprecated, isFalse);
      expect(methodA.element.isPrivate, isTrue);
    }
    CompletionSuggestion getterF = assertSuggestField('f', 'X',
        relevance: DART_RELEVANCE_LOW, isDeprecated: true);
    if (getterF != null) {
      expect(getterF.element.isDeprecated, isTrue);
      expect(getterF.element.isPrivate, isFalse);
      expect(getterF.element.parameters, isNull);
    }
    // If user did not type '_' then relevance of private members is not raised
    CompletionSuggestion getterG =
        assertSuggestField('_g', null, relevance: DART_RELEVANCE_DEFAULT);
    if (getterG != null) {
      expect(getterG.element.isDeprecated, isFalse);
      expect(getterG.element.isPrivate, isTrue);
      expect(getterF.element.parameters, isNull);
    }
    assertNotSuggested('bool');
  }

  test_MethodDeclaration_members_private() async {
    // Block  BlockFunctionBody  MethodDeclaration
    addTestSource('class A {@deprecated X f; Z _a() {_^} var _g;}');
    await computeSuggestions();

    expect(replacementOffset, completionOffset - 1);
    expect(replacementLength, 1);
    CompletionSuggestion methodA = assertSuggestMethod('_a', 'A', 'Z',
        relevance: DART_RELEVANCE_LOCAL_METHOD);
    if (methodA != null) {
      expect(methodA.element.isDeprecated, isFalse);
      expect(methodA.element.isPrivate, isTrue);
    }
    CompletionSuggestion getterF = assertSuggestField('f', 'X',
        relevance: DART_RELEVANCE_LOW, isDeprecated: true);
    if (getterF != null) {
      expect(getterF.element.isDeprecated, isTrue);
      expect(getterF.element.isPrivate, isFalse);
      expect(getterF.element.parameters, isNull);
    }
    // If user prefixed completion with '_' then suggestion of private members
    // should be the same as public members
    CompletionSuggestion getterG =
        assertSuggestField('_g', null, relevance: DART_RELEVANCE_LOCAL_FIELD);
    if (getterG != null) {
      expect(getterG.element.isDeprecated, isFalse);
      expect(getterG.element.isPrivate, isTrue);
      expect(getterF.element.parameters, isNull);
    }
    assertNotSuggested('bool');
  }

  test_MethodDeclaration_parameters_named() async {
    // Block  BlockFunctionBody  MethodDeclaration
    addTestSource('class A {@deprecated Z a(X x, _, b, {y: boo}) {^}}');
    await computeSuggestions();

    expect(replacementOffset, completionOffset);
    expect(replacementLength, 0);
    CompletionSuggestion methodA = assertSuggestMethod('a', 'A', 'Z',
        relevance: DART_RELEVANCE_LOW, isDeprecated: true);
    if (methodA != null) {
      expect(methodA.element.isDeprecated, isTrue);
      expect(methodA.element.isPrivate, isFalse);
    }
    assertSuggestParameter('x', 'X');
    assertSuggestParameter('y', null);
    assertSuggestParameter('b', null);
    assertNotSuggested('int');
    assertNotSuggested('_');
  }

  test_MethodDeclaration_parameters_positional() async {
    // Block  BlockFunctionBody  MethodDeclaration
    addTestSource('''
foo() { }
void bar() { }
class A {Z a(X x, [int y=1]) {^}}''');
    await computeSuggestions();

    expect(replacementOffset, completionOffset);
    expect(replacementLength, 0);
    assertSuggestFunction('foo', null,
        relevance: DART_RELEVANCE_LOCAL_FUNCTION);
    assertSuggestFunction('bar', 'void',
        relevance: DART_RELEVANCE_LOCAL_FUNCTION);
    assertSuggestMethod('a', 'A', 'Z', relevance: DART_RELEVANCE_LOCAL_METHOD);
    assertSuggestParameter('x', 'X');
    assertSuggestParameter('y', 'int');
    assertNotSuggested('String');
  }

  test_MethodDeclaration_returnType() async {
    // ClassDeclaration  CompilationUnit
    addSource(
        '/testA.dart',
        '''
int T1;
F1() { }
typedef D1();
class C1 {C1(this.x) { } int x;}''');
    addTestSource('''
import "/testA.dart";
int T2;
F2() { }
typedef D2();
class C2 {^ zoo(z) { } String name; }''');
    await computeSuggestions();

    expect(replacementOffset, completionOffset);
    expect(replacementLength, 0);
    assertNotSuggested('Object');
    assertNotSuggested('T1');
    assertNotSuggested('F1');
    assertNotSuggested('D1');
    assertNotSuggested('C1');
    assertNotSuggested('T2');
    assertNotSuggested('F2');
    assertSuggestFunctionTypeAlias('D2', null);
    assertSuggestClass('C2');
    assertNotSuggested('name');
  }

  test_MethodDeclaration_returnType_afterComment() async {
    // ClassDeclaration  CompilationUnit
    addSource(
        '/testA.dart',
        '''
int T1;
F1() { }
typedef D1();
class C1 {C1(this.x) { } int x;}''');
    addTestSource('''
import "/testA.dart";
int T2;
F2() { }
typedef D2();
class C2 {/* */ ^ zoo(z) { } String name; }''');
    await computeSuggestions();

    expect(replacementOffset, completionOffset);
    expect(replacementLength, 0);
    assertNotSuggested('Object');
    assertNotSuggested('T1');
    assertNotSuggested('F1');
    assertNotSuggested('D1');
    assertNotSuggested('C1');
    assertNotSuggested('T2');
    assertNotSuggested('F2');
    assertSuggestFunctionTypeAlias('D2', null);
    assertSuggestClass('C2');
    assertNotSuggested('name');
  }

  test_MethodDeclaration_returnType_afterComment2() async {
    // MethodDeclaration  ClassDeclaration  CompilationUnit
    addSource(
        '/testA.dart',
        '''
int T1;
F1() { }
typedef D1();
class C1 {C1(this.x) { } int x;}''');
    addTestSource('''
import "/testA.dart";
int T2;
F2() { }
typedef D2();
class C2 {/** */ ^ zoo(z) { } String name; }''');
    await computeSuggestions();

    expect(replacementOffset, completionOffset);
    expect(replacementLength, 0);
    assertNotSuggested('Object');
    assertNotSuggested('T1');
    assertNotSuggested('F1');
    assertNotSuggested('D1');
    assertNotSuggested('C1');
    assertNotSuggested('T2');
    assertNotSuggested('F2');
    assertSuggestFunctionTypeAlias('D2', null);
    assertSuggestClass('C2');
    assertNotSuggested('name');
  }

  test_MethodDeclaration_returnType_afterComment3() async {
    // MethodDeclaration  ClassDeclaration  CompilationUnit
    addSource(
        '/testA.dart',
        '''
int T1;
F1() { }
typedef D1();
class C1 {C1(this.x) { } int x;}''');
    addTestSource('''
import "/testA.dart";
int T2;
F2() { }
typedef D2();
class C2 {
  /// some dartdoc
  ^ zoo(z) { } String name; }''');
    await computeSuggestions();

    expect(replacementOffset, completionOffset);
    expect(replacementLength, 0);
    assertNotSuggested('Object');
    assertNotSuggested('T1');
    assertNotSuggested('F1');
    assertNotSuggested('D1');
    assertNotSuggested('C1');
    assertNotSuggested('T2');
    assertNotSuggested('F2');
    assertSuggestFunctionTypeAlias('D2', null);
    assertSuggestClass('C2');
    assertNotSuggested('name');
  }

  test_MethodInvocation_no_semicolon() async {
    // MethodInvocation  ExpressionStatement  Block
    addTestSource('''
main() { }
class I {X get f => new A();get _g => new A();}
class A implements I {
  var b; X _c;
  X get d => new A();get _e => new A();
  // no semicolon between completion point and next statement
  set s1(I x) {} set _s2(I x) {x.^ m(null);}
  m(X x) {} I _n(X x) {}}
class X{}''');
    await computeSuggestions();

    expect(replacementOffset, completionOffset);
    expect(replacementLength, 0);
    assertNotSuggested('f');
    assertNotSuggested('_g');
    assertNotSuggested('b');
    assertNotSuggested('_c');
    assertNotSuggested('d');
    assertNotSuggested('_e');
    assertNotSuggested('s1');
    assertNotSuggested('_s2');
    assertNotSuggested('m');
    assertNotSuggested('_n');
    assertNotSuggested('a');
    assertNotSuggested('A');
    assertNotSuggested('X');
    assertNotSuggested('Object');
    assertNotSuggested('==');
  }

  test_missing_params_constructor() async {
    addTestSource('class C1{C1{} main(){C^}}');
    await computeSuggestions();
  }

  test_missing_params_function() async {
    addTestSource('int f1{} main(){f^}');
    await computeSuggestions();
  }

  test_missing_params_method() async {
    addTestSource('class C1{int f1{} main(){f^}}');
    await computeSuggestions();
  }

  test_new_instance() async {
    addTestSource('import "dart:math"; class A {x() {new Random().^}}');
    await computeSuggestions();

    assertNotSuggested('nextBool');
    assertNotSuggested('nextDouble');
    assertNotSuggested('nextInt');
    assertNotSuggested('Random');
    assertNotSuggested('Object');
    assertNotSuggested('A');
  }

  test_overrides() async {
    addTestSource('''
class A {m() {}}
class B extends A {m() {^}}
''');
    await computeSuggestions();
    assertSuggestMethod('m', 'B', null, relevance: DART_RELEVANCE_LOCAL_METHOD);
  }

  test_parameterName_excludeTypes() async {
    addTestSource('m(int ^) {}');
    await computeSuggestions();

    assertNotSuggested('int');
    assertNotSuggested('bool');
  }

  test_partFile_TypeName() async {
    // SimpleIdentifier  TypeName  ConstructorName
    addSource(
        '/testB.dart',
        '''
lib B;
int T1;
F1() { }
class X {X.c(); X._d(); z() {}}''');
    addSource(
        '/testA.dart',
        '''
library libA;
import "/testB.dart";
part "$testFile";
class A { }
var m;''');
    addTestSource('''
part of libA;
class B { factory B.bar(int x) => null; }
main() {new ^}''');
    await computeSuggestions();

    expect(replacementOffset, completionOffset);
    expect(replacementLength, 0);
    // Suggested by LocalConstructorContributor
    assertNotSuggested('B.bar');
    assertNotSuggested('Object');
    assertNotSuggested('X.c');
    assertNotSuggested('X._d');
    assertNotSuggested('A');
    assertNotSuggested('F1');
    assertNotSuggested('T1');
    assertNotSuggested('_d');
    assertNotSuggested('z');
    assertNotSuggested('m');
  }

  test_partFile_TypeName2() async {
    // SimpleIdentifier  TypeName  ConstructorName
    addSource(
        '/testB.dart',
        '''
lib B;
int T1;
F1() { }
class X {X.c(); X._d(); z() {}}''');
    addSource(
        '/testA.dart',
        '''
part of libA;
class B { }''');
    addTestSource('''
library libA;
import "/testB.dart";
part "/testA.dart";
class A { A({String boo: 'hoo'}) { } }
main() {new ^}
var m;''');
    await computeLibrariesContaining();
    await computeSuggestions();

    expect(replacementOffset, completionOffset);
    expect(replacementLength, 0);
    // Suggested by LocalConstructorContributor
    assertNotSuggested('A');
    assertNotSuggested('Object');
    assertNotSuggested('X.c');
    assertNotSuggested('X._d');
    assertNotSuggested('B');
    assertNotSuggested('F1');
    assertNotSuggested('T1');
    assertNotSuggested('_d');
    assertNotSuggested('z');
    assertNotSuggested('m');
  }

  test_PrefixedIdentifier_class_const() async {
    // SimpleIdentifier PrefixedIdentifier ExpressionStatement Block
    addSource(
        '/testB.dart',
        '''
lib B;
class I {
  static const scI = 'boo';
  X get f => new A();
  get _g => new A();}
class B implements I {
  static const int scB = 12;
  var b; X _c;
  X get d => new A();get _e => new A();
  set s1(I x) {} set _s2(I x) {}
  m(X x) {} I _n(X x) {}}
class X{}''');
    addTestSource('''
import "/testB.dart";
class A extends B {
  static const String scA = 'foo';
  w() { }}
main() {A.^}''');
    await computeSuggestions();

    expect(replacementOffset, completionOffset);
    expect(replacementLength, 0);
    // Suggested by StaticMemberContributor
    assertNotSuggested('scA');
    assertNotSuggested('scB');
    assertNotSuggested('scI');
    assertNotSuggested('b');
    assertNotSuggested('_c');
    assertNotSuggested('d');
    assertNotSuggested('_e');
    assertNotSuggested('f');
    assertNotSuggested('_g');
    assertNotSuggested('s1');
    assertNotSuggested('_s2');
    assertNotSuggested('m');
    assertNotSuggested('_n');
    assertNotSuggested('a');
    assertNotSuggested('A');
    assertNotSuggested('X');
    assertNotSuggested('w');
    assertNotSuggested('Object');
    assertNotSuggested('==');
  }

  test_PrefixedIdentifier_class_imported() async {
    // SimpleIdentifier  PrefixedIdentifier  ExpressionStatement
    addSource(
        '/testB.dart',
        '''
lib B;
class I {X get f => new A();get _g => new A();}
class A implements I {
  static const int sc = 12;
  @deprecated var b; X _c;
  X get d => new A();get _e => new A();
  set s1(I x) {} set _s2(I x) {}
  m(X x) {} I _n(X x) {}}
class X{}''');
    addTestSource('''
import "/testB.dart";
main() {A a; a.^}''');
    await computeSuggestions();

    expect(replacementOffset, completionOffset);
    expect(replacementLength, 0);
    assertNotSuggested('sc');
    assertNotSuggested('b');
    assertNotSuggested('_c');
    assertNotSuggested('d');
    assertNotSuggested('_e');
    assertNotSuggested('f');
    assertNotSuggested('_g');
    assertNotSuggested('s1');
    assertNotSuggested('_s2');
    assertNotSuggested('m');
    assertNotSuggested('_n');
    assertNotSuggested('a');
    assertNotSuggested('A');
    assertNotSuggested('X');
    assertNotSuggested('Object');
    assertNotSuggested('==');
  }

  test_PrefixedIdentifier_class_local() async {
    // SimpleIdentifier  PrefixedIdentifier  ExpressionStatement
    addTestSource('''
main() {A a; a.^}
class I {X get f => new A();get _g => new A();}
class A implements I {
  static const int sc = 12;
  var b; X _c;
  X get d => new A();get _e => new A();
  set s1(I x) {} set _s2(I x) {}
  m(X x) {} I _n(X x) {}}
class X{}''');
    await computeSuggestions();

    expect(replacementOffset, completionOffset);
    expect(replacementLength, 0);
    assertNotSuggested('sc');
    assertNotSuggested('b');
    assertNotSuggested('_c');
    assertNotSuggested('d');
    assertNotSuggested('_e');
    assertNotSuggested('f');
    assertNotSuggested('_g');
    assertNotSuggested('s1');
    assertNotSuggested('_s2');
    assertNotSuggested('m');
    assertNotSuggested('_n');
    assertNotSuggested('a');
    assertNotSuggested('A');
    assertNotSuggested('X');
    assertNotSuggested('Object');
    assertNotSuggested('==');
  }

  test_PrefixedIdentifier_getter() async {
    // SimpleIdentifier  PrefixedIdentifier  ExpressionStatement
    addTestSource('String get g => "one"; f() {g.^}');
    await computeSuggestions();

    assertNotSuggested('length');
  }

  test_PrefixedIdentifier_library() async {
    // SimpleIdentifier  PrefixedIdentifier  ExpressionStatement
    addSource(
        '/testB.dart',
        '''
lib B;
var T1;
class X { }
class Y { }''');
    addTestSource('''
import "/testB.dart" as b;
var T2;
class A { }
main() {b.^}''');
    await computeSuggestions();

    expect(replacementOffset, completionOffset);
    expect(replacementLength, 0);
    // Suggested by LibraryMemberContributor
    assertNotSuggested('X');
    assertNotSuggested('Y');
    assertNotSuggested('T1');
    assertNotSuggested('T2');
    assertNotSuggested('Object');
    assertNotSuggested('b');
    assertNotSuggested('A');
    assertNotSuggested('==');
  }

  test_PrefixedIdentifier_library_typesOnly() async {
    // SimpleIdentifier  PrefixedIdentifier  TypeName
    addSource(
        '/testB.dart',
        '''
lib B;
var T1;
class X { }
class Y { }''');
    addTestSource('''
import "/testB.dart" as b;
var T2;
class A { }
foo(b.^ f) {}''');
    await computeSuggestions();

    expect(replacementOffset, completionOffset);
    expect(replacementLength, 0);
    // Suggested by LibraryMemberContributor
    assertNotSuggested('X');
    assertNotSuggested('Y');
    assertNotSuggested('T1');
    assertNotSuggested('T2');
    assertNotSuggested('Object');
    assertNotSuggested('b');
    assertNotSuggested('A');
    assertNotSuggested('==');
  }

  test_PrefixedIdentifier_library_typesOnly2() async {
    // SimpleIdentifier  PrefixedIdentifier  TypeName
    addSource(
        '/testB.dart',
        '''
lib B;
var T1;
class X { }
class Y { }''');
    addTestSource('''
import "/testB.dart" as b;
var T2;
class A { }
foo(b.^) {}''');
    await computeSuggestions();

    expect(replacementOffset, completionOffset);
    expect(replacementLength, 0);
    // Suggested by LibraryMemberContributor
    assertNotSuggested('X');
    assertNotSuggested('Y');
    assertNotSuggested('T1');
    assertNotSuggested('T2');
    assertNotSuggested('Object');
    assertNotSuggested('b');
    assertNotSuggested('A');
    assertNotSuggested('==');
  }

  test_PrefixedIdentifier_parameter() async {
    // SimpleIdentifier  PrefixedIdentifier  ExpressionStatement
    addSource(
        '/testB.dart',
        '''
lib B;
class _W {M y; var _z;}
class X extends _W {}
class M{}''');
    addTestSource('''
import "/testB.dart";
foo(X x) {x.^}''');
    await computeSuggestions();

    expect(replacementOffset, completionOffset);
    expect(replacementLength, 0);
    assertNotSuggested('y');
    assertNotSuggested('_z');
    assertNotSuggested('==');
  }

  test_PrefixedIdentifier_prefix() async {
    // SimpleIdentifier  PrefixedIdentifier  ExpressionStatement
    addSource(
        '/testA.dart',
        '''
class A {static int bar = 10;}
_B() {}''');
    addTestSource('''
import "/testA.dart";
class X {foo(){A^.bar}}''');
    await computeSuggestions();

    expect(replacementOffset, completionOffset - 1);
    expect(replacementLength, 1);
    assertNotSuggested('A');
    assertSuggestClass('X');
    assertSuggestMethod('foo', 'X', null,
        relevance: DART_RELEVANCE_LOCAL_METHOD);
    assertNotSuggested('bar');
    assertNotSuggested('_B');
  }

  test_PrefixedIdentifier_propertyAccess() async {
    // PrefixedIdentifier  ExpressionStatement  Block  BlockFunctionBody
    addTestSource('class A {String x; int get foo {x.^}');
    await computeSuggestions();

    expect(replacementOffset, completionOffset);
    expect(replacementLength, 0);
    assertNotSuggested('isEmpty');
    assertNotSuggested('compareTo');
  }

  test_PrefixedIdentifier_propertyAccess_newStmt() async {
    // PrefixedIdentifier  ExpressionStatement  Block  BlockFunctionBody
    addTestSource('class A {String x; int get foo {x.^ int y = 0;}');
    await computeSuggestions();

    expect(replacementOffset, completionOffset);
    expect(replacementLength, 0);
    assertNotSuggested('isEmpty');
    assertNotSuggested('compareTo');
  }

  test_PrefixedIdentifier_trailingStmt_const() async {
    // SimpleIdentifier  PrefixedIdentifier  ExpressionStatement
    addTestSource('const String g = "hello"; f() {g.^ int y = 0;}');
    await computeSuggestions();

    assertNotSuggested('length');
  }

  test_PrefixedIdentifier_trailingStmt_field() async {
    // SimpleIdentifier  PrefixedIdentifier  ExpressionStatement
    addTestSource('class A {String g; f() {g.^ int y = 0;}}');
    await computeSuggestions();

    assertNotSuggested('length');
  }

  test_PrefixedIdentifier_trailingStmt_function() async {
    // SimpleIdentifier  PrefixedIdentifier  ExpressionStatement
    addTestSource('String g() => "one"; f() {g.^ int y = 0;}');
    await computeSuggestions();

    assertNotSuggested('length');
  }

  test_PrefixedIdentifier_trailingStmt_functionTypeAlias() async {
    // SimpleIdentifier  PrefixedIdentifier  ExpressionStatement
    addTestSource('typedef String g(); f() {g.^ int y = 0;}');
    await computeSuggestions();

    assertNotSuggested('length');
  }

  test_PrefixedIdentifier_trailingStmt_getter() async {
    // SimpleIdentifier  PrefixedIdentifier  ExpressionStatement
    addTestSource('String get g => "one"; f() {g.^ int y = 0;}');
    await computeSuggestions();

    assertNotSuggested('length');
  }

  test_PrefixedIdentifier_trailingStmt_local_typed() async {
    // SimpleIdentifier  PrefixedIdentifier  ExpressionStatement
    addTestSource('f() {String g; g.^ int y = 0;}');
    await computeSuggestions();

    assertNotSuggested('length');
  }

  test_PrefixedIdentifier_trailingStmt_local_untyped() async {
    // SimpleIdentifier  PrefixedIdentifier  ExpressionStatement
    addTestSource('f() {var g = "hello"; g.^ int y = 0;}');
    await computeSuggestions();

    assertNotSuggested('length');
  }

  test_PrefixedIdentifier_trailingStmt_method() async {
    // SimpleIdentifier  PrefixedIdentifier  ExpressionStatement
    addTestSource('class A {String g() {}; f() {g.^ int y = 0;}}');
    await computeSuggestions();

    assertNotSuggested('length');
  }

  test_PrefixedIdentifier_trailingStmt_param() async {
    // SimpleIdentifier  PrefixedIdentifier  ExpressionStatement
    addTestSource('class A {f(String g) {g.^ int y = 0;}}');
    await computeSuggestions();

    assertNotSuggested('length');
  }

  test_PrefixedIdentifier_trailingStmt_param2() async {
    // SimpleIdentifier  PrefixedIdentifier  ExpressionStatement
    addTestSource('f(String g) {g.^ int y = 0;}');
    await computeSuggestions();

    assertNotSuggested('length');
  }

  test_PrefixedIdentifier_trailingStmt_topLevelVar() async {
    // SimpleIdentifier  PrefixedIdentifier  ExpressionStatement
    addTestSource('String g; f() {g.^ int y = 0;}');
    await computeSuggestions();

    assertNotSuggested('length');
  }

  test_prioritization() async {
    addTestSource('main() {var ab; var _ab; ^}');
    await computeSuggestions();
    assertSuggestLocalVariable('ab', null);
    assertSuggestLocalVariable('_ab', null, relevance: DART_RELEVANCE_DEFAULT);
  }

  test_prioritization_private() async {
    addTestSource('main() {var ab; var _ab; _^}');
    await computeSuggestions();
    assertSuggestLocalVariable('ab', null);
    assertSuggestLocalVariable('_ab', null);
  }

  test_prioritization_public() async {
    addTestSource('main() {var ab; var _ab; a^}');
    await computeSuggestions();
    assertSuggestLocalVariable('ab', null);
    assertSuggestLocalVariable('_ab', null, relevance: DART_RELEVANCE_DEFAULT);
  }

  test_PropertyAccess_expression() async {
    // SimpleIdentifier  MethodInvocation  PropertyAccess  ExpressionStatement
    addTestSource('class A {a() {"hello".to^String().length}}');
    await computeSuggestions();

    expect(replacementOffset, completionOffset - 2);
    expect(replacementLength, 8);
    assertNotSuggested('length');
    assertNotSuggested('A');
    assertNotSuggested('a');
    assertNotSuggested('Object');
    assertNotSuggested('==');
  }

  test_PropertyAccess_noTarget() async {
    // SimpleIdentifier  PropertyAccess  ExpressionStatement
    addSource('/testAB.dart', 'class Foo { }');
    addTestSource('class C {foo(){.^}}');
    await computeSuggestions();

    assertNoSuggestions();
  }

  test_PropertyAccess_noTarget2() async {
    // SimpleIdentifier  PropertyAccess  ExpressionStatement
    addSource('/testAB.dart', 'class Foo { }');
    addTestSource('main() {.^}');
    await computeSuggestions();

    assertNoSuggestions();
  }

  test_PropertyAccess_selector() async {
    // SimpleIdentifier  PropertyAccess  ExpressionStatement  Block
    addTestSource('class A {a() {"hello".length.^}}');
    await computeSuggestions();

    expect(replacementOffset, completionOffset);
    expect(replacementLength, 0);
    assertNotSuggested('isEven');
    assertNotSuggested('A');
    assertNotSuggested('a');
    assertNotSuggested('Object');
    assertNotSuggested('==');
  }

  test_shadowed_name() async {
    addTestSource('var a; class A { var a; m() { ^ } }');
    await computeSuggestions();
    assertSuggestField('a', null, relevance: DART_RELEVANCE_LOCAL_FIELD);
  }

  test_SwitchStatement_c() async {
    // SwitchStatement  Block  BlockFunctionBody  MethodDeclaration
    addTestSource('class A {String g(int x) {switch(x) {c^}}}');
    await computeSuggestions();

    assertNoSuggestions();
  }

  test_SwitchStatement_case() async {
    // SwitchStatement  Block  BlockFunctionBody  MethodDeclaration
    addTestSource('class A {String g(int x) {var t; switch(x) {case 0: ^}}}');
    await computeSuggestions();

    assertSuggestClass('A');
    assertSuggestMethod('g', 'A', 'String',
        relevance: DART_RELEVANCE_LOCAL_METHOD);
    assertSuggestLocalVariable('t', null);
    assertNotSuggested('String');
  }

  test_SwitchStatement_case_var() async {
    // SwitchStatement  Block  BlockFunctionBody  MethodDeclaration
    addTestSource('g(int x) {var t; switch(x) {case 0: var bar; b^}}');
    await computeSuggestions();

    assertSuggestFunction('g', 'dynamic',
        relevance: DART_RELEVANCE_LOCAL_FUNCTION);
    assertSuggestLocalVariable('t', 'dynamic',
        relevance: DART_RELEVANCE_LOCAL_VARIABLE);
    assertSuggestParameter('x', 'int', relevance: DART_RELEVANCE_PARAMETER);
    assertSuggestLocalVariable('bar', 'dynamic',
        relevance: DART_RELEVANCE_LOCAL_VARIABLE);
    assertNotSuggested('String');
  }

  test_SwitchStatement_empty() async {
    // SwitchStatement  Block  BlockFunctionBody  MethodDeclaration
    addTestSource('class A {String g(int x) {switch(x) {^}}}');
    await computeSuggestions();

    assertNoSuggestions();
  }

  test_ThisExpression_block() async {
    // MethodInvocation  ExpressionStatement  Block
    addTestSource('''
main() { }
class I {X get f => new A();get _g => new A();}
class A implements I {
  A() {}
  A.z() {}
  var b; X _c;
  X get d => new A();get _e => new A();
  // no semicolon between completion point and next statement
  set s1(I x) {} set _s2(I x) {this.^ m(null);}
  m(X x) {} I _n(X x) {}}
class X{}''');
    await computeSuggestions();

    expect(replacementOffset, completionOffset);
    expect(replacementLength, 0);
    assertNotSuggested('b');
    assertNotSuggested('_c');
    assertNotSuggested('d');
    assertNotSuggested('_e');
    assertNotSuggested('f');
    assertNotSuggested('_g');
    assertNotSuggested('m');
    assertNotSuggested('_n');
    assertNotSuggested('s1');
    assertNotSuggested('_s2');
    assertNotSuggested('z');
    assertNotSuggested('I');
    assertNotSuggested('A');
    assertNotSuggested('X');
    assertNotSuggested('Object');
    assertNotSuggested('==');
  }

  test_ThisExpression_constructor() async {
    // MethodInvocation  ExpressionStatement  Block
    addTestSource('''
main() { }
class I {X get f => new A();get _g => new A();}
class A implements I {
  A() {this.^}
  A.z() {}
  var b; X _c;
  X get d => new A();get _e => new A();
  // no semicolon between completion point and next statement
  set s1(I x) {} set _s2(I x) {m(null);}
  m(X x) {} I _n(X x) {}}
class X{}''');
    await computeSuggestions();

    expect(replacementOffset, completionOffset);
    expect(replacementLength, 0);
    assertNotSuggested('b');
    assertNotSuggested('_c');
    assertNotSuggested('d');
    assertNotSuggested('_e');
    assertNotSuggested('f');
    assertNotSuggested('_g');
    assertNotSuggested('m');
    assertNotSuggested('_n');
    assertNotSuggested('s1');
    assertNotSuggested('_s2');
    assertNotSuggested('z');
    assertNotSuggested('I');
    assertNotSuggested('A');
    assertNotSuggested('X');
    assertNotSuggested('Object');
    assertNotSuggested('==');
  }

  test_ThisExpression_constructor_param() async {
    // SimpleIdentifier  FieldFormalParameter  FormalParameterList
    addTestSource('''
main() { }
class I {X get f => new A();get _g => new A();}
class A implements I {
  A(this.^) {}
  A.z() {}
  var b; X _c; static sb;
  X get d => new A();get _e => new A();
  // no semicolon between completion point and next statement
  set s1(I x) {} set _s2(I x) {m(null);}
  m(X x) {} I _n(X x) {}}
class X{}''');
    await computeSuggestions();

    expect(replacementOffset, completionOffset);
    expect(replacementLength, 0);
    // Contributed by FieldFormalContributor
    assertNotSuggested('b');
    assertNotSuggested('_c');
    assertNotSuggested('sb');
    assertNotSuggested('d');
    assertNotSuggested('_e');
    assertNotSuggested('f');
    assertNotSuggested('_g');
    assertNotSuggested('m');
    assertNotSuggested('_n');
    assertNotSuggested('s1');
    assertNotSuggested('_s2');
    assertNotSuggested('z');
    assertNotSuggested('I');
    assertNotSuggested('A');
    assertNotSuggested('X');
    assertNotSuggested('Object');
    assertNotSuggested('==');
  }

  test_ThisExpression_constructor_param2() async {
    // SimpleIdentifier  FieldFormalParameter  FormalParameterList
    addTestSource('''
main() { }
class I {X get f => new A();get _g => new A();}
class A implements I {
  A(this.b^) {}
  A.z() {}
  var b; X _c;
  X get d => new A();get _e => new A();
  // no semicolon between completion point and next statement
  set s1(I x) {} set _s2(I x) {m(null);}
  m(X x) {} I _n(X x) {}}
class X{}''');
    await computeSuggestions();

    expect(replacementOffset, completionOffset - 1);
    expect(replacementLength, 1);
    // Contributed by FieldFormalContributor
    assertNotSuggested('b');
    assertNotSuggested('_c');
    assertNotSuggested('d');
    assertNotSuggested('_e');
    assertNotSuggested('f');
    assertNotSuggested('_g');
    assertNotSuggested('m');
    assertNotSuggested('_n');
    assertNotSuggested('s1');
    assertNotSuggested('_s2');
    assertNotSuggested('z');
    assertNotSuggested('I');
    assertNotSuggested('A');
    assertNotSuggested('X');
    assertNotSuggested('Object');
    assertNotSuggested('==');
  }

  test_ThisExpression_constructor_param3() async {
    // SimpleIdentifier  FieldFormalParameter  FormalParameterList
    addTestSource('''
main() { }
class I {X get f => new A();get _g => new A();}
class A implements I {
  A(this.^b) {}
  A.z() {}
  var b; X _c;
  X get d => new A();get _e => new A();
  // no semicolon between completion point and next statement
  set s1(I x) {} set _s2(I x) {m(null);}
  m(X x) {} I _n(X x) {}}
class X{}''');
    await computeSuggestions();

    expect(replacementOffset, completionOffset);
    expect(replacementLength, 1);
    // Contributed by FieldFormalContributor
    assertNotSuggested('b');
    assertNotSuggested('_c');
    assertNotSuggested('d');
    assertNotSuggested('_e');
    assertNotSuggested('f');
    assertNotSuggested('_g');
    assertNotSuggested('m');
    assertNotSuggested('_n');
    assertNotSuggested('s1');
    assertNotSuggested('_s2');
    assertNotSuggested('z');
    assertNotSuggested('I');
    assertNotSuggested('A');
    assertNotSuggested('X');
    assertNotSuggested('Object');
    assertNotSuggested('==');
  }

  test_ThisExpression_constructor_param4() async {
    // SimpleIdentifier  FieldFormalParameter  FormalParameterList
    addTestSource('''
main() { }
class I {X get f => new A();get _g => new A();}
class A implements I {
  A(this.b, this.^) {}
  A.z() {}
  var b; X _c;
  X get d => new A();get _e => new A();
  // no semicolon between completion point and next statement
  set s1(I x) {} set _s2(I x) {m(null);}
  m(X x) {} I _n(X x) {}}
class X{}''');
    await computeSuggestions();

    expect(replacementOffset, completionOffset);
    expect(replacementLength, 0);
    assertNotSuggested('b');
    // Contributed by FieldFormalContributor
    assertNotSuggested('_c');
    assertNotSuggested('d');
    assertNotSuggested('_e');
    assertNotSuggested('f');
    assertNotSuggested('_g');
    assertNotSuggested('m');
    assertNotSuggested('_n');
    assertNotSuggested('s1');
    assertNotSuggested('_s2');
    assertNotSuggested('z');
    assertNotSuggested('I');
    assertNotSuggested('A');
    assertNotSuggested('X');
    assertNotSuggested('Object');
    assertNotSuggested('==');
  }

  test_TopLevelVariableDeclaration_typed_name() async {
    // SimpleIdentifier  VariableDeclaration  VariableDeclarationList
    // TopLevelVariableDeclaration
    addTestSource('class A {} B ^');
    await computeSuggestions();

    assertNoSuggestions();
  }

  test_TopLevelVariableDeclaration_untyped_name() async {
    // SimpleIdentifier  VariableDeclaration  VariableDeclarationList
    // TopLevelVariableDeclaration
    addTestSource('class A {} var ^');
    await computeSuggestions();

    assertNoSuggestions();
  }

  test_TypeArgumentList() async {
    // SimpleIdentifier  BinaryExpression  ExpressionStatement
    addSource(
        '/testA.dart',
        '''
class C1 {int x;}
F1() => 0;
typedef String T1(int blat);''');
    addTestSource('''
import "/testA.dart";'
class C2 {int x;}
F2() => 0;
typedef int T2(int blat);
class C<E> {}
main() { C<^> c; }''');
    await computeSuggestions();

    expect(replacementOffset, completionOffset);
    expect(replacementLength, 0);
    assertNotSuggested('Object');
    assertNotSuggested('C1');
    assertNotSuggested('T1');
    assertSuggestClass('C2');
    assertSuggestFunctionTypeAlias('T2', 'int');
    assertNotSuggested('F1');
    assertNotSuggested('F2');
  }

  test_TypeArgumentList2() async {
    // TypeName  TypeArgumentList  TypeName
    addSource(
        '/testA.dart',
        '''
class C1 {int x;}
F1() => 0;
typedef String T1(int blat);''');
    addTestSource('''
import "/testA.dart";'
class C2 {int x;}
F2() => 0;
typedef int T2(int blat);
class C<E> {}
main() { C<C^> c; }''');
    await computeSuggestions();

    expect(replacementOffset, completionOffset - 1);
    expect(replacementLength, 1);
    assertNotSuggested('C1');
    assertSuggestClass('C2');
  }

  test_VariableDeclaration_name() async {
    // SimpleIdentifier  VariableDeclaration  VariableDeclarationList
    // VariableDeclarationStatement  Block
    addSource(
        '/testB.dart',
        '''
lib B;
foo() { }
class _B { }
class X {X.c(); X._d(); z() {}}''');
    addTestSource('''
import "/testB.dart";
class Y {Y.c(); Y._d(); z() {}}
main() {var ^}''');
    await computeSuggestions();

    assertNoSuggestions();
  }

  test_VariableDeclarationList_final() async {
    // VariableDeclarationList  VariableDeclarationStatement  Block
    addTestSource('main() {final ^} class C { }');
    await computeSuggestions();

    assertNotSuggested('Object');
    assertSuggestClass('C');
    assertNotSuggested('==');
  }

  test_VariableDeclarationStatement_RHS() async {
    // SimpleIdentifier  VariableDeclaration  VariableDeclarationList
    // VariableDeclarationStatement
    addSource(
        '/testB.dart',
        '''
lib B;
foo() { }
class _B { }
class X {X.c(); X._d(); z() {}}''');
    addTestSource('''
import "/testB.dart";
class Y {Y.c(); Y._d(); z() {}}
class C {bar(){var f; {var x;} var e = ^}}''');
    await computeSuggestions();

    expect(replacementOffset, completionOffset);
    expect(replacementLength, 0);
    assertNotSuggested('X');
    assertNotSuggested('_B');
    assertSuggestClass('Y');
    assertSuggestClass('C');
    assertSuggestLocalVariable('f', null);
    assertNotSuggested('x');
    assertNotSuggested('e');
  }

  test_VariableDeclarationStatement_RHS_missing_semicolon() async {
    // VariableDeclaration  VariableDeclarationList
    // VariableDeclarationStatement
    addSource(
        '/testB.dart',
        '''
lib B;
foo1() { }
void bar1() { }
class _B { }
class X {X.c(); X._d(); z() {}}''');
    addTestSource('''
import "/testB.dart";
foo2() { }
void bar2() { }
class Y {Y.c(); Y._d(); z() {}}
class C {bar(){var f; {var x;} var e = ^ var g}}''');
    await computeSuggestions();

    expect(replacementOffset, completionOffset);
    expect(replacementLength, 0);
    assertNotSuggested('X');
    assertNotSuggested('foo1');
    assertNotSuggested('bar1');
    assertSuggestFunction('foo2', null,
        relevance: DART_RELEVANCE_LOCAL_FUNCTION);
    assertNotSuggested('bar2');
    assertNotSuggested('_B');
    assertSuggestClass('Y');
    assertSuggestClass('C');
    assertSuggestLocalVariable('f', null);
    assertNotSuggested('x');
    assertNotSuggested('e');
  }
}

@reflectiveTest
class LocalReferenceContributorTest_Driver
    extends LocalReferenceContributorTest {
  @override
  bool get enableNewAnalysisDriver => true;

  test_ArgDefaults_function() async {
    addTestSource('''
<<<<<<< HEAD
bool hasLength(int expected, bool b) => false;
=======
bool hasLength(int a, bool b) => false;
>>>>>>> 7fe4c099
void main() {h^}''');
    await computeSuggestions();

    assertSuggestFunction('hasLength', 'bool',
        relevance: DART_RELEVANCE_LOCAL_FUNCTION,
<<<<<<< HEAD
        defaultArgListString: 'expected, b');
=======
        defaultArgListString: 'a, b',
        defaultArgumentListTextRanges: [0, 1, 3, 1]);
>>>>>>> 7fe4c099
  }

  test_ArgDefaults_function_none() async {
    addTestSource('''
bool hasLength() => false;
void main() {h^}''');
    await computeSuggestions();

    assertSuggestFunction('hasLength', 'bool',
<<<<<<< HEAD
        relevance: DART_RELEVANCE_LOCAL_FUNCTION, defaultArgListString: null);
=======
        relevance: DART_RELEVANCE_LOCAL_FUNCTION,
        defaultArgListString: null,
        defaultArgumentListTextRanges: null);
>>>>>>> 7fe4c099
  }

  test_ArgDefaults_function_with_optional_positional() async {
    addMetaPackageSource();
    addTestSource('''
import 'package:meta/meta.dart';

bool foo(int bar, [bool boo, int baz]) => false;
void main() {h^}''');
    await computeSuggestions();

    assertSuggestFunction('foo', 'bool',
<<<<<<< HEAD
        relevance: DART_RELEVANCE_LOCAL_FUNCTION, defaultArgListString: 'bar');
=======
        relevance: DART_RELEVANCE_LOCAL_FUNCTION,
        defaultArgListString: 'bar',
        defaultArgumentListTextRanges: [0, 3]);
>>>>>>> 7fe4c099
  }

  test_ArgDefaults_function_with_required_named() async {
    addMetaPackageSource();
    addTestSource('''
import 'package:meta/meta.dart';

bool foo(int bar, {bool boo, @required int baz}) => false;
void main() {h^}''');
    await computeSuggestions();

    assertSuggestFunction('foo', 'bool',
        relevance: DART_RELEVANCE_LOCAL_FUNCTION,
<<<<<<< HEAD
        defaultArgListString: 'bar, baz: null');
=======
        defaultArgListString: 'bar, baz: null',
        defaultArgumentListTextRanges: [0, 3, 10, 4]);
>>>>>>> 7fe4c099
  }

  test_ArgDefaults_method_with_required_named() async {
    addMetaPackageSource();
    addTestSource('''
import 'package:meta/meta.dart';

class A {
  bool foo(int bar, {bool boo, @required int baz}) => false;
  baz() {
    f^
  }
}''');
    await computeSuggestions();

    assertSuggestMethod('foo', 'A', 'bool',
        relevance: DART_RELEVANCE_LOCAL_METHOD,
<<<<<<< HEAD
        defaultArgListString: 'bar, baz: null');
=======
        defaultArgListString: 'bar, baz: null',
        defaultArgumentListTextRanges: [0, 3, 10, 4]);
>>>>>>> 7fe4c099
  }
}<|MERGE_RESOLUTION|>--- conflicted
+++ resolved
@@ -4600,22 +4600,14 @@
 
   test_ArgDefaults_function() async {
     addTestSource('''
-<<<<<<< HEAD
-bool hasLength(int expected, bool b) => false;
-=======
 bool hasLength(int a, bool b) => false;
->>>>>>> 7fe4c099
 void main() {h^}''');
     await computeSuggestions();
 
     assertSuggestFunction('hasLength', 'bool',
         relevance: DART_RELEVANCE_LOCAL_FUNCTION,
-<<<<<<< HEAD
-        defaultArgListString: 'expected, b');
-=======
         defaultArgListString: 'a, b',
         defaultArgumentListTextRanges: [0, 1, 3, 1]);
->>>>>>> 7fe4c099
   }
 
   test_ArgDefaults_function_none() async {
@@ -4625,13 +4617,9 @@
     await computeSuggestions();
 
     assertSuggestFunction('hasLength', 'bool',
-<<<<<<< HEAD
-        relevance: DART_RELEVANCE_LOCAL_FUNCTION, defaultArgListString: null);
-=======
         relevance: DART_RELEVANCE_LOCAL_FUNCTION,
         defaultArgListString: null,
         defaultArgumentListTextRanges: null);
->>>>>>> 7fe4c099
   }
 
   test_ArgDefaults_function_with_optional_positional() async {
@@ -4644,13 +4632,9 @@
     await computeSuggestions();
 
     assertSuggestFunction('foo', 'bool',
-<<<<<<< HEAD
-        relevance: DART_RELEVANCE_LOCAL_FUNCTION, defaultArgListString: 'bar');
-=======
         relevance: DART_RELEVANCE_LOCAL_FUNCTION,
         defaultArgListString: 'bar',
         defaultArgumentListTextRanges: [0, 3]);
->>>>>>> 7fe4c099
   }
 
   test_ArgDefaults_function_with_required_named() async {
@@ -4664,12 +4648,8 @@
 
     assertSuggestFunction('foo', 'bool',
         relevance: DART_RELEVANCE_LOCAL_FUNCTION,
-<<<<<<< HEAD
-        defaultArgListString: 'bar, baz: null');
-=======
         defaultArgListString: 'bar, baz: null',
         defaultArgumentListTextRanges: [0, 3, 10, 4]);
->>>>>>> 7fe4c099
   }
 
   test_ArgDefaults_method_with_required_named() async {
@@ -4687,11 +4667,7 @@
 
     assertSuggestMethod('foo', 'A', 'bool',
         relevance: DART_RELEVANCE_LOCAL_METHOD,
-<<<<<<< HEAD
-        defaultArgListString: 'bar, baz: null');
-=======
         defaultArgListString: 'bar, baz: null',
         defaultArgumentListTextRanges: [0, 3, 10, 4]);
->>>>>>> 7fe4c099
   }
 }