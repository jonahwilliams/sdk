# Copyright (c) 2016, the Dart project authors.  Please see the AUTHORS file
# for details. All rights reserved. Use of this source code is governed by a
# BSD-style license that can be found in the LICENSE file.

# Skip entire suite if not running in strong mode.
[ $strong == false ]
*: SkipByDesign

# Skip tests that are not yet strong-mode clean.
[ $strong == true ]
big_integer_arith_vm_test: Skip
bool_from_environment2_test: Skip
core_runtime_types_test: Skip
data_resource_test: Skip
duration2_test: Skip
error_stack_trace_test: Skip
file_resource_test: Skip
from_environment_const_type_test: Skip
from_environment_const_type_undefined_test: Skip
growable_list_test: Skip
hash_set_type_check_test: Skip
http_resource_test: Skip
int_from_environment3_test: Skip
iterable_contains2_test: Skip
iterable_element_at_test: Skip
iterable_fold_test: Skip
iterable_mapping_test: Skip
iterable_reduce_test: Skip
iterable_to_list_test: Skip
iterable_to_set_test: Skip
linked_hash_map_from_iterable_test: Skip
list_contains_argument_order_test: Skip
list_filled_type_argument_test: Skip
list_index_of2_test: Skip
list_test: Skip
list_unmodifiable_test: Skip
map_test: Skip
num_clamp_test: Skip
package_resource_test: Skip
print_test: Skip
queue_test: Skip
regexp/global_test: Skip
regexp/regexp_test: Skip
regexp/regress-regexp-codeflush_test: Skip
regexp/standalones_test: Skip
splay_tree_test: Skip
string_base_vm_test: Skip
string_from_environment3_test: Skip
string_from_list_test: Skip
string_replace_test: Skip
string_test: Skip
symbol_operator_test: Skip
symbol_reserved_word_test: Skip
symbol_test: Skip
uri_path_test: Skip
<<<<<<< HEAD
uri_query_test: Skip

[ $compiler == dart2analyzer && $strong ]
# error_stack_trace2_test: CompileTimeError
=======
uri_query_test: Skip
>>>>>>> 77d26a33
<|MERGE_RESOLUTION|>--- conflicted
+++ resolved
@@ -53,11 +53,4 @@
 symbol_reserved_word_test: Skip
 symbol_test: Skip
 uri_path_test: Skip
-<<<<<<< HEAD
-uri_query_test: Skip
-
-[ $compiler == dart2analyzer && $strong ]
-# error_stack_trace2_test: CompileTimeError
-=======
-uri_query_test: Skip
->>>>>>> 77d26a33
+uri_query_test: Skip