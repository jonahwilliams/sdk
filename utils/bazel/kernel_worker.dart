--- conflicted
+++ resolved
@@ -56,24 +56,11 @@
       } else {
         previousState = null;
       }
-      ComputeKernelResult result;
-      // TODO(vsm): See https://github.com/dart-lang/sdk/issues/36644.
-      // If the CFE is crashing with previous state, then clear compilation
-      // state and try again.
-      try {
-        result = await computeKernel(request.arguments,
-            isWorker: true,
-            outputBuffer: outputBuffer,
-            inputs: request.inputs,
-            previousState: previousStateToPass);
-      } catch (_) {
-        outputBuffer.clear();
-        result = await computeKernel(request.arguments,
-            isWorker: true,
-            outputBuffer: outputBuffer,
-            inputs: request.inputs,
-            previousState: null);
-      }
+      var result = await computeKernel(request.arguments,
+          isWorker: true,
+          outputBuffer: outputBuffer,
+          inputs: request.inputs,
+          previousState: previousStateToPass);
       previousState = result.previousState;
       if (!result.succeeded) {
         response.exitCode = 15;
@@ -123,10 +110,6 @@
       negatable: true,
       help: 'Whether to only build summary files.')
   ..addOption('target',
-<<<<<<< HEAD
-      allowed: const ['vm', 'dart2js', 'ddc'],
-      help: 'Build kernel for the vm, dart2js, or ddc')
-=======
       allowed: const [
         'vm',
         'flutter',
@@ -135,7 +118,6 @@
         'ddc',
       ],
       help: 'Build kernel for the vm, flutter, flutter_runner, dart2js or ddc')
->>>>>>> 5b63d746
   ..addOption('dart-sdk-summary')
   ..addMultiOption('input-summary')
   ..addMultiOption('input-linked')
