// Copyright (c) 2012, the Dart project authors.  Please see the AUTHORS file
// for details. All rights reserved. Use of this source code is governed by a
// BSD-style license that can be found in the LICENSE file.

library command_lish;

import 'dart:io';
import 'dart:json';
import 'dart:uri';

import '../../pkg/args/lib/args.dart';
import '../../pkg/http/lib/http.dart' as http;
<<<<<<< HEAD
=======
import '../../pkg/path/lib/path.dart' as path;
>>>>>>> 02594902
import 'directory_tree.dart';
import 'git.dart' as git;
import 'http.dart';
import 'io.dart';
import 'log.dart' as log;
import 'oauth2.dart' as oauth2;
import 'path.dart' as path;
import 'pub.dart';
import 'validator.dart';

/// Handles the `lish` and `publish` pub commands.
class LishCommand extends PubCommand {
  final description = "Publish the current package to pub.dartlang.org.";
  final usage = "pub publish [options]";
  final aliases = const ["lish", "lush"];

  ArgParser get commandParser {
    var parser = new ArgParser();
    // TODO(nweiz): Use HostedSource.defaultUrl as the default value once we use
    // dart:io for HTTPS requests.
    parser.addOption('server', defaultsTo: 'https://pub.dartlang.org',
        help: 'The package server to which to upload this package');
    return parser;
  }

  /// The URL of the server to which to upload the package.
  Uri get server => new Uri.fromString(commandOptions['server']);

  Future _publish(packageBytes) {
    var cloudStorageUrl;
    return oauth2.withClient(cache, (client) {
      // TODO(nweiz): Cloud Storage can provide an XML-formatted error. We
      // should report that error and exit.
      var newUri = server.resolve("/packages/versions/new.json");
      return client.get(newUri).chain((response) {
<<<<<<< HEAD
        var parameters = _parseJson(response);
=======
        var parameters = parseJsonResponse(response);
>>>>>>> 02594902

        var url = _expectField(parameters, 'url', response);
        if (url is! String) invalidServerResponse(response);
        cloudStorageUrl = new Uri.fromString(url);
        var request = new http.MultipartRequest('POST', cloudStorageUrl);

        var fields = _expectField(parameters, 'fields', response);
        if (fields is! Map) invalidServerResponse(response);
        fields.forEach((key, value) {
          if (value is! String) invalidServerResponse(response);
          request.fields[key] = value;
        });

        request.followRedirects = false;
        request.files.add(new http.MultipartFile.fromBytes(
            'file', packageBytes, filename: 'package.tar.gz'));
        return client.send(request);
      }).chain(http.Response.fromStream).transform((response) {
        var location = response.headers['location'];
        if (location == null) throw new PubHttpException(response);
        return location;
      }).chain((location) => client.get(location))
          .transform(handleJsonSuccess);
    }).transformException((e) {
<<<<<<< HEAD
      if (e is PubHttpException) {
        var url = e.response.request.url;
        if (url.toString() == cloudStorageUrl.toString()) {
          // TODO(nweiz): the response may have XML-formatted information about
          // the error. Try to parse that out once we have an easily-accessible
          // XML parser.
          throw 'Failed to upload the package.';
        } else if (url.origin == server.origin) {
          var errorMap = _parseJson(e.response);
          if (errorMap['error'] is! Map ||
              !errorMap['error'].containsKey('message') ||
              errorMap['error']['message'] is! String) {
            _invalidServerResponse(e.response);
          }
          throw errorMap['error']['message'];
        }
      } else if (e is oauth2.ExpirationException) {
        log.error("Pub's authorization to upload packages has expired and "
        "can't be automatically refreshed.");
        return _publish(packageBytes);
      } else if (e is oauth2.AuthorizationException) {
        var message = "OAuth2 authorization failed";
        if (e.description != null) message = "$message (${e.description})";
        log.error("$message.");
        return oauth2.clearCredentials(cache).chain((_) =>
            _publish(packageBytes));
      } else {
        throw e;
=======
      if (e is! PubHttpException) throw e;
      var url = e.response.request.url;
      if (url.toString() == cloudStorageUrl.toString()) {
        // TODO(nweiz): the response may have XML-formatted information about
        // the error. Try to parse that out once we have an easily-accessible
        // XML parser.
        throw 'Failed to upload the package.';
      } else if (url.origin == server.origin) {
        handleJsonError(e.response);
>>>>>>> 02594902
      }
    });
  }

  Future onRun() {
    var files;
    return _filesToPublish.transform((f) {
      files = f;
      log.fine('Archiving and publishing ${entrypoint.root}.');
      return createTarGz(files, baseDir: entrypoint.root.dir);
    }).chain(consumeInputStream).chain((packageBytes) {
      // Show the package contents so the user can verify they look OK.
      var package = entrypoint.root;
      log.message(
          'Publishing "${package.name}" ${package.version}:\n'
          '${generateTree(files)}');

      // Validate the package.
      return _validate().chain((_) => _publish(packageBytes));
    });
  }

  /// The basenames of files that are automatically excluded from archives.
  final _BLACKLISTED_FILES = const ['pubspec.lock'];

  /// The basenames of directories that are automatically excluded from
  /// archives.
  final _BLACKLISTED_DIRECTORIES = const ['packages'];

  /// Returns a list of files that should be included in the published package.
  /// If this is a Git repository, this will respect .gitignore; otherwise, it
  /// will return all non-hidden files.
  Future<List<String>> get _filesToPublish {
    var rootDir = entrypoint.root.dir;

<<<<<<< HEAD
    // TODO(rnystrom): listDir() returns real file paths after symlinks are
    // resolved. This means if libDir contains a symlink, the resulting paths
    // won't appear to be within it, which confuses relativeTo(). Work around
    // that here by making sure we have the real path to libDir. Remove this
    // when #7346 is fixed.
    rootDir = new File(rootDir).fullPathSync();

=======
>>>>>>> 02594902
    return Futures.wait([
      dirExists(join(rootDir, '.git')),
      git.isInstalled
    ]).chain((results) {
      if (results[0] && results[1]) {
        // List all files that aren't gitignored, including those not checked
        // in to Git.
        return git.run(["ls-files", "--cached", "--others",
                        "--exclude-standard"]);
      }

      return listDir(rootDir, recursive: true).chain((entries) {
        return Futures.wait(entries.map((entry) {
          return fileExists(entry).transform((isFile) {
            // Skip directories.
            if (!isFile) return null;

            // TODO(rnystrom): Making these relative will break archive
            // creation if the cwd is ever *not* the package root directory.
            // Should instead only make these relative right before generating
            // the tree display (which is what really needs them to be).
            // Make it relative to the package root.
<<<<<<< HEAD
            entry = relativeTo(entry, rootDir);

            // TODO(rnystrom): dir.list() will include paths with resolved
            // symlinks. In particular, we'll get paths to symlinked files from
            // "packages" that reach outside of this package. Since the path
            // has already been resolved, we don't even see "packages" in that
            // path anymore.
            // These should not be included in the archive. As a hack, ignore
            // any file whose relative path is backing out of the root
            // directory. Should do something cleaner.
            var parts = path.split(entry);
            if (!parts.isEmpty && parts[0] == '..') return null;

            return entry;
=======
            return relativeTo(entry, rootDir);
>>>>>>> 02594902
          });
        }));
      });
    }).transform((files) => files.filter((file) {
      if (file == null || _BLACKLISTED_FILES.contains(basename(file))) {
        return false;
      }
<<<<<<< HEAD

      return !splitPath(file).some(_BLACKLISTED_DIRECTORIES.contains);
    }));
  }
=======
>>>>>>> 02594902

      return !splitPath(file).some(_BLACKLISTED_DIRECTORIES.contains);
    }));
  }

  /// Returns the value associated with [key] in [map]. Throws a user-friendly
  /// error if [map] doens't contain [key].
  _expectField(Map map, String key, http.Response response) {
    if (map.containsKey(key)) return map[key];
    invalidServerResponse(response);
  }

  /// Validates the package. Throws an exception if it's invalid.
  Future _validate() {
    return Validator.runAll(entrypoint).chain((pair) {
      var errors = pair.first;
      var warnings = pair.last;

      if (!errors.isEmpty) {
        throw "Sorry, your package is missing "
            "${(errors.length > 1) ? 'some requirements' : 'a requirement'} "
            "and can't be published yet.\nFor more information, see: "
            "http://pub.dartlang.org/doc/pub-lish.html.\n";
      }

      var message = 'Looks great! Are you ready to upload your package';

      if (!warnings.isEmpty) {
        var s = warnings.length == 1 ? '' : 's';
        message = "Package has ${warnings.length} warning$s. Upload anyway";
      }

      return confirm(message).transform((confirmed) {
        if (!confirmed) throw "Package upload canceled.";
      });
    });
  }
}<|MERGE_RESOLUTION|>--- conflicted
+++ resolved
@@ -10,17 +10,13 @@
 
 import '../../pkg/args/lib/args.dart';
 import '../../pkg/http/lib/http.dart' as http;
-<<<<<<< HEAD
-=======
 import '../../pkg/path/lib/path.dart' as path;
->>>>>>> 02594902
 import 'directory_tree.dart';
 import 'git.dart' as git;
 import 'http.dart';
 import 'io.dart';
 import 'log.dart' as log;
 import 'oauth2.dart' as oauth2;
-import 'path.dart' as path;
 import 'pub.dart';
 import 'validator.dart';
 
@@ -49,11 +45,7 @@
       // should report that error and exit.
       var newUri = server.resolve("/packages/versions/new.json");
       return client.get(newUri).chain((response) {
-<<<<<<< HEAD
-        var parameters = _parseJson(response);
-=======
         var parameters = parseJsonResponse(response);
->>>>>>> 02594902
 
         var url = _expectField(parameters, 'url', response);
         if (url is! String) invalidServerResponse(response);
@@ -78,36 +70,6 @@
       }).chain((location) => client.get(location))
           .transform(handleJsonSuccess);
     }).transformException((e) {
-<<<<<<< HEAD
-      if (e is PubHttpException) {
-        var url = e.response.request.url;
-        if (url.toString() == cloudStorageUrl.toString()) {
-          // TODO(nweiz): the response may have XML-formatted information about
-          // the error. Try to parse that out once we have an easily-accessible
-          // XML parser.
-          throw 'Failed to upload the package.';
-        } else if (url.origin == server.origin) {
-          var errorMap = _parseJson(e.response);
-          if (errorMap['error'] is! Map ||
-              !errorMap['error'].containsKey('message') ||
-              errorMap['error']['message'] is! String) {
-            _invalidServerResponse(e.response);
-          }
-          throw errorMap['error']['message'];
-        }
-      } else if (e is oauth2.ExpirationException) {
-        log.error("Pub's authorization to upload packages has expired and "
-        "can't be automatically refreshed.");
-        return _publish(packageBytes);
-      } else if (e is oauth2.AuthorizationException) {
-        var message = "OAuth2 authorization failed";
-        if (e.description != null) message = "$message (${e.description})";
-        log.error("$message.");
-        return oauth2.clearCredentials(cache).chain((_) =>
-            _publish(packageBytes));
-      } else {
-        throw e;
-=======
       if (e is! PubHttpException) throw e;
       var url = e.response.request.url;
       if (url.toString() == cloudStorageUrl.toString()) {
@@ -117,7 +79,6 @@
         throw 'Failed to upload the package.';
       } else if (url.origin == server.origin) {
         handleJsonError(e.response);
->>>>>>> 02594902
       }
     });
   }
@@ -153,16 +114,6 @@
   Future<List<String>> get _filesToPublish {
     var rootDir = entrypoint.root.dir;
 
-<<<<<<< HEAD
-    // TODO(rnystrom): listDir() returns real file paths after symlinks are
-    // resolved. This means if libDir contains a symlink, the resulting paths
-    // won't appear to be within it, which confuses relativeTo(). Work around
-    // that here by making sure we have the real path to libDir. Remove this
-    // when #7346 is fixed.
-    rootDir = new File(rootDir).fullPathSync();
-
-=======
->>>>>>> 02594902
     return Futures.wait([
       dirExists(join(rootDir, '.git')),
       git.isInstalled
@@ -185,24 +136,7 @@
             // Should instead only make these relative right before generating
             // the tree display (which is what really needs them to be).
             // Make it relative to the package root.
-<<<<<<< HEAD
-            entry = relativeTo(entry, rootDir);
-
-            // TODO(rnystrom): dir.list() will include paths with resolved
-            // symlinks. In particular, we'll get paths to symlinked files from
-            // "packages" that reach outside of this package. Since the path
-            // has already been resolved, we don't even see "packages" in that
-            // path anymore.
-            // These should not be included in the archive. As a hack, ignore
-            // any file whose relative path is backing out of the root
-            // directory. Should do something cleaner.
-            var parts = path.split(entry);
-            if (!parts.isEmpty && parts[0] == '..') return null;
-
-            return entry;
-=======
             return relativeTo(entry, rootDir);
->>>>>>> 02594902
           });
         }));
       });
@@ -210,13 +144,6 @@
       if (file == null || _BLACKLISTED_FILES.contains(basename(file))) {
         return false;
       }
-<<<<<<< HEAD
-
-      return !splitPath(file).some(_BLACKLISTED_DIRECTORIES.contains);
-    }));
-  }
-=======
->>>>>>> 02594902
 
       return !splitPath(file).some(_BLACKLISTED_DIRECTORIES.contains);
     }));
